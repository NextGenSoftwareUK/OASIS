--- conflicted
+++ resolved
@@ -8,13 +8,8 @@
 
   "OASIS": {
     "Terms": "Lorem Ipsum is simply dummy text of the printing and typesetting industry. Lorem Ipsum has been the industry's standard dummy text ever since the 1500s, when an unknown printer took a galley of type and scrambled it to make a type specimen book. It has survived not only five centuries, but also the leap into electronic typesetting, remaining essentially unchanged. It was popularised in the 1960s with the release of Letraset sheets containing Lorem Ipsum passages, and more recently with desktop publishing software like Aldus PageMaker including versions of Lorem Ipsum.\n\n",
-<<<<<<< HEAD
-    "CurrentStagingVersion": "v0.19",
-    "CurrentLiveVersion": "v0.19",
-=======
     "CurrentStagingVersion": "v0.19.1",
     "CurrentLiveVersion": "v0.19.1",
->>>>>>> 4015b792
     "Logging": {
       "LoggingFramework": "NLog"
     },
@@ -100,9 +95,7 @@
         "ConnectionString": ""
       },
       "EthereumOASIS": {
-        "ConnectionString": "http://localhost:7545",
-        "AbiPath": "ethereum_abi",
-        "ProjectId": "deeae1e5eba14585a662655f06497def"
+        "ConnectionString": "http://localhost:7545"
       },
       "Neo4JOASIS": {
         "ConnectionString": "http://localhost:7474",
