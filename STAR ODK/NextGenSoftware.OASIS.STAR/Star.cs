﻿using System;
using System.IO;
using System.Net;
using System.Threading.Tasks;
using System.Collections.Generic;
using System.Collections.ObjectModel;
using NextGenSoftware.Utilities;
using NextGenSoftware.Utilities.ExtentionMethods;
using NextGenSoftware.OASIS.Common;
using NextGenSoftware.OASIS.API.DNA;
using NextGenSoftware.OASIS.API.Core.Enums;
using NextGenSoftware.OASIS.API.Core.Events;
using NextGenSoftware.OASIS.API.Core.Holons;
using NextGenSoftware.OASIS.API.Core.Helpers;
using NextGenSoftware.OASIS.API.Core.Objects;
using NextGenSoftware.OASIS.API.Core.Managers;
using NextGenSoftware.OASIS.API.Core.Interfaces;
using NextGenSoftware.OASIS.API.Native.EndPoint;
using NextGenSoftware.OASIS.API.Core.Interfaces.STAR;
using NextGenSoftware.OASIS.STAR.DNA;
using NextGenSoftware.OASIS.STAR.Enums;
using NextGenSoftware.OASIS.STAR.Zomes;
using NextGenSoftware.OASIS.STAR.EventArgs;
using NextGenSoftware.OASIS.STAR.ErrorEventArgs;
using NextGenSoftware.OASIS.STAR.CelestialSpace;
using NextGenSoftware.OASIS.STAR.CelestialBodies;
using NextGenSoftware.OASIS.API.ONODE.Core.Holons;
using static NextGenSoftware.OASIS.API.Core.Events.EventDelegates;

using NextGenSoftware.OASIS.STAR.Interfaces;
using SevenZip.Buffer;
using System.Linq;
using System.Text.Json;


namespace NextGenSoftware.OASIS.STAR
{
    public static class STAR
    {
        const string STAR_DNA_DEFAULT_PATH = "DNA\\STAR_DNA.json";
        const string OASIS_DNA_DEFAULT_PATH = "DNA\\OASIS_DNA.json";

        private static StarStatus _status;
        private static Guid _starId = Guid.Empty;
        private static OASISAPI _OASISAPI = null;
        private static STARAPI _STARAPI = null;
        private static IPlanet _defaultPlanet = null;
        private static ISuperStar _defaultSuperStar = null;
        private static IGrandSuperStar _defaultGrandSuperStar = null;
        private static IGreatGrandSuperStar _defaultGreatGrandSuperStar = null;

        public static string STARDNAPath { get; set; } = STAR_DNA_DEFAULT_PATH;
        public static string OASISDNAPath { get; set; } = OASIS_DNA_DEFAULT_PATH;

        public static STARDNA STARDNA
        {
            get
            {
                return STARDNAManager.STARDNA;
            }
            set
            {
                STARDNAManager.STARDNA = value;
            }
        }

        public static OASISDNA OASISDNA
        {
            get
            {
                return OASISBootLoader.OASISBootLoader.OASISDNA;
            }
        }

        public static StarStatus Status
        {
            get
            {
                return _status;
            }
            set
            {
                _status = value;
                OnStarStatusChanged?.Invoke(null, new StarStatusChangedEventArgs() { Status = value });
            }
        }

        public static bool IsStarIgnited { get; private set; }
        public static bool IsDetailedCOSMICOutputsEnabled { get; set; } = false;
        public static bool IsDetailedStatusUpdatesEnabled { get; set; }

        //public static GreatGrandSuperStar InnerStar { get; set; } //Only ONE of these can ever exist and is at the centre of the Omniverse (also only ONE).

        //Will default to the GreatGrandSuperStar at the centre of our Omniverse.
        public static IGreatGrandSuperStar DefaultGreatGrandSuperStar
        {
            get
            {
                //return _defaultGreatGrandSuperStar;

                if (_defaultGreatGrandSuperStar == null)
                {
                    if (STARDNA != null && !string.IsNullOrEmpty(STARDNA.DefaultGreatGrandSuperStarId) && Guid.TryParse(STARDNA.DefaultGreatGrandSuperStarId, out _))
                        _defaultGreatGrandSuperStar = new GreatGrandSuperStar(new Guid(STARDNA.DefaultGreatGrandSuperStarId));
                }

                return _defaultGreatGrandSuperStar;
            }
            set
            {
                _defaultGreatGrandSuperStar = value;

                //if (_defaultGreatGrandSuperStar == null)
                //{
                //    if (STARDNA != null && !string.IsNullOrEmpty(STARDNA.DefaultGreatGrandSuperStarId) && Guid.TryParse(STARDNA.DefaultGreatGrandSuperStarId, out _))
                //        _defaultGreatGrandSuperStar = new GreatGrandSuperStar(new Guid(STARDNA.DefaultGreatGrandSuperStarId));
                //}
            }
        }

        //public static IGreatGrandSuperStar DefaultGreatGrandSuperStar { get; set; } //Will default to the GreatGrandSuperStar at the centre of our Omniverse.

        //Will default to the GrandSuperStar at the centre of our Universe.
        public static IGrandSuperStar DefaultGrandSuperStar
        {
            get
            {
                if (_defaultGrandSuperStar == null)
                {
                    if (STARDNA != null && !string.IsNullOrEmpty(STARDNA.DefaultGrandSuperStarId) && Guid.TryParse(STARDNA.DefaultGrandSuperStarId, out _))
                        _defaultGrandSuperStar = new GrandSuperStar(new Guid(STARDNA.DefaultGrandSuperStarId));
                }

                return _defaultGrandSuperStar;
            }
            set
            {
                _defaultGrandSuperStar = value;
            }
        }

        //public static IGrandSuperStar DefaultGrandSuperStar { get; set; } //Will default to the GrandSuperStar at the centre of our Universe.

        //Will default to the SuperStar at the centre of our Galaxy.
        public static ISuperStar DefaultSuperStar
        {
            get
            {
                if (_defaultSuperStar == null)
                {
                    if (STARDNA != null && !string.IsNullOrEmpty(STARDNA.DefaultSuperStarId) && Guid.TryParse(STARDNA.DefaultSuperStarId, out _))
                        _defaultSuperStar = new SuperStar(new Guid(STARDNA.DefaultSuperStarId));
                }

                return _defaultSuperStar;
            }
            set
            {
                _defaultSuperStar = value;
            }
        }

        //public static ISuperStar DefaultSuperStar { get; set; } 

        public static IStar DefaultStar { get; set; } //Will default to our Sun.

        //Will default to Our World.
        public static IPlanet DefaultPlanet
        {
            get
            {
                if (_defaultPlanet == null)
                {
                    if (STARDNA != null && !string.IsNullOrEmpty(STARDNA.DefaultPlanetId) && Guid.TryParse(STARDNA.DefaultPlanetId, out _))
                        _defaultPlanet = new Planet(new Guid(STARDNA.DefaultPlanetId));
                }

                return _defaultPlanet;
            }
            set
            {
                _defaultPlanet = value;
            }
        }
        // public static CelestialBodies.Star InnerStar { get; set; }
        //public static SuperStarCore SuperStarCore { get; set; }
        //public static List<CelestialBodies.Star> Stars { get; set; } = new List<CelestialBodies.Star>();
        //public static List<IPlanet> Planets
        //{
        //    get
        //    {
        //        return InnerStar.Planets;
        //    }
        //}

        public static IAvatar BeamedInAvatar { get; set; }
        public static IAvatarDetail BeamedInAvatarDetail { get; set; }

        //public static OASISAPI OASISAPI
        //{
        //    get
        //    {
        //        if (_OASISAPI == null)
        //            _OASISAPI = new OASISAPI();

        //        return _OASISAPI;
        //    }
        //}

        public static OASISAPI OASISAPI
        {
            get
            {
                if (_OASISAPI == null)
                    _OASISAPI = new OASISAPI();

                return _OASISAPI;
            }
        }

        public static STARAPI STARAPI
        {
            get
            {
                if (_STARAPI == null)
                    _STARAPI = new STARAPI(STARDNA, OASISAPI);

                return _STARAPI;
            }
        }

        //public static IMapper Mapper { get; set; }

        //public delegate void HolonsLoaded(object sender, HolonsLoadedEventArgs e);
        //public static event HolonsLoaded OnHolonsLoaded;

        //public delegate void ZomesLoaded(object sender, ZomesLoadedEventArgs e);
        //public static event ZomesLoaded OnZomesLoaded;

        //public delegate void HolonSaved(object sender, HolonSavedEventArgs e);
        //public static event HolonSaved OnHolonSaved;

        //public delegate void HolonLoaded(object sender, HolonLoadedEventArgs e);
        //public static event HolonLoaded OnHolonLoaded;

        //public delegate void ZomeError(object sender, ZomeErrorEventArgs e);
        //public static event ZomeError OnZomeError;

        public static event CelestialSpaceLoaded OnCelestialSpaceLoaded;
        public static event CelestialSpaceSaved OnCelestialSpaceSaved;
        public static event CelestialSpaceError OnCelestialSpaceError;
        public static event CelestialSpacesLoaded OnCelestialSpacesLoaded;
        public static event CelestialSpacesSaved OnCelestialSpacesSaved;
        public static event CelestialSpacesError OnCelestialSpacesError;
        public static event CelestialBodyLoaded OnCelestialBodyLoaded;
        public static event CelestialBodySaved OnCelestialBodySaved;
        public static event CelestialBodyError OnCelestialBodyError;
        public static event CelestialBodiesLoaded OnCelestialBodiesLoaded;
        public static event CelestialBodiesSaved OnCelestialBodiesSaved;
        public static event CelestialBodiesError OnCelestialBodiesError;
        public static event ZomeLoaded OnZomeLoaded;
        public static event ZomeSaved OnZomeSaved;
        public static event ZomeError OnZomeError;
        public static event ZomesLoaded OnZomesLoaded;
        public static event ZomesSaved OnZomesSaved;
        public static event ZomesError OnZomesError;
        public static event HolonLoaded OnHolonLoaded;
        public static event HolonSaved OnHolonSaved;
        public static event HolonError OnHolonError;
        public static event HolonsLoaded OnHolonsLoaded;
        public static event HolonsSaved OnHolonsSaved;
        public static event HolonsError OnHolonsError;

        public delegate void DefaultCeletialBodyInit(object sender, DefaultCelestialBodyInitEventArgs e);
        public static event DefaultCeletialBodyInit OnDefaultCeletialBodyInit;

        public delegate void StarIgnited(object sender, StarIgnitedEventArgs e);
        public static event StarIgnited OnStarIgnited;

        public delegate void StarCoreIgnited(object sender, System.EventArgs e);
        public static event StarCoreIgnited OnStarCoreIgnited;

        public delegate void StarStatusChanged(object sender, StarStatusChangedEventArgs e);
        public static event StarStatusChanged OnStarStatusChanged;

        public delegate void StarError(object sender, StarErrorEventArgs e);
        public static event StarError OnStarError;

        public delegate void OASISBooted(object sender, OASISBootedEventArgs e);
        public static event OASISBooted OnOASISBooted;

        public delegate void OASISBootError(object sender, OASISBootErrorEventArgs e);
        public static event OASISBootError OnOASISBootError;

        //TODO: Not sure if we want to expose the HoloNETClient events at this level? They can subscribe to them through the HoloNETClient property below...
        //public delegate void Disconnected(object sender, DisconnectedEventArgs e);
        //public static event Disconnected OnDisconnected;

        //public delegate void DataReceived(object sender, DataReceivedEventArgs e);
        //public static event DataReceived OnDataReceived;

        public static async Task<OASISResult<IOmiverse>> IgniteStarAsync(string userName = "", string password = "", string STARDNAPath = STAR_DNA_DEFAULT_PATH, string OASISDNAPath = OASIS_DNA_DEFAULT_PATH, string starId = null, ProviderType providerType = ProviderType.Default)
        {
            OASISResult<IOmiverse> result = new OASISResult<IOmiverse>();
            Status = StarStatus.Igniting;

            // If you wish to change the logging framework from the default (NLog) then set it below (or just change in OASIS_DNA - prefered way)
            //LoggingManager.CurrentLoggingFramework = LoggingFramework.NLog;

            /*
            var config = new MapperConfiguration(cfg => {
                //cfg.AddProfile<AppProfile>();
                cfg.CreateMap<IHolon, CelestialBody>();
                cfg.CreateMap<IHolon, Zome>();
            });

            Mapper = config.CreateMapper();
            */

            if (File.Exists(STARDNAPath))
                await STARDNAManager.LoadDNAAsync(STARDNAPath);
            else
            {
                STARDNA = new STARDNA();
                await STARDNAManager.SaveDNAAsync(STARDNAPath, STARDNA);
            }

            ValidateSTARDNA(STARDNA);
            Status = StarStatus.BootingOASIS;
            OASISResult<bool> oasisResult = await BootOASISAsync(userName, password, OASISDNAPath);

            if (oasisResult.IsError)
            {
                string errorMessage = string.Concat("Error whilst booting OASIS. Reason: ", oasisResult.Message);
                OnOASISBootError?.Invoke(null, new OASISBootErrorEventArgs() { ErrorReason = errorMessage });
                OnStarError?.Invoke(null, new StarErrorEventArgs() { Reason = errorMessage });
                result.IsError = true;
                result.Message = errorMessage;
                return result;
            }
            else
                OnOASISBooted?.Invoke(null, new OASISBootedEventArgs() { Message = result.Message });

            Status = StarStatus.OASISBooted;

            // If the starId is passed in and is valid then convert to Guid, otherwise get it from the STARDNA file.
            if (!string.IsNullOrEmpty(starId) && !string.IsNullOrWhiteSpace(starId))
            {
                if (!Guid.TryParse(starId, out _starId))
                {
                    //TODO: Need to apply this error handling across the entire OASIS eventually...
                    HandleErrorMessage(ref result, "StarID passed in is invalid. It needs to be a valid Guid.");
                    return result;
                }
            }
            else if (!string.IsNullOrEmpty(STARDNA.DefaultStarId) && !string.IsNullOrWhiteSpace(STARDNA.DefaultStarId) && !Guid.TryParse(STARDNA.DefaultStarId, out _starId))
            {
                HandleErrorMessage(ref result, "StarID defined in the STARDNA file in is invalid. It needs to be a valid Guid.");
                return result;
            }

            result = await IgniteInnerStarAsync(result);

            if (result.IsError)
                Status = StarStatus.Error;
            else
            {
                Status = StarStatus.Ignited;
                OnStarIgnited.Invoke(null, new StarIgnitedEventArgs() { Message = result.Message });
                IsStarIgnited = true;
            }

            return result;
        }

        public static OASISResult<IOmiverse> IgniteStar(string userName = "", string password = "", string STARDNAPath = STAR_DNA_DEFAULT_PATH, string OASISDNAPath = OASIS_DNA_DEFAULT_PATH, string starId = null, ProviderType providerType = ProviderType.Default)
        {
            OASISResult<IOmiverse> result = new OASISResult<IOmiverse>();
            Status = StarStatus.Igniting;

            // If you wish to change the logging framework from the default (NLog) then set it below (or just change in OASIS_DNA - prefered way)
            //LoggingManager.CurrentLoggingFramework = LoggingFramework.NLog;

            /*
            var config = new MapperConfiguration(cfg => {
                //cfg.AddProfile<AppProfile>();
                cfg.CreateMap<IHolon, CelestialBody>();
                cfg.CreateMap<IHolon, Zome>();
            });

            Mapper = config.CreateMapper();
            */

            if (File.Exists(STARDNAPath))
                STARDNAManager.LoadDNA(STARDNAPath);
            else
            {
                STARDNA = new STARDNA();
                STARDNAManager.SaveDNA(STARDNAPath, STARDNA);
            }

            ValidateSTARDNA(STARDNA);

            IsDetailedCOSMICOutputsEnabled = STARDNA.DetailedCOSMICOutputEnabled;
            IsDetailedStatusUpdatesEnabled = STARDNA.DetailedSTARStatusOutputEnabled;

            Status = StarStatus.BootingOASIS;
            OASISResult<bool> oasisResult = BootOASIS(userName, password, OASISDNAPath);

            if (oasisResult.IsError)
            {
                string errorMessage = string.Concat("Error whilst booting OASIS. Reason: ", oasisResult.Message);
                OnOASISBootError?.Invoke(null, new OASISBootErrorEventArgs() { ErrorReason = errorMessage });
                OnStarError?.Invoke(null, new StarErrorEventArgs() { Reason = errorMessage });
                result.IsError = true;
                result.Message = errorMessage;
                return result;
            }
            else
                OnOASISBooted?.Invoke(null, new OASISBootedEventArgs() { Message = result.Message });

            Status = StarStatus.OASISBooted;
            BeamedInAvatar = AvatarManager.LoggedInAvatar;

            // If the starId is passed in and is valid then convert to Guid, otherwise get it from the STARDNA file.
            if (!string.IsNullOrEmpty(starId) && !string.IsNullOrWhiteSpace(starId))
            {
                if (!Guid.TryParse(starId, out _starId))
                {
                    //TODO: Need to apply this error handling across the entire OASIS eventually...
                    HandleErrorMessage(ref result, "StarID passed in is invalid. It needs to be a valid Guid.");
                    return result;
                }
            }
            else if (!string.IsNullOrEmpty(STARDNA.DefaultStarId) && !string.IsNullOrWhiteSpace(STARDNA.DefaultStarId) && !Guid.TryParse(STARDNA.DefaultStarId, out _starId))
            {
                HandleErrorMessage(ref result, "StarID defined in the STARDNA file in is invalid. It needs to be a valid Guid.");
                return result;
            }

            result = IgniteInnerStar(result);

            if (result.IsError)
                Status = StarStatus.Error;
            else
            {
                Status = StarStatus.Ignited;
                OnStarIgnited?.Invoke(null, new StarIgnitedEventArgs() { Message = result.Message });
                IsStarIgnited = true;
            }

            return result;
        }

        public static OASISResult<bool> ExtinguishStar()
        {
            return OASISAPI.ShutdownOASIS();
        }

        public static async Task<OASISResult<bool>> ExtinguishStarAsync()
        {
            return await OASISAPI.ShutdownOASISAsync();
        }

        private static void WireUpEvents()
        {
            if (DefaultStar != null)
            {
                DefaultStar.OnHolonLoaded += InnerStar_OnHolonLoaded;
                DefaultStar.OnHolonSaved += InnerStar_OnHolonSaved;
                DefaultStar.OnHolonsLoaded += InnerStar_OnHolonsLoaded;
                DefaultStar.OnZomeError += InnerStar_OnZomeError;
                DefaultStar.OnInitialized += InnerStar_OnInitialized;
            }
        }

        private static void InnerStar_OnInitialized(object sender, System.EventArgs e)
        {
            OnStarCoreIgnited?.Invoke(sender, e);
        }

        private static void InnerStar_OnZomeError(object sender, ZomeErrorEventArgs e)
        {
            OnZomeError?.Invoke(sender, e);
        }

        private static void InnerStar_OnHolonLoaded(object sender, HolonLoadedEventArgs e)
        {
            OnHolonLoaded?.Invoke(sender, e);
        }

        private static void InnerStar_OnHolonSaved(object sender, HolonSavedEventArgs e)
        {
            OnHolonSaved?.Invoke(sender, e);
        }

        private static void InnerStar_OnHolonsLoaded(object sender, HolonsLoadedEventArgs e)
        {
            OnHolonsLoaded?.Invoke(sender, e);
        }

        public static OASISResult<IAvatar> CreateAvatar(string title, string firstName, string lastName, string email, string username, string password, ConsoleColor cliColour = ConsoleColor.Green, ConsoleColor favColour = ConsoleColor.Green, ProviderType providerType = ProviderType.Default)
        {
            if (!IsStarIgnited)
                IgniteStar();

            return OASISAPI.Avatars.Register(title, firstName, lastName, email, password, username, AvatarType.User, OASISType.STARCLI, cliColour, favColour);
        }

        public static async Task<OASISResult<IAvatar>> CreateAvatarAsync(string title, string firstName, string lastName, string email, string username, string password, ConsoleColor cliColour = ConsoleColor.Green, ConsoleColor favColour = ConsoleColor.Green, ProviderType providerType = ProviderType.Default)
        {
            if (!IsStarIgnited)
                await IgniteStarAsync();

            return await OASISAPI.Avatars.RegisterAsync(title, firstName, lastName, email, password, username, AvatarType.User, OASISType.STARCLI, cliColour, favColour);
        }

        public static async Task<OASISResult<IAvatar>> BeamInAsync(string username, string password, ProviderType providerType = ProviderType.Default)
        {
            string hostName = Dns.GetHostName();
            string IPAddress = Dns.GetHostEntry(hostName).AddressList[0].ToString();

            if (!IsStarIgnited)
                await IgniteStarAsync();

            OASISResult<IAvatar> result = await OASISAPI.Avatars.AuthenticateAsync(username, password, IPAddress);

            if (!result.IsError)
            {
                BeamedInAvatar = (Avatar)result.Result;
                //OASISAPI.LogAvatarIntoOASISManagers(); //TODO: Is there a better way of doing this?

                //BeamedInAvatarDetail = new AvatarDetail()
                //{
                //    Karma = 777
                //};

                //TODO: Fix later! Gifts property de-serialiazed issue in MongoDBOASIS
                OASISResult<IAvatarDetail> loggedInAvatarDetailResult = await OASISAPI.Avatars.LoadAvatarDetailAsync(BeamedInAvatar.Id);

                if (!loggedInAvatarDetailResult.IsError && loggedInAvatarDetailResult.Result != null)
                    BeamedInAvatarDetail = loggedInAvatarDetailResult.Result;
                else
                    OASISErrorHandling.HandleError(ref result, $"Error Occured In BeamInAsync Calling LoadAvatarDetailAsync. Reason: {loggedInAvatarDetailResult.Message}");

                //TODO: NEED TO FIX LATER!
                //await STARAPI.BootSTARAPIAsync(username, password);
                //await STARAPI.InitManagers(username, password);
            }

            return result;
        }

        public static OASISResult<IAvatar> BeamIn(string username, string password, ProviderType providerType = ProviderType.Default)
        {
            string IPAddress = "";
            string hostName = Dns.GetHostName();
            IPHostEntry entry = Dns.GetHostEntry(hostName);

            if (entry != null && entry.AddressList.Length > 1)
                IPAddress = Dns.GetHostEntry(hostName).AddressList[1].ToString();

            if (!IsStarIgnited)
                IgniteStar();

            OASISResult<IAvatar> result = OASISAPI.Avatars.Authenticate(username, password, IPAddress);

            if (!result.IsError)
            {
                BeamedInAvatar = (Avatar)result.Result;

                OASISResult<IAvatarDetail> loggedInAvatarDetailResult = OASISAPI.Avatars.LoadAvatarDetail(BeamedInAvatar.Id);

                if (!loggedInAvatarDetailResult.IsError && loggedInAvatarDetailResult.Result != null)
                    BeamedInAvatarDetail = loggedInAvatarDetailResult.Result;
                else
                    OASISErrorHandling.HandleError(ref result, $"Error Occured In BeamIn Calling LoadAvatarDetail. Reason: {loggedInAvatarDetailResult.Message}");
            }
            return result;
        }

        public static OASISResult<CoronalEjection> Light(string OAPPName, string OAPPDescription, OAPPType OAPPType, Guid OAPPTemplateId, int OAPPTemplateVersion, GenesisType genesisType, string celestialBodyDNAFolder = "", string genesisFolder = "", string genesisNameSpace = "", List<MetaHolonTag> metaHolonTagMappings = null, Dictionary<string, string> metaTagMappings = null, ProviderType providerType = ProviderType.Default)
        {
            return Light(OAPPName, OAPPDescription, OAPPType, OAPPTemplateId, OAPPTemplateVersion, genesisType, celestialBodyDNAFolder, genesisFolder, genesisNameSpace, metaHolonTagMappings, metaTagMappings, null, providerType);
        }

        //public static OASISResult<CoronalEjection> Light(string OAPPName, string OAPPDescription, OAPPType OAPPType, GenesisType genesisType, string celestialBodyDNAFolder = "", string genesisFolder = "", string genesisNameSpace = "", IStar starToAddPlanetTo = null, ProviderType providerType = ProviderType.Default)
        //{
        //    return Light(OAPPName, OAPPDescription, OAPPType, genesisType, celestialBodyDNAFolder, genesisFolder, genesisNameSpace, (ICelestialBody)starToAddPlanetTo, providerType);
        //}

        //public static OASISResult<CoronalEjection> Light(string OAPPName, string OAPPDescription, OAPPType OAPPType, GenesisType genesisType, string celestialBodyDNAFolder = "", string genesisFolder = "", string genesisNameSpace = "", IPlanet planetToAddMoonTo = null, ProviderType providerType = ProviderType.Default)
        //{
        //    return Light(OAPPName, OAPPDescription, OAPPType, genesisType, celestialBodyDNAFolder, genesisFolder, genesisNameSpace, (ICelestialBody)planetToAddMoonTo, providerType);
        //}

        public static OASISResult<CoronalEjection> Light(string OAPPName, string OAPPDescription, OAPPType OAPPType, Guid OAPPTemplateId, int OAPPTemplateVersion, GenesisType genesisType, string celestialBodyDNAFolder = "", string genesisFolder = "", string genesisNameSpace = "", List<MetaHolonTag> metaHolonTagMappings = null, Dictionary<string, string> metaTagMappings = null, ICelestialBody celestialBodyParent = null, ProviderType providerType = ProviderType.Default)
        {
            return LightAsync(OAPPName, OAPPDescription, OAPPType, OAPPTemplateId, OAPPTemplateVersion, genesisType, celestialBodyDNAFolder, genesisFolder, genesisNameSpace, metaHolonTagMappings, metaTagMappings, celestialBodyParent, providerType).Result;
        }

        public static OASISResult<CoronalEjection> Light(string OAPPName, string OAPPDescription, OAPPType OAPPType, Guid OAPPTemplateId, int OAPPTemplateVersion, GenesisType genesisType, string celestialBodyDNAFolder = "", string genesisFolder = "", string genesisNameSpace = "", List<MetaHolonTag> metaHolonTagMappings = null, Dictionary<string, string> metaTagMappings = null, Guid celestialBodyParentId = new Guid(), ProviderType providerType = ProviderType.Default)
        {
            return LightInternalAsync(OAPPName, OAPPDescription, OAPPType, OAPPTemplateId, OAPPTemplateVersion, genesisType, celestialBodyDNAFolder, genesisFolder, genesisNameSpace, metaHolonTagMappings, metaTagMappings, null, celestialBodyParentId, providerType).Result;
        }

        public static async Task<OASISResult<CoronalEjection>> LightAsync(string OAPPName, string OAPPDescription, OAPPType OAPPType, Guid OAPPTemplateId, int OAPPTemplateVersion, GenesisType genesisType, string celestialBodyDNAFolder = "", string genesisFolder = "", string genesisNameSpace = "", List<MetaHolonTag> metaHolonTagMappings = null, Dictionary<string, string> metaTagMappings = null, ProviderType providerType = ProviderType.Default)
        {
            return await LightAsync(OAPPName, OAPPDescription, OAPPType, OAPPTemplateId, OAPPTemplateVersion, genesisType, celestialBodyDNAFolder, genesisFolder, genesisNameSpace, metaHolonTagMappings, metaTagMappings, (ICelestialBody)null, providerType);
        }

        //public static async Task<OASISResult<CoronalEjection>> LightAsync(string OAPPName, string OAPPDescription, OAPPType OAPPType, GenesisType genesisType, string celestialBodyDNAFolder = "", string genesisFolder = "", string genesisNameSpace = "", IStar starToAddPlanetTo = null, ProviderType providerType = ProviderType.Default)
        //{
        //    return await LightAsync(OAPPName, OAPPDescription, OAPPType, genesisType, celestialBodyDNAFolder, genesisFolder, genesisNameSpace, (ICelestialBody)starToAddPlanetTo, providerType);
        //}

        //public static async Task<OASISResult<CoronalEjection>> LightAsync(string OAPPName, string OAPPDescription, OAPPType OAPPType, GenesisType genesisType,  string celestialBodyDNAFolder = "", string genesisFolder = "", string genesisNameSpace = "", IPlanet planetToAddMoonTo = null, ProviderType providerType = ProviderType.Default)
        //{
        //    return await LightAsync(OAPPName, OAPPDescription, OAPPType, genesisType, celestialBodyDNAFolder, genesisFolder, genesisNameSpace, (ICelestialBody)planetToAddMoonTo, providerType);
        //}

        public static async Task<OASISResult<CoronalEjection>> LightAsync(string OAPPName, string OAPPDescription, OAPPType OAPPType, Guid OAPPTemplateId, int OAPPTemplateVersion, string zomeAndHolonDNAFolder = "", string genesisFolder = "", string genesisNameSpace = "", List<MetaHolonTag> metaHolonTagMappings = null, Dictionary<string, string> metaTagMappings = null, ProviderType providerType = ProviderType.Default)
        {
            return await LightAsync(OAPPName, OAPPDescription, OAPPType, OAPPTemplateId, OAPPTemplateVersion, GenesisType.ZomesAndHolonsOnly, zomeAndHolonDNAFolder, genesisFolder, genesisNameSpace, metaHolonTagMappings, metaTagMappings, providerType);
        }

        public static async Task<OASISResult<CoronalEjection>> LightAsync(string OAPPName, string OAPPDescription, OAPPType OAPPType, Guid OAPPTemplateId, int OAPPTemplateVersion, GenesisType genesisType, string celestialBodyDNAFolder = "", string genesisFolder = "", string genesisNameSpace = "", List<MetaHolonTag> metaHolonTagMappings = null, Dictionary<string, string> metaTagMappings = null, Guid celestialBodyParentId = new Guid(), ProviderType providerType = ProviderType.Default)
        {
            return await LightInternalAsync(OAPPName, OAPPDescription, OAPPType, OAPPTemplateId, OAPPTemplateVersion, genesisType, celestialBodyDNAFolder, genesisFolder, genesisNameSpace, metaHolonTagMappings, metaTagMappings, null, celestialBodyParentId, providerType);
        }

        //public static async Task<OASISResult<CoronalEjection>> LightAsync(string OAPPName, string OAPPDescription, OAPPType OAPPType, OAPPTemplateType OAPPTemplateType, Guid OAPPTemplateId, int OAPPTemplateVersion, GenesisType genesisType, string celestialBodyDNAFolder = "", string genesisFolder = "", string genesisNameSpace = "", ICelestialBody celestialBodyParent = null, ProviderType providerType = ProviderType.Default)
        public static async Task<OASISResult<CoronalEjection>> LightAsync(string OAPPName, string OAPPDescription, OAPPType OAPPType, Guid OAPPTemplateId, int OAPPTemplateVersion, GenesisType genesisType, string celestialBodyDNAFolder = "", string genesisFolder = "", string genesisNameSpace = "", List<MetaHolonTag> metaHolonTagMappings = null, Dictionary<string, string> metaTagMappings = null, ICelestialBody celestialBodyParent = null, ProviderType providerType = ProviderType.Default)
        {
            return await LightInternalAsync(OAPPName, OAPPDescription, OAPPType, OAPPTemplateId, OAPPTemplateVersion, genesisType, celestialBodyDNAFolder, genesisFolder, genesisNameSpace, metaHolonTagMappings, metaTagMappings, celestialBodyParent, Guid.Empty, providerType);
        }

        //private static async Task<OASISResult<CoronalEjection>> LightInternalAsync(string OAPPName, string OAPPDescription, OAPPType OAPPType, OAPPTemplateType OAPPTemplateType, Guid OAPPTemplateId, int OAPPTemplateVersion, GenesisType genesisType, string celestialBodyDNAFolder = "", string genesisFolder = "",  string genesisNameSpace = "", ICelestialBody celestialBodyParent = null, Guid celestialBodyParentId = new Guid(), ProviderType providerType = ProviderType.Default)
        private static async Task<OASISResult<CoronalEjection>> LightInternalAsync(string OAPPName, string OAPPDescription, OAPPType OAPPType, Guid OAPPTemplateId, int OAPPTemplateVersion, GenesisType genesisType, string celestialBodyDNAFolder = "", string genesisFolder = "", string genesisNameSpace = "", List<MetaHolonTag> metaHolonTagMappings = null, Dictionary<string, string> metaTagMappings = null, ICelestialBody celestialBodyParent = null, Guid celestialBodyParentId = new Guid(), ProviderType providerType = ProviderType.Default)
        {
            OASISResult<CoronalEjection> result = new OASISResult<CoronalEjection>(new CoronalEjection());
            ICelestialBody newBody = null;
            bool holonReached = false;
            string zomeBufferCsharp = "";
            string izomeBufferCsharp = "";
            string holonBufferCsharp = "";
            string iholonBufferCsharp = "";
            string holonName = "";
            string zomeName = "";
            bool firstField = true;
            bool secondField = false;
            string celestialBodyBufferCsharp = "";
            bool firstHolon = true;
            string OAPPFolder = "";
            List<string> holonNames = new List<string>();
            string firstStringProperty = "";
            string errorMessage = "Error Occured In STAR.LightInternalAsync. Reason:";

            if (BeamedInAvatarDetail == null)
            {
                OASISErrorHandling.HandleError(ref result, $"{errorMessage} Avatar is not logged in. Please log in before calling this command.");
                return result;
            }

            if (BeamedInAvatarDetail.Level < 77 && genesisType == GenesisType.Star)
            {
                OASISErrorHandling.HandleError(ref result, $"{errorMessage} Avatar must have reached level 77 before they can create stars. Please create a planet or moon instead...");
                return result;
            }

            if (BeamedInAvatarDetail.Level < 33 && genesisType == GenesisType.Planet)
            {
                OASISErrorHandling.HandleError(ref result, $"{errorMessage} Avatar must have reached level 33 before they can create planets. Please create a moon instead...");
                return result;
            }

            if (!IsStarIgnited)
                await IgniteStarAsync();

            //If folder is not passed in via command line args then use default in config file.
            if (string.IsNullOrEmpty(celestialBodyDNAFolder))
            {
                if (Path.IsPathRooted(STARDNA.OAPPMetaDataDNAFolder))
                    celestialBodyDNAFolder = Path.Combine(STARDNA.OAPPMetaDataDNAFolder, OAPPName, "CelestialBodyDNA");
                else
                    celestialBodyDNAFolder = Path.Combine(STARDNA.BaseSTARPath, STARDNA.OAPPMetaDataDNAFolder, OAPPName, "CelestialBodyDNA");
            }

            if (string.IsNullOrEmpty(genesisFolder))
                genesisFolder = STARDNA.DefaultOAPPsSourcePath;
                //genesisFolder = STARDNA.GenesisFolder;

            if (string.IsNullOrEmpty(genesisNameSpace))
                genesisNameSpace = STARDNA.DefaultGenesisNamespace;

            if (DefaultStar == null)
            {
                OASISResult<IOmiverse> igniteResult = new OASISResult<IOmiverse>();
                igniteResult = await IgniteInnerStarAsync(igniteResult);

                if (result.IsError)
                    return new OASISResult<CoronalEjection>() { IsError = true, Message = string.Concat("Error Igniting Inner Star. Reason: ", result.Message) };
            }

            ValidateLightDNA(celestialBodyDNAFolder, genesisFolder);

            string iHolonTemplate = new FileInfo(string.Concat(STARDNA.BaseSTARPath, "\\", STARDNA.CSharpDNATemplateFolder, "\\", STARDNA.CSharpTemplateIHolonDNA)).OpenText().ReadToEnd();
            string holonTemplateCsharp = new FileInfo(string.Concat(STARDNA.BaseSTARPath, "\\", STARDNA.CSharpDNATemplateFolder, "\\", STARDNA.CSharpTemplateHolonDNA)).OpenText().ReadToEnd();
            string iZomeTemplate = new FileInfo(string.Concat(STARDNA.BaseSTARPath, "\\", STARDNA.CSharpDNATemplateFolder, "\\", STARDNA.CSharpTemplateIZomeDNA)).OpenText().ReadToEnd();
            string zomeTemplateCsharp = new FileInfo(string.Concat(STARDNA.BaseSTARPath, "\\", STARDNA.CSharpDNATemplateFolder, "\\", STARDNA.CSharpTemplateZomeDNA)).OpenText().ReadToEnd();
            string iCelestialBodyTemplateCsharp = new FileInfo(string.Concat(STARDNA.BaseSTARPath, "\\", STARDNA.CSharpDNATemplateFolder, "\\", STARDNA.CSharpTemplateICelestialBodyDNA)).OpenText().ReadToEnd();
            string celestialBodyTemplateCsharp = new FileInfo(string.Concat(STARDNA.BaseSTARPath, "\\", STARDNA.CSharpDNATemplateFolder, "\\", STARDNA.CSharpTemplateCelestialBodyDNA)).OpenText().ReadToEnd();
            string loadHolonTemplateCsharp = new FileInfo(string.Concat(STARDNA.BaseSTARPath, "\\", STARDNA.CSharpDNATemplateFolder, "\\", STARDNA.CSharpTemplateLoadHolonDNA)).OpenText().ReadToEnd();
            string saveHolonTemplateCsharp = new FileInfo(string.Concat(STARDNA.BaseSTARPath, "\\", STARDNA.CSharpDNATemplateFolder, "\\", STARDNA.CSharpTemplateSaveHolonDNA)).OpenText().ReadToEnd();
            string iloadHolonTemplateCsharp = new FileInfo(string.Concat(STARDNA.BaseSTARPath, "\\", STARDNA.CSharpDNATemplateFolder, "\\", STARDNA.CSharpTemplateILoadHolonDNA)).OpenText().ReadToEnd();
            string isaveHolonTemplateCsharp = new FileInfo(string.Concat(STARDNA.BaseSTARPath, "\\", STARDNA.CSharpDNATemplateFolder, "\\", STARDNA.CSharpTemplateISaveHolonDNA)).OpenText().ReadToEnd();

            string IntTemplateCsharp = new FileInfo(string.Concat(STARDNA.BaseSTARPath, "\\", STARDNA.CSharpDNATemplateFolder, "\\", STARDNA.CSharpTemplateInt)).OpenText().ReadToEnd();
            string StringTemplateCSharp = new FileInfo(string.Concat(STARDNA.BaseSTARPath, "\\", STARDNA.CSharpDNATemplateFolder, "\\", STARDNA.CSharpTemplateString)).OpenText().ReadToEnd();
            string BoolTemplateCsharp = new FileInfo(string.Concat(STARDNA.BaseSTARPath, "\\", STARDNA.CSharpDNATemplateFolder, "\\", STARDNA.CSharpTemplateBool)).OpenText().ReadToEnd();

            
            if (string.IsNullOrEmpty(genesisFolder))
                genesisFolder = $"{STARDNA.BaseSTARNETPath}\\{STARDNA.DefaultOAPPsSourcePath}";
                //genesisFolder = $"{STARDNA.BaseSTARPath}\\{STARDNA.GenesisFolder}";

            if (string.IsNullOrEmpty(genesisNameSpace))
                genesisNameSpace = $"{STARDNA.DefaultGenesisNamespace}";
                //genesisNameSpace = $"{STARDNA.BaseSTARPath}\\{STARDNA.DefaultGenesisNamespace}";

            if (string.IsNullOrEmpty(genesisNameSpace))
                genesisNameSpace = string.Concat(OAPPName, "OAPP");

            OASISResult<string> initOASISFolderResult = await InitOAPPFolderAsync(OAPPType, OAPPName, genesisFolder, genesisNameSpace, OAPPTemplateId, OAPPTemplateVersion, providerType);

            if (initOASISFolderResult != null && !string.IsNullOrEmpty(initOASISFolderResult.Result) && !initOASISFolderResult.IsError)
                OAPPFolder = initOASISFolderResult.Result;
            else
            {
                OASISErrorHandling.HandleError(ref result, $"{errorMessage} Error occured in InitOAPPFolderAsync. Reason: {initOASISFolderResult.Message}");
                return result;
            }

            genesisFolder = string.Concat(OAPPFolder, "\\", STARDNA.OAPPGeneratedCodeFolder);

            if (!Directory.Exists(string.Concat(genesisFolder, "\\CSharp")))
                Directory.CreateDirectory(string.Concat(genesisFolder, "\\CSharp"));

            if (!Directory.Exists(string.Concat(genesisFolder, "\\CSharp\\Zomes")))
                Directory.CreateDirectory(string.Concat(genesisFolder, "\\CSharp\\Zomes"));

            if (!Directory.Exists(string.Concat(genesisFolder, "\\CSharp\\Holons")))
                Directory.CreateDirectory(string.Concat(genesisFolder, "\\CSharp\\Holons"));

            if (!Directory.Exists(string.Concat(genesisFolder, "\\CSharp\\Interfaces")))
                Directory.CreateDirectory(string.Concat(genesisFolder, "\\CSharp\\Interfaces"));

            if (!Directory.Exists(string.Concat(genesisFolder, "\\CSharp\\Interfaces\\Zomes")))
                Directory.CreateDirectory(string.Concat(genesisFolder, "\\CSharp\\Interfaces\\Zomes"));

            if (!Directory.Exists(string.Concat(genesisFolder, "\\CSharp\\Interfaces\\Holons")))
                Directory.CreateDirectory(string.Concat(genesisFolder, "\\CSharp\\Interfaces\\Holons"));

            if (genesisType != GenesisType.ZomesAndHolonsOnly)
            {
                if (!Directory.Exists(string.Concat(genesisFolder, "\\CSharp\\CelestialBodies")))
                    Directory.CreateDirectory(string.Concat(genesisFolder, "\\CSharp\\CelestialBodies"));

                if (!Directory.Exists(string.Concat(genesisFolder, "\\CSharp\\Interfaces\\CelestialBodies")))
                    Directory.CreateDirectory(string.Concat(genesisFolder, "\\CSharp\\Interfaces\\CelestialBodies"));
            }

            // Rust folder creation removed - now handled by HoloOASIS.NativeCodeGenesis

            DirectoryInfo dirInfo = new DirectoryInfo(celestialBodyDNAFolder);
            FileInfo[] files = dirInfo.GetFiles();

            if (celestialBodyParent != null)
                celestialBodyParentId = celestialBodyParent.Id;

            switch (genesisType)
            {
                case GenesisType.Moon:
                    {
                        newBody = new Moon();

                        if (celestialBodyParent == null)
                            celestialBodyParent = DefaultPlanet;

                        Mapper<IPlanet, Moon>.MapParentCelestialBodyProperties((IPlanet)celestialBodyParent, (Moon)newBody);
                        newBody.ParentHolon = celestialBodyParent;
                        newBody.ParentHolonId = celestialBodyParentId;
                        newBody.ParentCelestialBody = celestialBodyParent;
                        newBody.ParentCelestialBodyId = celestialBodyParentId;
                        newBody.ParentPlanet = (IPlanet)celestialBodyParent;
                        newBody.ParentPlanetId = celestialBodyParentId;
                    }
                    break;

                case GenesisType.Planet:
                    {
                        newBody = new Planet();

                        //If no parent Star is passed in then set the parent star to our Sun.
                        if (celestialBodyParent == null)
                            celestialBodyParent = DefaultStar;

                        Mapper<IStar, Planet>.MapParentCelestialBodyProperties((IStar)celestialBodyParent, (Planet)newBody);
                        newBody.ParentHolon = celestialBodyParent;
                        newBody.ParentHolonId = celestialBodyParentId;
                        newBody.ParentCelestialBody = celestialBodyParent;
                        newBody.ParentCelestialBodyId = celestialBodyParentId;
                        newBody.ParentStar = (IStar)celestialBodyParent;
                        newBody.ParentStarId = celestialBodyParentId;
                    }
                break;

                case GenesisType.Star:
                    {
                        newBody = new Star();

                        if (celestialBodyParent == null)
                            celestialBodyParent = DefaultSuperStar;

                        Mapper<ISuperStar, Star>.MapParentCelestialBodyProperties((ISuperStar)celestialBodyParent, (Star)newBody);
                        newBody.ParentHolon = celestialBodyParent;
                        newBody.ParentHolonId = celestialBodyParentId;
                        newBody.ParentCelestialBody = celestialBodyParent;
                        newBody.ParentCelestialBodyId = celestialBodyParentId;
                        newBody.ParentSuperStar = (ISuperStar)celestialBodyParent;
                        newBody.ParentSuperStarId = celestialBodyParentId;
                    }
                break;

                //case GenesisType.Galaxy:
                //    {
                //        newBody = new SuperStar();

                //        if (celestialBodyParent == null)
                //            celestialBodyParent = DefaultGrandSuperStar;

                //        Mapper<IGrandSuperStar, SuperStar>.MapParentCelestialBodyProperties((IGrandSuperStar)celestialBodyParent, (SuperStar)newBody);
                //        newBody.ParentHolon = celestialBodyParent;
                //        newBody.ParentHolonId = celestialBodyParentId;
                //        newBody.ParentCelestialBody = celestialBodyParent;
                //        newBody.ParentCelestialBodyId = celestialBodyParentId;
                //        newBody.ParentGrandSuperStar = (IGrandSuperStar)celestialBodyParent;
                //        newBody.ParentGrandSuperStarId = celestialBodyParentId;
                //    }
                //    break;

                //case GenesisType.Universe:
                //    {
                //        newBody = new GrandSuperStar();

                //        if (celestialBodyParent == null)
                //            celestialBodyParent = DefaultGreatGrandSuperStar;

                //        Mapper<IGreatGrandSuperStar, GrandSuperStar>.MapParentCelestialBodyProperties((IGreatGrandSuperStar)celestialBodyParent, (GrandSuperStar)newBody);
                //        newBody.ParentHolon = celestialBodyParent;
                //        newBody.ParentHolonId = celestialBodyParentId;
                //        newBody.ParentCelestialBody = celestialBodyParent;
                //        newBody.ParentCelestialBodyId = celestialBodyParentId;
                //        newBody.ParentGreatGrandSuperStar = (IGreatGrandSuperStar)celestialBodyParent;
                //        newBody.ParentGreatGrandSuperStarId = celestialBodyParentId;
                //    }
                //    break;
            }

            if (genesisType != GenesisType.ZomesAndHolonsOnly)
            {
                newBody.Id = Guid.NewGuid();
                newBody.IsNewHolon = true; //This was commented out, not sure why?
                newBody.Name = OAPPName;
                newBody.Description = OAPPDescription;
                newBody.OnCelestialBodySaved += NewBody_OnCelestialBodySaved;
                newBody.OnCelestialBodyError += NewBody_OnCelestialBodyError;
                newBody.OnZomeSaved += NewBody_OnZomeSaved;
                newBody.OnZomeError += NewBody_OnZomeError;
                newBody.OnZomesSaved += NewBody_OnZomesSaved;
                newBody.OnZomesError += NewBody_OnZomesError;
                newBody.OnHolonSaved += NewBody_OnHolonSaved;
                newBody.OnHolonError += NewBody_OnHolonError;
                newBody.OnHolonsSaved += NewBody_OnHolonsSaved;
                newBody.OnHolonsError += NewBody_OnHolonsError;
            }
          
            // All Rust code generation has been moved to HoloOASIS.NativeCodeGenesis
            IZome currentZome = null;
            IHolon currentHolon = null;
            List<IZome> zomes = new List<IZome>();

            foreach (FileInfo file in files)
            {
                if (file != null)
                {
                    StreamReader reader = file.OpenText();

                    while (!reader.EndOfStream)
                    {
                        string buffer = reader.ReadLine();

                        if (buffer.Contains("namespace"))
                        {
                            string[] parts = buffer.Split(' ');

                            //If the new namespace name has not been passed in then default it to the proxy holon namespace.
                            if (string.IsNullOrEmpty(genesisNameSpace))
                                genesisNameSpace = parts[1];

                            zomeBufferCsharp = zomeTemplateCsharp.Replace(STARDNA.CSharpDNATemplateNamespace, genesisNameSpace);
                            izomeBufferCsharp = iZomeTemplate.Replace(STARDNA.CSharpDNATemplateNamespace, genesisNameSpace);
                            holonBufferCsharp = holonTemplateCsharp.Replace(STARDNA.CSharpDNATemplateNamespace, genesisNameSpace);
                            iholonBufferCsharp = iHolonTemplate.Replace(STARDNA.CSharpDNATemplateNamespace, genesisNameSpace);
                        }

                        if (buffer.Contains("ZomeDNA"))
                        {
                            string[] parts = buffer.Split(' ');
                            libBuffer = libTemplate.Replace("zome_name", parts[6].ToSnakeCase());

                            zomeName = parts[6].ToPascalCase();
                            zomeBufferCsharp = zomeBufferCsharp.Replace("ZomeDNATemplate", zomeName);
                            zomeBufferCsharp = zomeBufferCsharp.Replace("IZome", $"I{zomeName}");
                            izomeBufferCsharp = izomeBufferCsharp.Replace("IZomeDNATemplate", $"I{zomeName}");

                            currentZome = new Zome()
                            {
                                Id = Guid.NewGuid(),
                                IsNewHolon = true,
                                Name = zomeName,
                                CreatedOASISType = new EnumValue<OASISType>(OASISType.STARCLI),
                                HolonType = HolonType.Zome,
                                ParentHolonId = newBody != null ? newBody.Id : Guid.Empty,
                                ParentHolon = newBody,
                                ParentCelestialBodyId = newBody != null ? newBody.Id : Guid.Empty,
                                ParentCelestialBody = newBody,
                                ParentPlanetId = newBody != null && newBody.HolonType == HolonType.Planet ? newBody.Id : Guid.Empty,
                                ParentPlanet = newBody != null && newBody.HolonType == HolonType.Planet ? (IPlanet)newBody : null,
                                ParentMoonId = newBody != null && newBody.HolonType == HolonType.Moon ? newBody.Id : Guid.Empty,
                                ParentMoon = newBody != null && newBody.HolonType == HolonType.Moon ? (IMoon)newBody : null
                            };

                            zomeBufferCsharp = zomeBufferCsharp.Replace("ID", currentZome.Id.ToString());

                            if (newBody != null)
                            {
                                Mapper.MapParentCelestialBodyProperties(newBody, currentZome);
                                //await newBody.CelestialBodyCore.AddZomeAsync(currentZome);
                                await newBody.CelestialBodyCore.AddZomeAsync(currentZome, false); //Ideally wanted to save the zomes/holons all in one go when the celestialbody is saved (and it would have if we called .save() on the newBody below... but for some reason we implemented it differently! ;-) lol
                            }
                            //else
                                zomes.Add(currentZome); //used only for Zomes & Holons Only Genesis Type.
                        }

                        if (holonReached && buffer.Contains("string") || buffer.Contains("int") || buffer.Contains("bool"))
                        {
                            string[] parts = buffer.Split(' ');
                            string fieldName = parts[14].ToSnakeCase();

                            switch (parts[13].ToLower())
                            {
                                case "string":
                                    {
                                        if (string.IsNullOrEmpty(firstStringProperty))
                                            firstStringProperty = parts[14];

                                        GenerateCSharpField(parts[14], StringTemplateCSharp, ref holonBufferCsharp, ref iholonBufferCsharp, ref firstField, ref secondField);
                                        // Rust field generation moved to HoloOASIS.NativeCodeGenesis
                                    }
                                    break;

                                case "int":
                                    {
                                        GenerateCSharpField(parts[14], IntTemplateCsharp, ref holonBufferCsharp, ref iholonBufferCsharp, ref firstField, ref secondField);
                                        // Rust field generation moved to HoloOASIS.NativeCodeGenesis
                                    }
                                    break;

                                case "bool":
                                    {
                                        GenerateCSharpField(parts[14], BoolTemplateCsharp, ref holonBufferCsharp, ref iholonBufferCsharp, ref firstField, ref secondField);
                                        // Rust field generation moved to HoloOASIS.NativeCodeGenesis
                                    }
                                    break;
                            }
                        }

                        // Write the holon out.
                        if (holonReached && buffer.Length > 1 && buffer.Substring(buffer.Length - 1, 1) == "}" && !buffer.Contains("get;"))
                        {
                            holonName = holonName.ToPascalCase();

                            File.WriteAllText(string.Concat(genesisFolder, "\\CSharp\\Interfaces\\Holons\\I", holonName, ".cs"), iholonBufferCsharp);
                            File.WriteAllText(string.Concat(genesisFolder, "\\CSharp\\Holons\\", holonName, ".cs"), holonBufferCsharp);

                            holonBufferCsharp = "";
                            iholonBufferCsharp = "";
                            holonReached = false;
                            firstField = true;
                            firstHolon = false;
                            holonName = "";
                        }

                        if (buffer.Contains("HolonDNA"))
                        {
                            string[] parts = buffer.Split(' ');
                            holonName = parts[10].ToPascalCase();

                            // Rust holon template processing moved to HoloOASIS.NativeCodeGenesis

                            //Process the CSharp Templates.
                            if (string.IsNullOrEmpty(holonBufferCsharp))
                                holonBufferCsharp = holonTemplateCsharp;

                            if (string.IsNullOrEmpty(iholonBufferCsharp))
                                iholonBufferCsharp = iHolonTemplate;

                            holonBufferCsharp = holonBufferCsharp.Replace("HolonDNATemplate", holonName);
                            iholonBufferCsharp = iholonBufferCsharp.Replace("IHolonDNATemplate", string.Concat("I", holonName));
     
                            zomeBufferCsharp = zomeBufferCsharp.Insert(zomeBufferCsharp.Length - 7, string.Concat(loadHolonTemplateCsharp.Replace(".CelestialBodyCore", ""), "\n"));
                            zomeBufferCsharp = zomeBufferCsharp.Insert(zomeBufferCsharp.Length - 7, string.Concat(saveHolonTemplateCsharp.Replace(".CelestialBodyCore", ""), "\n"));
                            zomeBufferCsharp = zomeBufferCsharp.Replace("HOLON", holonName);
                            zomeBufferCsharp = zomeBufferCsharp.Replace("IHOLON", $"I{holonName}");
    
                            izomeBufferCsharp = izomeBufferCsharp.Insert(izomeBufferCsharp.Length - 10, string.Concat(iloadHolonTemplateCsharp.Replace(".CelestialBodyCore", ""), "\n"));
                            //izomeBufferCsharp = izomeBufferCsharp.Insert(izomeBufferCsharp.Length - 10, string.Concat(isaveHolonTemplateCsharp.Replace(".CelestialBodyCore", ""), "\n"));
                            izomeBufferCsharp = izomeBufferCsharp.Insert(izomeBufferCsharp.Length - 10, string.Concat(isaveHolonTemplateCsharp.Replace(".CelestialBodyCore", "")));
                            izomeBufferCsharp = izomeBufferCsharp.Replace("HOLON", holonName);
                            izomeBufferCsharp = izomeBufferCsharp.Replace("IHOLON", $"I{holonName}");

                            zomeBufferCsharp = zomeBufferCsharp.Replace(STARDNA.CSharpDNATemplateNamespace, genesisNameSpace);
                            izomeBufferCsharp = izomeBufferCsharp.Replace(STARDNA.CSharpDNATemplateNamespace, genesisNameSpace);
                            holonBufferCsharp = holonBufferCsharp.Replace(STARDNA.CSharpDNATemplateNamespace, genesisNameSpace);
                            iholonBufferCsharp = iholonBufferCsharp.Replace(STARDNA.CSharpDNATemplateNamespace, genesisNameSpace);

                            if (newBody != null)
                            {
                                if (string.IsNullOrEmpty(celestialBodyBufferCsharp))
                                    celestialBodyBufferCsharp = celestialBodyTemplateCsharp;

                                celestialBodyBufferCsharp = celestialBodyBufferCsharp.Replace(STARDNA.CSharpDNATemplateNamespace, genesisNameSpace);
                                celestialBodyBufferCsharp = celestialBodyBufferCsharp.Replace("NAMESPACE", genesisNameSpace);
                                celestialBodyBufferCsharp = celestialBodyBufferCsharp.Replace("ID", newBody.Id.ToString());
                                celestialBodyBufferCsharp = celestialBodyBufferCsharp.Replace("CelestialBodyDNATemplate", OAPPName.ToPascalCase());
                                celestialBodyBufferCsharp = celestialBodyBufferCsharp.Replace("CELESTIALBODY", Enum.GetName(typeof(GenesisType), genesisType));
                                celestialBodyBufferCsharp = celestialBodyBufferCsharp.Insert(celestialBodyBufferCsharp.Length - 7, string.Concat(loadHolonTemplateCsharp, "\n"));
                                celestialBodyBufferCsharp = celestialBodyBufferCsharp.Insert(celestialBodyBufferCsharp.Length - 7, string.Concat(saveHolonTemplateCsharp, "\n"));
                                celestialBodyBufferCsharp = celestialBodyBufferCsharp.Replace("HOLON", parts[10].ToPascalCase());
                            }

                            // TODO: Current Zome Id will be empty here so need to save the zome before? (above when the zome is first created and added to the newBody zomes collection).
                            currentHolon = new Holon()
                            {
                                Id = Guid.NewGuid(),
                                IsNewHolon = true,
                                Name = holonName,
                                CreatedOASISType = new EnumValue<OASISType>(OASISType.STARCLI),
                                HolonType = HolonType.Holon,
                                ParentHolonId = currentZome.Id,
                                ParentHolon = currentZome,
                                ParentZomeId = currentZome.Id,
                                ParentZome = currentZome,
                                ParentCelestialBodyId = newBody != null ? newBody.Id : Guid.Empty,
                                ParentCelestialBody = newBody,
                                ParentPlanetId = newBody != null && newBody.HolonType == HolonType.Planet ? newBody.Id : Guid.Empty,
                                ParentPlanet = newBody != null && newBody.HolonType == HolonType.Planet ? (IPlanet)newBody : null,
                                ParentMoonId = newBody != null && newBody.HolonType == HolonType.Moon ? newBody.Id : Guid.Empty,
                                ParentMoon = newBody != null && newBody.HolonType == HolonType.Moon ? (IMoon)newBody : null 
                            };

                            holonBufferCsharp = holonBufferCsharp.Replace("ID", currentHolon.Id.ToString());

                            if (newBody != null )
                                Mapper.MapParentCelestialBodyProperties(newBody, currentHolon);
                            
                            ((List<IHolon>)currentZome.Children).Add((Holon)currentHolon);

                            holonNames.Add(holonName);
                            holonName = holonName.ToSnakeCase();
                            holonReached = true;
                        }
                    }

                    reader.Close();

                    // Rust lib.rs generation moved to HoloOASIS.NativeCodeGenesis
                    File.WriteAllText(string.Concat(genesisFolder, "\\CSharp\\Interfaces\\Zomes\\I", zomeName, ".cs"), izomeBufferCsharp);
                    File.WriteAllText(string.Concat(genesisFolder, "\\CSharp\\Zomes\\", zomeName, ".cs"), zomeBufferCsharp);
                }
            }

            // Remove any white space from the name.
            if (genesisType != GenesisType.ZomesAndHolonsOnly)
                File.WriteAllText(string.Concat(genesisFolder, "\\CSharp\\CelestialBodies\\", OAPPName, Enum.GetName(typeof(GenesisType), genesisType), ".cs"), celestialBodyBufferCsharp);
                //File.WriteAllText(string.Concat(genesisFolder, "\\CSharp\\CelestialBodies\\", Regex.Replace(OAPPName, @"\s+", ""), Enum.GetName(typeof(GenesisType), genesisType), ".cs"), celestialBodyBufferCsharp);

            // Currently the OApp Name is the same as the CelestialBody name (each CelestialBody is a seperate OApp), but in future a OApp may be able to contain more than one celestialBody...
            // TODO: Currently the OApp templates only contain sample load/save for one holon... this may change in future... likely will... ;-) Want to show for every zome/holon inside the celestialbody...
            if (holonNames.Count > 0)
                ApplyOAPPTemplate(genesisType, OAPPFolder, genesisNameSpace, OAPPName, OAPPName, zomes[0].Name, holonNames[0], firstStringProperty, metaHolonTagMappings, metaTagMappings);
            else
                ApplyOAPPTemplate(genesisType, OAPPFolder, genesisNameSpace, OAPPName, OAPPName, zomes[0].Name, "", firstStringProperty, metaHolonTagMappings, metaTagMappings);

            //Generate any native code for the current provider.
            //TODO: Add option to pass into STAR which providers to generate native code for (can be more than one provider).
<<<<<<< HEAD
            ((IOASISSuperStar)ProviderManager.Instance.CurrentStorageProvider).NativeCodeGenesis(newBody, OAPPFolder, null);
=======
            if (ProviderManager.Instance.CurrentStorageProvider is IOASISSuperStar superStar)
            {
                // Pass celestialBodyDNAFolder to HoloOASIS for Rust generation
                // Rust template paths are now read from OASISDNA.HoloOASIS section
                var nativeParams = System.Text.Json.JsonSerializer.Serialize(new Dictionary<string, string>
                {
                    { "celestialBodyDNAFolder", celestialBodyDNAFolder }
                });
                superStar.NativeCodeGenesis(newBody, OAPPFolder, nativeParams);
            }
>>>>>>> 68f8215e

            switch (genesisType)
            {
                case GenesisType.ZomesAndHolonsOnly:
                    {
                        foreach (IZome zome in zomes)
                        {
                            OASISResult<IZome> saveZomeResult = await zome.SaveAsync();

                            if (!(saveZomeResult != null && saveZomeResult.Result != null && !saveZomeResult.IsError))
                                OASISErrorHandling.HandleError(ref result, $"{errorMessage} Error occured saving zome {LoggingHelper.GetHolonInfoForLogging(zome, "zome")}. Reason: {saveZomeResult.Message}.", true);
                        }

                        if (!result.IsError)
                            result.Message = "Zomes And Holons Successfully Created.";
                        else
                            result.Message = $"Some errors occured saving zomes and holons: {OASISResultHelper.BuildInnerMessageError(result.InnerMessages)}";

                        result.Result.Zomes = new List<IZome>(zomes);
                    }break;

                case GenesisType.Moon:
                    {
                        //celestialBodyParent will be a Planet (Default is Our World).
                        //TODO: Soon need to add this code to Holon or somewhere so Parent's are lazy loaded when accessed for first time.
                        if (celestialBodyParent.ParentStar == null)
                            celestialBodyParent.ParentStar = new Star(celestialBodyParent.ParentStarId);

                        OASISResult<IMoon> addMoonresult =  await ((StarCore)celestialBodyParent.ParentStar.CelestialBodyCore).AddMoonAsync(newBody.ParentPlanet, (IMoon)newBody);

                        if (addMoonresult != null)
                        {
                            if (addMoonresult.IsError)
                                OASISErrorHandling.HandleError(ref result, $"{errorMessage} Error Occured Calling AddMoonAsync. Reason: {addMoonresult.Message}");
                            else
                            {
                                result.Result.CelestialBody = addMoonresult.Result;
                                result.Message = "Moon Successfully Created.";
                            }
                        }
                        else
                            OASISErrorHandling.HandleError(ref result, $"{errorMessage} Unknown Error Occured Creating Moon.");
                    }break;

                case GenesisType.Planet:
                    {                      
                        OASISResult<IPlanet> addPlanetResult = await ((StarCore)celestialBodyParent.CelestialBodyCore).AddPlanetAsync((IPlanet)newBody);

                        if (addPlanetResult != null)
                        {
                            if (addPlanetResult.IsError)
                                OASISErrorHandling.HandleError(ref result, $"{errorMessage} Error Occured Calling AddPlanetAsync. Reason: {addPlanetResult.Message}");
                            else
                            {
                                result.Result.CelestialBody = addPlanetResult.Result;
                                result.Message = "Planet Successfully Created.";
                            }
                        }
                        else
                            OASISErrorHandling.HandleError(ref result, $"{errorMessage} Unknown Error Occured Creating Planet.");
                    }break;

                case GenesisType.Star:
                    {
                        OASISResult<IStar> starResult = await ((ISuperStarCore)celestialBodyParent.CelestialBodyCore).AddStarAsync((IStar)newBody);

                        if (starResult != null)
                        {
                            if (starResult.IsError)
                                OASISErrorHandling.HandleError(ref result, $"{errorMessage} Error Occured Calling AddStarAsync. Reason: {starResult.Message}");
                            else
                            {
                                result.Result.CelestialBody = starResult.Result;
                                result.Message = "Star Successfully Created.";
                            }
                        }
                        else
                            OASISErrorHandling.HandleError(ref result, $"{errorMessage} Unknown Error Occured Creating Star.");
                    }break;

                //case GenesisType.SoloarSystem:
                //    {
                //        OASISResult<ISolarSystem> result = await ((StarCore)celestialBodyParent.CelestialBodyCore).AddSolarSystemAsync(new SolarSystem() { Star = (IStar)newBody });

                //        if (result != null)
                //        {
                //            if (result.IsError)
                //                return new OASISResult<CoronalEjection>() { IsError = true, Message = result.Message, Result = new CoronalEjection() { CelestialSpace = result.Result, CelestialBody = result.Result.Star } };
                //            else
                //                return new OASISResult<CoronalEjection>() { IsError = false, Message = "Star/SoloarSystem Successfully Created.", Result = new CoronalEjection() { CelestialSpace = result.Result, CelestialBody = result.Result.Star } };
                //        }
                //        else
                //            return new OASISResult<CoronalEjection>() { IsError = true, Message = "Unknown Error Occured Creating Star/SoloarSystem." };
                //    }

                //TODO: Come back to this! ;-)

                /*
                case GenesisType.Galaxy:
                    {
                        OASISResult<IGalaxy> result = await ((IGrandSuperStarCore)celestialBodyParent.CelestialBodyCore).AddGalaxyClusterToUniverse(new GalaxyCluster() );


                        OASISResult<IGalaxy> result = await ((IGrandSuperStarCore)celestialBodyParent.CelestialBodyCore).AddGalaxyAsync(new Galaxy() { SuperStar = (ISuperStar)newBody });

                        if (result != null)
                        {
                            if (result.IsError)
                                return new CoronalEjection() { ErrorOccured = true, Message = result.Message, CelestialSpace = result.Result, CelestialBody = result.Result.Star };
                            else
                                return new CoronalEjection() { ErrorOccured = false, Message = "SuperStar/Galaxy Successfully Successfully Created.", CelestialSpace = result.Result, CelestialBody = result.Result.Star };
                        }
                        else
                            return new CoronalEjection() { ErrorOccured = true, Message = "Unknown Error Occured Creating SuperStar/Galaxy." };
                    }

                case GenesisType.Universe:
                    {
                        await ((IGreatGrandSuperStarCore)celestialBodyParent.CelestialBodyCore).AddUniverseAsync(new Universe() { GrandSuperStar = (IGrandSuperStar)newBody });
                        return new CoronalEjection() { ErrorOccured = false, Message = "GrandSuperStar/Universe Successfully Created.", CelestialBody = newBody };
                    }*/

                // Cannot create a SuperStar on its own, you create a Galaxy which comes with a new SuperStar at the centre.

                //case GenesisType.SuperStar:
                //    {
                //        await ((IGrandSuperStarCore)celestialBodyParent.CelestialBodyCore).AddGalaxyAsync(new Galaxy() { SuperStar = (ISuperStar)newBody });
                //        return new CoronalEjection() { ErrorOccured = false, Message = "SuperStar/Galaxy Successfully Created.", CelestialBody = newBody };
                //    }

                default:
                    OASISErrorHandling.HandleError(ref result, $"{errorMessage} Unknown Error Occured, GenesisType {Enum.GetName(typeof(GenesisType), genesisType)} Not Recognised!");
                    break;
            }

            return result;
        }

        public static OASISResult<Dictionary<string, IList<INode>>> ExtractNodesFromCelestialBodyMetaDataDNA(string celestialBodyDNAFolder)
        {
            OASISResult<Dictionary<string, IList<INode>>> result = new OASISResult<Dictionary<string, IList<INode>>>(new Dictionary<string, IList<INode>>());

            try
            {
                DirectoryInfo dirInfo = new DirectoryInfo(celestialBodyDNAFolder);
                FileInfo[] files = dirInfo.GetFiles();
                bool holonReached = false;
                string holonName = "";

                foreach (FileInfo file in files)
                {
                    if (file != null)
                    {
                        using (StreamReader reader = file.OpenText())
                        {
                            while (!reader.EndOfStream)
                            {
                                string buffer = reader.ReadLine();

                                if (holonReached && buffer.Length > 1 && buffer.Substring(buffer.Length - 1, 1) == "}" && !buffer.Contains("get;"))
                                {
                                    holonReached = false;
                                    holonName = "";
                                }

                                if (buffer.Contains("HolonDNA"))
                                {
                                    string[] parts = buffer.Split(' ');
                                    holonName = parts[10].ToPascalCase();
                                    holonReached = true;
                                }

                                if (buffer.Contains("string") || buffer.Contains("int") || buffer.Contains("bool"))
                                {
                                    string[] parts = buffer.Split(' ');
                                    string fieldName = parts[14].ToPascalCase();

                                    if (!result.Result.ContainsKey(holonName))
                                        result.Result[holonName] = new List<INode>();

                                    result.Result[holonName].Add(new Node()
                                    {
                                        NodeName = fieldName,
                                        NodeType = parts[13].ToLower() switch
                                        {
                                            "string" => NodeType.String,
                                            "int" => NodeType.Int,
                                            "bool" => NodeType.Bool,
                                            _ => NodeType.Unknown
                                        }
                                    });
                                }
                            }
                        }
                    }
                }
            }
            catch (Exception e)
            {
                OASISErrorHandling.HandleError(ref result, $"Invalid CelesitalBodyMetaDataDNA! Please correct or use another!");
            }

            return result;
        }

        ////public static async Task<OASISResult<IGenerateMetaDataDNAResult>> GenerateMetaDataDNAAsync(List<IZome> zomes, string CelestialBodyMetaDataDNAName, string CelestialBodyMetaDataDNADesc, CelestialBodyType celestialBodyType, string ZomeMetaDataDNAName, string ZomeMetaDataDNADesc, ZomeType zomeType, string HolonMetaDataDNAName, string HolonMetaDataDNADesc, HolonType holonType, string fullPathToCelestialBodySourcePath = "", string fullPathToZomeSourcePath = "", string fullPathToHolonSourcePath = "", ProviderType providerType = ProviderType.Default)
        ////public static async Task<OASISResult<IGenerateMetaDataDNAResult>> GenerateMetaDataDNAAsync(List<IZome> zomes, string CelestialBodyMetaDataDNAName, string CelestialBodyMetaDataDNADesc, CelestialBodyType celestialBodyType, string fullPathToCelestialBodySourcePath = "", string fullPathToZomeSourcePath = "", string fullPathToHolonSourcePath = "", ProviderType providerType = ProviderType.Default)
        //public static async Task<OASISResult<IGenerateMetaDataDNAResult>> GenerateMetaDataDNAAsync(List<IZome> zomes, string OAPPName, string OAPPMetaDataDNAPath = "", ProviderType providerType = ProviderType.Default)
        //{
        //    OASISResult<IGenerateMetaDataDNAResult> result = new OASISResult<IGenerateMetaDataDNAResult>();
        //    string errorMessage = "Error occured in STAR.GenerateMetaDataDNAAsync. Reason:";

        //    if (string.IsNullOrEmpty(OAPPMetaDataDNAPath))
        //    {
        //        if (Path.IsPathRooted(STARDNA.OAPPMetaDataDNA))
        //            OAPPMetaDataDNAPath = STARDNA.OAPPMetaDataDNA;
        //        else
        //            OAPPMetaDataDNAPath = Path.Combine(STARDNA.BaseSTARPath, STARDNA.OAPPMetaDataDNA);
        //    }

        //    //if (string.IsNullOrEmpty(OAPPMetaDataDNAPath))
        //    //{
        //    //    if (Path.IsPathRooted(STARDNA.DefaultCelestialBodiesMetaDataDNASourcePath))
        //    //        fullPathToCelestialBodySourcePath = STARDNA.DefaultCelestialBodiesMetaDataDNASourcePath;

        //    //    else if (Path.IsPathRooted(STARDNA.BaseSTARNETPath))
        //    //        fullPathToCelestialBodySourcePath = Path.Combine(STARDNA.BaseSTARNETPath, STARDNA.DefaultCelestialBodiesMetaDataDNASourcePath);

        //    //    else
        //    //        fullPathToCelestialBodySourcePath = Path.Combine(STARDNA.BaseSTARPath, STARDNA.BaseSTARNETPath, STARDNA.DefaultCelestialBodiesMetaDataDNASourcePath);
        //    //}

        //    //if (string.IsNullOrEmpty(fullPathToZomeSourcePath))
        //    //{
        //    //    if (Path.IsPathRooted(STARDNA.DefaultZomesMetaDataDNASourcePath))
        //    //        fullPathToZomeSourcePath = STARDNA.DefaultZomesMetaDataDNASourcePath;

        //    //    else if (Path.IsPathRooted(STARDNA.BaseSTARNETPath))
        //    //        fullPathToZomeSourcePath = Path.Combine(STARDNA.BaseSTARNETPath, STARDNA.DefaultZomesMetaDataDNASourcePath);

        //    //    else
        //    //        fullPathToZomeSourcePath = Path.Combine(STARDNA.BaseSTARPath, STARDNA.BaseSTARNETPath, STARDNA.DefaultZomesMetaDataDNASourcePath);
        //    //}

        //    //if (string.IsNullOrEmpty(fullPathToHolonSourcePath))
        //    //{
        //    //    if (Path.IsPathRooted(STARDNA.DefaultHolonsMetaDataDNASourcePath))
        //    //        fullPathToHolonSourcePath = STARDNA.DefaultHolonsMetaDataDNASourcePath;

        //    //    else if (Path.IsPathRooted(STARDNA.BaseSTARNETPath))
        //    //        fullPathToHolonSourcePath = Path.Combine(STARDNA.BaseSTARNETPath, STARDNA.DefaultHolonsMetaDataDNASourcePath);

        //    //    else
        //    //        fullPathToHolonSourcePath = Path.Combine(STARDNA.BaseSTARPath, STARDNA.BaseSTARNETPath, STARDNA.DefaultHolonsMetaDataDNASourcePath);
        //    //}


        //OASISResult<STARNETHolon> createResult = await STARAPI.CelestialBodiesMetaDataDNA.CreateAsync(BeamedInAvatar.Id, CelestialBodyMetaDataDNAName, CelestialBodyMetaDataDNADesc, celestialBodyType, fullPathToCelestialBodySourcePath, providerType: providerType);

        //if (createResult != null && createResult.Result != null && !createResult.IsError)
        //    result.Result.CelestialBodyMetaDataDNA = createResult.Result;
        //else
        //    OASISErrorHandling.HandleError(ref result, $"{errorMessage} An error occured calling STARAPI.CelestialBodiesMetaDataDNA.CreateAsync. Reason: {createResult.Message}");


        //createResult = await STARAPI.ZomesMetaDataDNA.CreateAsync(BeamedInAvatar.Id, ZomeMetaDataDNAName, ZomeMetaDataDNADesc, zomeType, fullPathToZomeSourcePath, providerType: providerType);

        //if (createResult != null && createResult.Result != null && !createResult.IsError)
        //    result.Result.ZomeMetaDataDNA = createResult.Result;
        //else
        //    OASISErrorHandling.HandleError(ref result, $"{errorMessage} An error occured calling STARAPI.ZomesMetaDataDNA.CreateAsync. Reason: {createResult.Message}");


        //createResult = await STARAPI.HolonsMetaDataDNA.CreateAsync(BeamedInAvatar.Id, HolonMetaDataDNAName, HolonMetaDataDNADesc, holonType, fullPathToHolonSourcePath, providerType: providerType);

        //if (createResult != null && createResult.Result != null && !createResult.IsError)
        //    result.Result.HolonMetaDataDNA = createResult.Result;
        //else
        //    OASISErrorHandling.HandleError(ref result, $"{errorMessage} An error occured calling STARAPI.HolonsMetaDataDNA.CreateAsync. Reason: {createResult.Message}");


        //    OASISResult<bool> generateResult = GenerateMetaDataDNA(zomes, fullPathToCelestialBodySourcePath, fullPathToZomeSourcePath, fullPathToHolonSourcePath);

        //    if (!(generateResult != null && generateResult.Result != null && !generateResult.IsError))
        //        OASISErrorHandling.HandleError(ref result, $"{errorMessage} An error occured calling STAR.GenerateMetaDataDNA. Reason: {generateResult.Message}");

        //    return result;
        //}

        //public static OASISResult<bool> GenerateMetaDataDNA(List<IZome> zomes, string generatedCelstialBodyMetaDataDNAPath, string generatedZomeMetaDataDNAPath, string generatedHolonMetaDataDNAPath, ProviderType providerType = ProviderType.Default)
        public static OASISResult<IGenerateMetaDataDNAResult> GenerateMetaDataDNA(List<IZome> zomes, string OAPPName, string OAPPMetaDataDNAPath = "", ProviderType providerType = ProviderType.Default)
        {
            OASISResult<IGenerateMetaDataDNAResult> result = new OASISResult<IGenerateMetaDataDNAResult>();
            string propBuffer = "";
            string holonBuffer = "";
            string holonsBuffer = "";
            string zomeBuffer = "";
            string zomeDNAPath = "";
            string holonDNAPath = "";
            //string propTemplate = "            public {TYPE} {PROPERTYNAME} {get; set;}";
            string propTemplate = "public {TYPE} {PROPERTYNAME} {get; set;}";
            bool firstProp = true;
            int iHolon = 0;
            int iProp = 0;

            try
            {
                if (string.IsNullOrEmpty(OAPPMetaDataDNAPath))
                {
                    if (Path.IsPathRooted(STARDNA.OAPPMetaDataDNAFolder))
                        OAPPMetaDataDNAPath = STARDNA.OAPPMetaDataDNAFolder;
                    else
                        OAPPMetaDataDNAPath = Path.Combine(STARDNA.BaseSTARPath, STARDNA.OAPPMetaDataDNAFolder);
                }

                result.Result = new GenerateMetaDataDNAResult()
                {
                    CelestialBodyMetaDataDNAPath = Path.Combine(OAPPMetaDataDNAPath, OAPPName, "CelestialBodyDNA"),
                    ZomeMetaDataDNAPath = Path.Combine(OAPPMetaDataDNAPath, OAPPName, "ZomeDNA"),
                    HolonMetaDataDNAPath = Path.Combine(OAPPMetaDataDNAPath, OAPPName, "HolonDNA")
                };

                if (Directory.Exists(result.Result.CelestialBodyMetaDataDNAPath))
                    Directory.Delete(result.Result.CelestialBodyMetaDataDNAPath, true);

                if (Directory.Exists(result.Result.ZomeMetaDataDNAPath))
                    Directory.Delete(result.Result.ZomeMetaDataDNAPath, true);

                if (Directory.Exists(result.Result.HolonMetaDataDNAPath))
                    Directory.Delete(result.Result.HolonMetaDataDNAPath, true);

                Directory.CreateDirectory(result.Result.CelestialBodyMetaDataDNAPath);
                Directory.CreateDirectory(result.Result.ZomeMetaDataDNAPath);
                Directory.CreateDirectory(result.Result.HolonMetaDataDNAPath);

                //TODO: Apply this pathing logic to ALL of STARDNA paths! ;-)
                if (!Path.IsPathRooted(STARDNA.ZomeMetaDataDNA))
                {
                    if (Path.IsPathRooted(STARDNA.MetaDataDNATemplateFolder))
                        zomeDNAPath = Path.Combine(STARDNA.MetaDataDNATemplateFolder, STARDNA.ZomeMetaDataDNA);
                    else
                        zomeDNAPath = Path.Combine(STARDNA.BaseSTARPath, STARDNA.MetaDataDNATemplateFolder, STARDNA.ZomeMetaDataDNA);
                }
                else
                    zomeDNAPath = STARDNA.ZomeMetaDataDNA;


                if (!Path.IsPathRooted(STARDNA.HolonMetaDataDNA))
                {
                    if (Path.IsPathRooted(STARDNA.MetaDataDNATemplateFolder))
                        holonDNAPath = Path.Combine(STARDNA.MetaDataDNATemplateFolder, STARDNA.HolonMetaDataDNA);
                    else
                        holonDNAPath = Path.Combine(STARDNA.BaseSTARPath, STARDNA.MetaDataDNATemplateFolder, STARDNA.HolonMetaDataDNA);
                }
                else
                    holonDNAPath = STARDNA.HolonMetaDataDNA;

                string zomeMetaDataDNA = File.ReadAllText(zomeDNAPath);
                string holonMetaDataDNA = File.ReadAllText(holonDNAPath);
                //string[] lines = File.ReadAllLines(holonDNAPath);

                //string holonMetaDataDNA = "";
                //for (int i = 0; i < lines.Length; i++)
                //{
                //    if (!lines[i].Contains("//"))
                //    {
                //        holonMetaDataDNA = string.Concat(holonMetaDataDNA, lines[i]);

                //        if (i < lines.Length - 1)
                //            holonMetaDataDNA = string.Concat(holonMetaDataDNA, "\n");
                //    }
                //}

                foreach (IZome zome in zomes)
                {
                    holonBuffer = "";
                    holonsBuffer = "";
                    iHolon = 0;

                    foreach (IHolon holon in zome.Children)
                    {
                        iHolon++;
                        propBuffer = "";
                        firstProp = true;
                        iProp = 0;

                        foreach (INode node in holon.Nodes)
                        {
                            iProp++;
                            if (!firstProp)
                                propBuffer = string.Concat(propBuffer, "".PadRight(12));
                                    
                            switch (node.NodeType)
                            {
                                case NodeType.Bool:
                                    propBuffer = string.Concat(propBuffer, propTemplate.Replace("{TYPE}", "bool").Replace("{PROPERTYNAME}", node.NodeName));
                                    break;

                                case NodeType.String:
                                    propBuffer = string.Concat(propBuffer, propTemplate.Replace("{TYPE}", "string").Replace("{PROPERTYNAME}", node.NodeName));
                                    break;

                                case NodeType.Int:
                                    propBuffer = string.Concat(propBuffer, propTemplate.Replace("{TYPE}", "int").Replace("{PROPERTYNAME}", node.NodeName));
                                    break;

                                case NodeType.Double:
                                    propBuffer = string.Concat(propBuffer, propTemplate.Replace("{TYPE}", "double").Replace("{PROPERTYNAME}", node.NodeName));
                                    break;

                                case NodeType.Float:
                                    propBuffer = string.Concat(propBuffer, propTemplate.Replace("{TYPE}", "float").Replace("{PROPERTYNAME}", node.NodeName));
                                    break;

                                case NodeType.Long:
                                    propBuffer = string.Concat(propBuffer, propTemplate.Replace("{TYPE}", "long").Replace("{PROPERTYNAME}", node.NodeName));
                                    break;

                                case NodeType.DateTime:
                                    propBuffer = string.Concat(propBuffer, propTemplate.Replace("{TYPE}", "DateTime").Replace("{PROPERTYNAME}", node.NodeName));
                                    break;

                                case NodeType.ByteArray:
                                    propBuffer = string.Concat(propBuffer, propTemplate.Replace("{TYPE}", "byte[]").Replace("{PROPERTYNAME}", node.NodeName));
                                    break;

                                case NodeType.Object:
                                    propBuffer = string.Concat(propBuffer, propTemplate.Replace("{TYPE}", "object").Replace("{PROPERTYNAME}", node.NodeName));
                                    break;
                            }

                            if (iProp != holon.Nodes.Count)
                                propBuffer = string.Concat(propBuffer, "\n");

                            firstProp = false;
                        }

                        holonBuffer = string.Concat(holonMetaDataDNA.Replace("{HOLONNAME}", holon.Name).Replace("{PROPERTIES}", propBuffer));

                        if (iHolon != zome.Children.Count)
                            holonBuffer = string.Concat(holonBuffer, "\n\n");

                        holonsBuffer = string.Concat(holonsBuffer, holonBuffer);
                        File.WriteAllText(Path.Combine(result.Result.HolonMetaDataDNAPath, string.Concat(holon.Name, ".cs")), holonBuffer);
                    }

                    zomeBuffer = zomeMetaDataDNA.Replace("{ZOMENAME}", zome.Name).Replace("{HOLONS}", holonsBuffer);
                    File.WriteAllText(Path.Combine(result.Result.ZomeMetaDataDNAPath, string.Concat(zome.Name, ".cs")), zomeBuffer);
                    File.WriteAllText(Path.Combine(result.Result.CelestialBodyMetaDataDNAPath, string.Concat(zome.Name, ".cs")), zomeBuffer);
                }
            }
            catch (Exception e)
            {
                OASISErrorHandling.HandleError(ref result, $"Error occured in STAR.GenerateMetaDataDNA generating the CelestialBody, Zome & Holon MetaData DNA. Reason: {e}");
            }

            return result;
        }

        public static void ShowStatusMessage(StarStatusMessageType messageType, string message)
        {
            OnStarStatusChanged?.Invoke(null, new StarStatusChangedEventArgs() { MessageType = messageType, Message = message });
        }

        //public static void ShowStatusMessage(StarStatusChangedEventArgs eventArgs)
        //{
        //    OnStarStatusChanged?.Invoke(null, eventArgs);
        //}

        public static void ShowStatusMessage<T>(OASISEventArgs<T> eventArgs)
        {
            if (eventArgs.Result != null && eventArgs.Result.Result != null)
            {
                if (!eventArgs.Result.IsError)
                    OnStarStatusChanged?.Invoke(null, new StarStatusChangedEventArgs() { MessageType = StarStatusMessageType.Success, Message = $"{((IHolon)eventArgs.Result.Result).Name} Created." });
                else
                    OnStarStatusChanged?.Invoke(null, new StarStatusChangedEventArgs() { MessageType = StarStatusMessageType.Error, Message = $"Error Creating {((IHolon)eventArgs.Result.Result)}. Reason: {eventArgs.Result.Message}" });
            }
        }

        private static void NewBody_OnCelestialBodySaved(object sender, CelestialBodySavedEventArgs e)
        {
            if (IsDetailedStatusUpdatesEnabled && e.Result != null && e.Result.Result != null)
            {
                if (!e.Result.IsError)
                    OnStarStatusChanged?.Invoke(null, new StarStatusChangedEventArgs() { MessageType = StarStatusMessageType.Success, Message = $"{e.Result.Result.Name} Saved." });
                else
                    OnStarStatusChanged?.Invoke(null, new StarStatusChangedEventArgs() { MessageType = StarStatusMessageType.Error, Message = $"Error Creating {e.Result.Result.Name}. Reason: {e.Result.Message}" });
            }

            /*
            switch (e.Result.Result.HolonType)
            {
                case HolonType.GreatGrandSuperStar:
                    OnStarStatusChanged?.Invoke(null, new StarStatusChangedEventArgs() { MessageType = StarStatusMessageType.Success, Message = "GreatGrandSuperStar Created." });
                    break;

                case HolonType.GrandSuperStar:
                    OnStarStatusChanged?.Invoke(null, new StarStatusChangedEventArgs() { MessageType = StarStatusMessageType.Success, Message = "GrandSuperStar Created." });
                    break;

                case HolonType.Multiverse:
                    OnStarStatusChanged?.Invoke(null, new StarStatusChangedEventArgs() { MessageType = StarStatusMessageType.Success, Message = "Default Multiverse Created." });
                    break;

                case HolonType.Dimension:
                    OnStarStatusChanged?.Invoke(null, new StarStatusChangedEventArgs() { MessageType = StarStatusMessageType.Success, Message = $"{e.Result.Result.Name} Created." });
                    break;

                case HolonType.Universe:
                    OnStarStatusChanged?.Invoke(null, new StarStatusChangedEventArgs() { MessageType = StarStatusMessageType.Success, Message = "Default Universe Created." });
                    break;
            }*/

            //switch (e.Result.Result.Name)
            //{
            //    case "ThirdDimenson"
            //}

            OnCelestialBodySaved?.Invoke(null, e);
        }

        private static void NewBody_OnCelestialBodyError(object sender, CelestialBodyErrorEventArgs e)
        {
            OnCelestialBodyError?.Invoke(null, e);
        }

        private static void NewBody_OnZomeSaved(object sender, ZomeSavedEventArgs e)
        {
            OnZomeSaved?.Invoke(null, e);
        }

        private static void NewBody_OnZomesSaved(object sender, ZomesSavedEventArgs e)
        {
            OnZomesSaved?.Invoke(null, e);
        }

        private static void NewBody_OnZomesError(object sender, ZomesErrorEventArgs e)
        {
            OnZomesError?.Invoke(null, e);
        }

        private static void NewBody_OnHolonSaved(object sender, HolonSavedEventArgs e)
        {
            OnHolonSaved?.Invoke(null, e);
        }

        private static void NewBody_OnHolonError(object sender, HolonErrorEventArgs e)
        {
            OnHolonError?.Invoke(null, e);
        }

        private static void NewBody_OnHolonsSaved(object sender, HolonsSavedEventArgs e)
        {
            OnHolonsSaved?.Invoke(null, e);
        }

        private static void NewBody_OnHolonsError(object sender, HolonsErrorEventArgs e)
        {
            OnHolonsError?.Invoke(null, e);
        }


        // Build
        public static CoronalEjection Flare(string bodyName)
        {
            //TODO: Build rust code using hc conductor and .net code using dotnet compiler.
            return new CoronalEjection();
        }

        public static CoronalEjection Flare(ICelestialBody body)
        {
            //TODO: Build rust code using hc conductor and .net code using dotnet compiler.
            return new CoronalEjection();
        }

        //Activate & Launch - Launch & activate a planet (OApp) by shining the star's light upon it...
        public static void Shine(ICelestialBody body)
        {

        }

        public static void Shine(string bodyName)
        {

        }

        //Dractivate
        public static void Dim(ICelestialBody body)
        {

        }

        public static void Dim(string bodyName)
        {

        }

        //Publish
        public static async Task<OASISResult<IOAPP>> SeedAsync(string fullPathToOAPP, string launchTarget, string fullPathToPublishTo = "", bool registerOnSTARNET = true, bool dotnetPublish = true, bool generateOAPPSource = true, bool uploadOAPPSourceToSTARNET = true, bool makeOAPPSourcePublic = false, bool generateOAPPBinary = true, bool generateOAPPSelfContainedBinary = false, bool generateOAPPSelfContainedFullBinary = false, bool uploadOAPPToCloud = false, bool uploadOAPPSelfContainedToCloud = false, bool uploadOAPPSelfContainedFullToCloud = false, ProviderType providerType = ProviderType.Default, ProviderType oappBinaryProviderType = ProviderType.IPFSOASIS, ProviderType oappSelfContainedBinaryProviderType = ProviderType.None, ProviderType oappSelfContainedFullBinaryProviderType = ProviderType.None)
        {
            return await STARAPI.OAPPs.PublishOAPPAsync(BeamedInAvatar.AvatarId, fullPathToOAPP, launchTarget, fullPathToPublishTo, false, registerOnSTARNET, dotnetPublish, generateOAPPSource, uploadOAPPSourceToSTARNET, makeOAPPSourcePublic, generateOAPPBinary, generateOAPPSelfContainedBinary, generateOAPPSelfContainedFullBinary, uploadOAPPToCloud, uploadOAPPSelfContainedToCloud, uploadOAPPSelfContainedFullToCloud, providerType, oappBinaryProviderType, oappSelfContainedBinaryProviderType, oappSelfContainedFullBinaryProviderType);
        }

        public static OASISResult<IOAPP> Seed(string fullPathToOAPP, string launchTarget, string fullPathToPublishTo = "", bool registerOnSTARNET = true, bool dotnetPublish = true, bool generateOAPPSource = true, bool uploadOAPPSourceToSTARNET = true, bool makeOAPPSourcePublic = false, bool generateOAPPBinary = true, bool generateOAPPSelfContainedBinary = false, bool generateOAPPSelfContainedFullBinary = false, bool uploadOAPPToCloud = false, bool uploadOAPPSelfContainedToCloud = false, bool uploadOAPPSelfContainedFullToCloud = false, ProviderType providerType = ProviderType.Default, ProviderType oappBinaryProviderType = ProviderType.IPFSOASIS, ProviderType oappSelfContainedBinaryProviderType = ProviderType.None, ProviderType oappSelfContainedFullBinaryProviderType = ProviderType.None)
        {
            return STARAPI.OAPPs.PublishOAPP(BeamedInAvatar.AvatarId, fullPathToOAPP, launchTarget, fullPathToPublishTo, false, registerOnSTARNET, dotnetPublish, generateOAPPSource, uploadOAPPSourceToSTARNET, makeOAPPSourcePublic, generateOAPPBinary, generateOAPPSelfContainedBinary, generateOAPPSelfContainedFullBinary, uploadOAPPToCloud, uploadOAPPSelfContainedToCloud, uploadOAPPSelfContainedFullToCloud, providerType, oappBinaryProviderType, oappSelfContainedBinaryProviderType, oappSelfContainedFullBinaryProviderType);
        }

        public static async Task<OASISResult<OAPP>> UnSeedAsync(Guid OAPPId, int version = 0, ProviderType providerType = ProviderType.Default)
        {
            return await STARAPI.OAPPs.UnpublishAsync(BeamedInAvatar.Id, OAPPId, version, providerType);
        }

        public static OASISResult<OAPP> UnSeed(Guid OAPPId, int version = 0, ProviderType providerType = ProviderType.Default)
        {
            return STARAPI.OAPPs.Unpublish(BeamedInAvatar.Id, OAPPId, version, providerType);
        }

        // Run Tests
        public static void Twinkle(ICelestialBody body)
        {

        }

        public static void Twinkle(string bodyName)
        {

        }

        // Delete Planet (OApp)
        public static void Dust(ICelestialBody body)
        {

        }

        // Delete Planet (OApp)
        public static void Dust(string bodyName)
        {

        }

        
        public static void Evolve(ICelestialBody body)
        {

        }

        public static void Evolve(string bodyName)
        {

        }

        public static void Mutate(ICelestialBody body)
        {

        }

        public static void Mutate(string bodyName)
        {

        }

        // Highlight the Planet (OApp) in the OApp Store (StarNET)
        public static void Radiate(ICelestialBody body)
        {

        }

        public static void Radiate(string bodyName)
        {

        }

        // Show how much light the planet (OApp) is emitting into the solar system (StarNET/HoloNET)
        public static void Emit(ICelestialBody body)
        {

        }

        public static void Emit(string bodyName)
        {

        }

        // Show stats of the Planet (OApp)
        public static void Reflect(ICelestialBody body)
        {

        }

        public static void Reflect(string bodyName)
        {

        }

        // Send/Receive Love
        public static void Love(ICelestialBody body)
        {

        }

        public static void Love(string body)
        {

        }

        // Show network stats/management/settings
        public static void Burst(ICelestialBody body)
        {

        }

        public static void Burst(string body)
        {

        }

        // ????
        public static void Pulse(ICelestialBody body)
        {

        }

        public static void Pulse(string body)
        {

        }

        // Reserved For Future Use...
        public static void Super(ICelestialBody body)
        {

        }

        public static void Super(string planetName)
        {

        }

        private static void ValidateSTARDNA(STARDNA starDNA)
        {
            if (starDNA != null)
            {
                ValidateFolder("", starDNA.BaseSTARPath, "STARDNA.BaseSTARPath");
                ValidateFolder(starDNA.BaseSTARPath, starDNA.OAPPMetaDataDNAFolder, "STARDNA.OAPPMetaDataDNAFolder");
                //ValidateFolder(starDNA.BaseSTARPath, starDNA.GenesisFolder, "STARDNA.GenesisFolder", false, true);
                //ValidateFolder(starDNA.BaseSTARPath, starDNA.GenesisRustFolder, "STARDNA.GenesisRustFolder", false, true);
                ValidateFolder(starDNA.BaseSTARPath, starDNA.CSharpDNATemplateFolder, "STARDNA.CSharpDNATemplateFolder");
                ValidateFile(starDNA.BaseSTARPath, starDNA.CSharpDNATemplateFolder, starDNA.CSharpTemplateHolonDNA, "STARDNA.CSharpTemplateHolonDNA");
                ValidateFile(starDNA.BaseSTARPath, starDNA.CSharpDNATemplateFolder, starDNA.CSharpTemplateZomeDNA, "STARDNA.CSharpTemplateZomeDNA");
                ValidateFile(starDNA.BaseSTARPath, starDNA.CSharpDNATemplateFolder, starDNA.CSharpTemplateCelestialBodyDNA, "STARDNA.CSharpTemplateCelestialBodyDNA");
                ValidateFile(starDNA.BaseSTARPath, starDNA.CSharpDNATemplateFolder, starDNA.CSharpTemplateLoadHolonDNA, "STARDNA.CSharpTemplateLoadHolonDNA");
                ValidateFile(starDNA.BaseSTARPath, starDNA.CSharpDNATemplateFolder, starDNA.CSharpTemplateSaveHolonDNA, "STARDNA.CSharpTemplateSaveHolonDNA");
                ValidateFile(starDNA.BaseSTARPath, starDNA.CSharpDNATemplateFolder, starDNA.CSharpTemplateILoadHolonDNA, "STARDNA.CSharpTemplateILoadHolonDNA");
                ValidateFile(starDNA.BaseSTARPath, starDNA.CSharpDNATemplateFolder, starDNA.CSharpTemplateISaveHolonDNA, "STARDNA.CSharpTemplateISaveHolonDNA");
                ValidateFile(starDNA.BaseSTARPath, starDNA.CSharpDNATemplateFolder, starDNA.CSharpTemplateInt, "STARDNA.CSharpTemplateInt");
                ValidateFile(starDNA.BaseSTARPath, starDNA.CSharpDNATemplateFolder, starDNA.CSharpTemplateString, "STARDNA.CSharpTemplateString");
                ValidateFile(starDNA.BaseSTARPath, starDNA.CSharpDNATemplateFolder, starDNA.CSharpTemplateBool, "STARDNA.CSharpTemplateBool");

                //ValidateFolder(starDNA.BaseSTARPath, starDNA.OAPPBlazorTemplateDNA, "STARDNA.OAPPBlazorTemplateDNA", true);
                //ValidateFolder(starDNA.BaseSTARPath, starDNA.OAPPConsoleTemplateDNA, "STARDNA.OAPPConsoleTemplateDNA", true);
                //ValidateFolder(starDNA.BaseSTARPath, starDNA.OAPPCustomTemplateDNA, "STARDNA.OAPPCustomTemplateDNA", true);
                //ValidateFolder(starDNA.BaseSTARPath, starDNA.OAPPGraphQLServiceTemplateDNA, "STARDNA.OAPPGraphQLServiceTemplateDNA", true);
                //ValidateFolder(starDNA.BaseSTARPath, starDNA.OAPPgRPCServiceTemplateDNA, "STARDNA.OAPPgRPCServiceTemplateDNA", true);
                //ValidateFolder(starDNA.BaseSTARPath, starDNA.OAPPMAUITemplateDNA, "STARDNA.OAPPMAUITemplateDNA", true);
                //ValidateFolder(starDNA.BaseSTARPath, starDNA.OAPPRESTServiceTemplateDNA, "STARDNA.OAPPRESTServiceTemplateDNA", true);
                //ValidateFolder(starDNA.BaseSTARPath, starDNA.OAPPUnityTemplateDNA, "STARDNA.OAPPUnityTemplateDNA", true);
                //ValidateFolder(starDNA.BaseSTARPath, starDNA.OAPPWebMVCTemplateDNA, "STARDNA.OAPPWebMVCTemplateDNA", true);
                //ValidateFolder(starDNA.BaseSTARPath, starDNA.OAPPWindowsServiceTemplateDNA, "STARDNA.OAPPWindowsServiceTemplateDNA", true);
                //ValidateFolder(starDNA.BaseSTARPath, starDNA.OAPPWinFormsTemplateDNA, "STARDNA.OAPPWinFormsTemplateDNA", true);
                //ValidateFolder(starDNA.BaseSTARPath, starDNA.OAPPWPFTemplateDNA, "STARDNA.OAPPWPFTemplateDNA", true);


                // Rust template validation moved to HoloOASIS - commented out for rollback purposes:
                //ValidateFolder(starDNA.BaseSTARPath, starDNA.RustDNARSMTemplateFolder, "STARDNA.RustDNARSMTemplateFolder");
                //ValidateFile(starDNA.BaseSTARPath, starDNA.RustDNARSMTemplateFolder, starDNA.RustTemplateLib, "STARDNA.RustTemplateLib");
                //ValidateFile(starDNA.BaseSTARPath, starDNA.RustDNARSMTemplateFolder, starDNA.RustTemplateCreate, "STARDNA.RustTemplateCreate");
                //ValidateFile(starDNA.BaseSTARPath, starDNA.RustDNARSMTemplateFolder, starDNA.RustTemplateDelete, "STARDNA.RustTemplateDelete");
                //ValidateFile(starDNA.BaseSTARPath, starDNA.RustDNARSMTemplateFolder, starDNA.RustTemplateRead, "STARDNA.RustTemplateRead");
                //ValidateFile(starDNA.BaseSTARPath, starDNA.RustDNARSMTemplateFolder, starDNA.RustTemplateUpdate, "STARDNA.RustTemplateUpdate");
                //ValidateFile(starDNA.BaseSTARPath, starDNA.RustDNARSMTemplateFolder, starDNA.RustTemplateList, "STARDNA.RustTemplateList");
                //ValidateFile(starDNA.BaseSTARPath, starDNA.RustDNARSMTemplateFolder, starDNA.RustTemplateValidation, "STARDNA.RustTemplateValidation");
                //ValidateFile(starDNA.BaseSTARPath, starDNA.RustDNARSMTemplateFolder, starDNA.RustTemplateInt, "STARDNA.RustTemplateInt");
                //ValidateFile(starDNA.BaseSTARPath, starDNA.RustDNARSMTemplateFolder, starDNA.RustTemplateString, "STARDNA.RustTemplateString");
                //ValidateFile(starDNA.BaseSTARPath, starDNA.RustDNARSMTemplateFolder, starDNA.RustTemplateBool, "STARDNA.RustTemplateBool");
                //ValidateFile(starDNA.BaseSTARPath, starDNA.RustDNARSMTemplateFolder, starDNA.RustTemplateHolon, "STARDNA.RustTemplateHolon");

                if (string.IsNullOrEmpty(starDNA.DefaultOAPPsSourcePath))
                    starDNA.DefaultOAPPsSourcePath = "OAPPs\\Source";

                if (string.IsNullOrEmpty(starDNA.DefaultOAPPsPublishedPath))
                    starDNA.DefaultOAPPsPublishedPath = "OAPPs\\Published";

                if (string.IsNullOrEmpty(starDNA.DefaultOAPPsDownloadedPath))
                    starDNA.DefaultOAPPsDownloadedPath = "OAPPs\\Downloaded";

                if (string.IsNullOrEmpty(starDNA.DefaultOAPPsInstalledPath))
                    starDNA.DefaultOAPPsInstalledPath = "OAPPs\\Installed";


                if (string.IsNullOrEmpty(starDNA.DefaultOAPPTemplatesSourcePath))
                    starDNA.DefaultOAPPTemplatesSourcePath = "OAPPTemplates\\Source";

                if (string.IsNullOrEmpty(starDNA.DefaultOAPPTemplatesPublishedPath))
                    starDNA.DefaultOAPPTemplatesPublishedPath = "OAPPTemplates\\Published";

                if (string.IsNullOrEmpty(starDNA.DefaultOAPPTemplatesDownloadedPath))
                    starDNA.DefaultOAPPTemplatesDownloadedPath = "OAPPTemplates\\Downloaded";

                if (string.IsNullOrEmpty(starDNA.DefaultOAPPTemplatesInstalledPath))
                    starDNA.DefaultOAPPTemplatesInstalledPath = "OAPPTemplates\\Installed";


                if (string.IsNullOrEmpty(starDNA.DefaultRuntimesSourcePath))
                    starDNA.DefaultRuntimesSourcePath = "Runtimes\\Source";

                if (string.IsNullOrEmpty(starDNA.DefaultRuntimesPublishedPath))
                    starDNA.DefaultRuntimesPublishedPath = "Runtimes\\Published";

                if (string.IsNullOrEmpty(starDNA.DefaultRuntimesDownloadedPath))
                    starDNA.DefaultRuntimesDownloadedPath = "Runtimes\\Downloaded";

                if (string.IsNullOrEmpty(starDNA.DefaultRuntimesInstalledPath))
                    starDNA.DefaultRuntimesInstalledPath = "Runtimes\\Installed\\Other";

                if (string.IsNullOrEmpty(starDNA.DefaultRuntimesInstalledOASISPath))
                    starDNA.DefaultRuntimesInstalledOASISPath = "Runtimes\\Installed\\OASIS";

                if (string.IsNullOrEmpty(starDNA.DefaultRuntimesInstalledSTARPath))
                    starDNA.DefaultRuntimesInstalledSTARPath = "Runtimes\\Installed\\STAR";


                STARDNAManager.SaveDNA(STARDNAPath, STARDNA);

                ValidateFolder(starDNA.BaseSTARPath, starDNA.DefaultOAPPsSourcePath, "STARDNA.DefaultOAPPsSourcePath", false, true);
                ValidateFolder(starDNA.BaseSTARPath, starDNA.DefaultOAPPsPublishedPath, "STARDNA.DefaultOAPPsPublishedPath", false, true);
                ValidateFolder(starDNA.BaseSTARPath, starDNA.DefaultOAPPsDownloadedPath, "STARDNA.DefaultOAPPsDownloadedPath", false, true);
                ValidateFolder(starDNA.BaseSTARPath, starDNA.DefaultOAPPsInstalledPath, "STARDNA.DefaultOAPPsInstalledPath", false, true);
                ValidateFolder(starDNA.BaseSTARPath, starDNA.DefaultOAPPTemplatesSourcePath, "STARDNA.DefaultOAPPTemplatesSourcePath", false, true);
                ValidateFolder(starDNA.BaseSTARPath, starDNA.DefaultOAPPTemplatesPublishedPath, "STARDNA.DefaultOAPPTemplatesPublishedPath", false, true);
                ValidateFolder(starDNA.BaseSTARPath, starDNA.DefaultOAPPTemplatesDownloadedPath, "STARDNA.DefaultOAPPTemplatesDownloadedPath", false, true);
                ValidateFolder(starDNA.BaseSTARPath, starDNA.DefaultOAPPTemplatesInstalledPath, "STARDNA.DefaultOAPPTemplatesInstalledPath", false, true);
                ValidateFolder(starDNA.BaseSTARPath, starDNA.DefaultRuntimesSourcePath, "STARDNA.DefaultRuntimesSourcePath", false, true);
                ValidateFolder(starDNA.BaseSTARPath, starDNA.DefaultRuntimesPublishedPath, "STARDNA.DefaultRuntimesPublishedPath", false, true);
                ValidateFolder(starDNA.BaseSTARPath, starDNA.DefaultRuntimesDownloadedPath, "STARDNA.DefaultRuntimesDownloadedPath", false, true);
                ValidateFolder(starDNA.BaseSTARPath, starDNA.DefaultRuntimesInstalledPath, "STARDNA.DefaultRuntimesInstalledPath", false, true);
                ValidateFolder(starDNA.BaseSTARPath, starDNA.DefaultRuntimesInstalledOASISPath, "STARDNA.DefaultRuntimesInstalledOASISPath", false, true);
                ValidateFolder(starDNA.BaseSTARPath, starDNA.DefaultRuntimesInstalledSTARPath, "STARDNA.DefaultRuntimesInstalledSTARPath", false, true);
            }
            else
                throw new ArgumentNullException("STARDNA is null, please check and try again.");
        }

        private static void ValidateLightDNA(string celestialBodyDNAFolder, string genesisFolder)
        {
            ValidateFolder("", celestialBodyDNAFolder, "celestialBodyDNAFolder");
            ValidateFolder("", genesisFolder, "genesisFolder", false, true);
            //ValidateFolder("", genesisRustFolder, "genesisRustFolder", false, true);
        }

        private static void ValidateFolder(string basePath, string folder, string folderParam, bool checkIfContainsFilesOrFolder = false, bool createIfDoesNotExist = false)
        {
            string path = string.IsNullOrEmpty(basePath) ? folder : $"{basePath}\\{folder}";

            if (Path.IsPathRooted(folder))
                path = folder; //If the folder is rooted, use it as is.

            if (string.IsNullOrEmpty(folder))
                throw new ArgumentNullException(folderParam, string.Concat("The ", folderParam, " param in the STARDNA is null, please double check and try again."));

            if (checkIfContainsFilesOrFolder && Directory.GetFiles(path).Length == 0 && Directory.GetDirectories(path).Length == 0)
                throw new InvalidOperationException(string.Concat("The ", folderParam, " folder (", path, ") in the STARDNA is empty."));

            if (!Directory.Exists(path))
            {
                if (createIfDoesNotExist)
                    Directory.CreateDirectory(path);
                else
                    throw new InvalidOperationException(string.Concat("The ", folderParam, " was not found (", path, "), please double check and try again."));
            }
        }

        private static void ValidateFile(string basePath, string folder, string file, string fileParam)
        {
            string path = $"{basePath}\\{folder}";

            if (string.IsNullOrEmpty(file))
                throw new ArgumentNullException(fileParam, string.Concat("The ", fileParam, " param in the STARDNA is null, please double check and try again."));

            if (!File.Exists(string.Concat(path, "\\", file)))
                throw new FileNotFoundException(string.Concat("The ", fileParam, " file is not valid, the file does not exist, please double check and try again."), string.Concat(path, "\\", file));
        }

        //private static STARDNA LoadDNA()
        //{
        //    using (StreamReader r = new StreamReader(STARDNAPath))
        //    {
        //        string json = r.ReadToEnd();
        //        STARDNA = JsonConvert.DeserializeObject<STARDNA> (json);
        //        return STARDNA;
        //    }
        //}
        //private static bool SaveDNA()
        //{
        //    try
        //    {
        //        string json = JsonConvert.SerializeObject(STARDNA);

        //        if (!Directory.Exists(Path.GetDirectoryName(STARDNAPath)))
        //            Directory.CreateDirectory(Path.GetDirectoryName(STARDNAPath));

        //        StreamWriter writer = new StreamWriter(STARDNAPath);
        //        writer.Write(json);
        //        writer.Close();
        //    }
        //    catch (Exception e)
        //    {
                
        //    }

        //    return true;
        //}

        private static void NewBody_OnZomeError(object sender, ZomeErrorEventArgs e)
        {
            //OnZomeError?.Invoke(sender, new ZomeErrorEventArgs() { EndPoint = StarBody.HoloNETClient.EndPoint, Reason = e.Reason, ErrorDetails = e.ErrorDetails, HoloNETErrorDetails = e.HoloNETErrorDetails });
            // OnStarError?.Invoke(sender, new StarErrorEventArgs() { EndPoint = StarBody.HoloNETClient.EndPoint, Reason = e.Reason, ErrorDetails = e.ErrorDetails, HoloNETErrorDetails = e.HoloNETErrorDetails });
        }

        //TODO: Get this working... :) // Is this working now?! lol hmmmm... need to check...
        private static string GenerateDynamicZomeFunc(string funcName, string zomeTemplateCsharp, string holonName, string zomeBufferCsharp, int funcLength)
        {
            int funcHolonIndex = zomeTemplateCsharp.IndexOf(funcName);
            string funct = zomeTemplateCsharp.Substring(funcHolonIndex - 26, funcLength); //170
            funct = funct.Replace("{holon}", holonName.ToSnakeCase()).Replace("HOLON", holonName.ToPascalCase());
            zomeBufferCsharp = zomeBufferCsharp.Insert(zomeBufferCsharp.Length - 6, funct);
            return zomeBufferCsharp;
        }

        // GenerateRustField method moved to HoloOASIS.NativeCodeGenesis

        private static void GenerateCSharpField(string fieldName, string fieldTemplate, ref string holonBufferCsharp, ref string iHolonBufferCsharp, ref bool firstField, ref bool secondField)
        {
            int fieldsEnd = holonBufferCsharp.LastIndexOf("}") - 7;
            holonBufferCsharp = holonBufferCsharp.Insert(fieldsEnd, string.Concat("\n", fieldTemplate.Replace("variableName", fieldName), "\n"));

            //fieldsEnd = iHolonBufferCsharp.LastIndexOf("}") - 7;

            if (firstField)
            {
                fieldsEnd = iHolonBufferCsharp.LastIndexOf("}") - 10;
                iHolonBufferCsharp = iHolonBufferCsharp.Insert(fieldsEnd, string.Concat(fieldTemplate.Replace("variableName", fieldName)));
                secondField = true;
            }
            else if (secondField)
            {
                secondField = false;
                fieldsEnd = iHolonBufferCsharp.LastIndexOf("}") - 7;
                //iHolonBufferCsharp = iHolonBufferCsharp.Insert(fieldsEnd, string.Concat("\n", fieldTemplate.Replace("variableName", fieldName), "\n"));
                iHolonBufferCsharp = iHolonBufferCsharp.Insert(fieldsEnd, string.Concat(fieldTemplate.Replace("variableName", fieldName), "\n"));
            }
            else
            {
                fieldsEnd = iHolonBufferCsharp.LastIndexOf("}") - 7;
                iHolonBufferCsharp = iHolonBufferCsharp.Insert(fieldsEnd, string.Concat("\n", fieldTemplate.Replace("variableName", fieldName), "\n"));
            }
        }

        private static OASISResult<bool> BootOASIS(string userName = "", string password = "", string OASISDNAPath = OASIS_DNA_DEFAULT_PATH)
        {
            STAR.OASISDNAPath = OASISDNAPath;

            if (!OASISAPI.IsOASISBooted)
                //return OASISAPI.BootOASIS(userName, password, STAR.OASISDNAPath);
                return STARAPI.BootOASISAPI(userName, password, STAR.OASISDNAPath);
            else
                return new OASISResult<bool>() { Message = "OASIS Already Booted" };
        }

        private static async Task<OASISResult<bool>> BootOASISAsync(string userName = "", string password = "", string OASISDNAPath = OASIS_DNA_DEFAULT_PATH)
        {
            STAR.OASISDNAPath = OASISDNAPath;

            if (!OASISAPI.IsOASISBooted)
                //return await OASISAPI.BootOASISAsync(userName, password, STAR.OASISDNAPath);
                return await STARAPI.BootOASISAsync(userName, password, STAR.OASISDNAPath);
            else
                return new OASISResult<bool>() { Message = "OASIS Already Booted" };
        }

        private static OASISResult<IOmiverse> IgniteInnerStar(OASISResult<IOmiverse> result)
        {
            //  _starId = Guid.Empty; //TODO:Temp, remove after!

            ShowStatusMessage(StarStatusMessageType.Processing, "IGNITING INNER STAR...");
            ShowStatusMessage(StarStatusMessageType.Processing, "Checking If OASIS Omniverse Already Created...");

            if (_starId == Guid.Empty)
                result = OASISOmniverseGenesisAsync().Result;
            else
            {
                result = InitDefaultCelestialBodies(result);
            }

            WireUpEvents();
            return result;
        }

        private static async Task<OASISResult<IOmiverse>> IgniteInnerStarAsync(OASISResult<IOmiverse> result)
        {
            // _starId = Guid.Empty; //TODO:Temp, remove after!

            ShowStatusMessage(StarStatusMessageType.Processing, "IGNITING INNER STAR...");
            ShowStatusMessage(StarStatusMessageType.Processing, "Checking If OASIS Omniverse Already Created...");

            if (_starId == Guid.Empty)
                result = await OASISOmniverseGenesisAsync();
            else
                result = await InitDefaultCelestialBodiesAsync(result);

            WireUpEvents();
            return result;
        }

        private static OASISResult<IOmiverse> InitDefaultCelestialBodies(OASISResult<IOmiverse> result)
        {
            ShowStatusMessage(StarStatusMessageType.Success, "OASIS Omniverse Already Created.");
            ShowStatusMessage(StarStatusMessageType.Processing, "Initializing Default Celestial Bodies...");

            (result, DefaultPlanet) = InitCelestialBody<Planet>(STARDNA.DefaultPlanetId, "Default Planet", result);

            if (result.IsError || DefaultPlanet == null)
                return result;

            (result, DefaultStar) = InitCelestialBody<Star>(STARDNA.DefaultStarId, "Default Star", result);

            if (result.IsError || DefaultStar == null)
                return result;

            (result, DefaultSuperStar) = InitCelestialBody<SuperStar>(STARDNA.DefaultSuperStarId, "Default Super Star", result);

            if (result.IsError || DefaultSuperStar == null)
                return result;

            (result, DefaultGrandSuperStar) = InitCelestialBody<GrandSuperStar>(STARDNA.DefaultGrandSuperStarId, "Default Grand Super Star", result);

            if (result.IsError || DefaultGrandSuperStar == null)
                return result;

            (result, DefaultGreatGrandSuperStar) = InitCelestialBody<GreatGrandSuperStar>(STARDNA.DefaultGreatGrandSuperStarId, "Default Great Grand Super Star", result);

            if (result.IsError || DefaultGreatGrandSuperStar == null)
                return result;

            ShowStatusMessage(StarStatusMessageType.Success, "Default Celestial Bodies Initialized.");
            return result;
        }

        private static async Task<OASISResult<IOmiverse>> InitDefaultCelestialBodiesAsync(OASISResult<IOmiverse> result)
        {
            ShowStatusMessage(StarStatusMessageType.Success, "OASIS Omniverse Already Created.");
            ShowStatusMessage(StarStatusMessageType.Processing, "Initializing Default Celestial Bodies...");

            (result, DefaultPlanet) = await InitCelestialBodyAsync<Planet>(STARDNA.DefaultPlanetId, "Default Planet", result);

            if (result.IsError || DefaultPlanet == null)
                return result;

            (result, DefaultStar) = await InitCelestialBodyAsync<Star>(STARDNA.DefaultStarId, "Default Star", result);

            if (result.IsError || DefaultStar == null)
                return result;

            (result, DefaultSuperStar) = await InitCelestialBodyAsync<SuperStar>(STARDNA.DefaultSuperStarId, "Default Super Star", result);

            if (result.IsError || DefaultSuperStar == null)
                return result;

            (result, DefaultGrandSuperStar) = await InitCelestialBodyAsync<GrandSuperStar>(STARDNA.DefaultGrandSuperStarId, "Default Grand Super Star", result);

            if (result.IsError || DefaultGrandSuperStar == null)
                return result;

            (result, DefaultGreatGrandSuperStar) = await InitCelestialBodyAsync<GreatGrandSuperStar>(STARDNA.DefaultGreatGrandSuperStarId, "Default Great Grand Super Star", result);

            if (result.IsError || DefaultGreatGrandSuperStar == null)
                return result;

            ShowStatusMessage(StarStatusMessageType.Success, "Default Celestial Bodies Initialized.");

            return result;
        }

        private static (OASISResult<IOmiverse>, T) InitCelestialBody<T>(string id, string longName, OASISResult<IOmiverse> result) where T : ICelestialBody, new()
        {
            Guid guidId;
            ICelestialBody celestialBody = null;
            string name = longName.Replace(" ", "");

            ShowStatusMessage(StarStatusMessageType.Processing, $"Initializing {longName}...");

            if (!string.IsNullOrEmpty(id))
            {
                if (Guid.TryParse(id, out guidId))
                {
                    //Normally you would leave autoLoad set to true but if you need to process the result in-line then you need to manually call Load as we do here (otherwise you would process the result from the OnCelestialBodyLoaded or OnCelestialBodyError event handlers).
                    //ICelestialBody celestialBody = new T(guidId, false);
                    celestialBody = new T() {  Id = guidId};
                    OASISResult<T> celestialBodyResult = celestialBody.Load<T>();

                    if (celestialBodyResult.IsError || celestialBodyResult.Result == null)
                    {
                        ShowStatusMessage(StarStatusMessageType.Error, $"Error Initializing {longName}.");
                        HandleCelesitalBodyInitError(result, name, id, celestialBodyResult);
                    }
                    else
                    {
                        ShowStatusMessage(StarStatusMessageType.Success, $"{longName} Initialized.");
                        OnDefaultCeletialBodyInit?.Invoke(null, new DefaultCelestialBodyInitEventArgs() { Result = OASISResultHelper.CopyResultToICelestialBody(celestialBodyResult) });
                    }
                }
                else
                    HandleCelesitalBodyInitError<T>(result, name, id, $"The {name}Id value in STARDNA.json is not a valid Guid.");
            }
            else
                HandleCelesitalBodyInitError<T>(result, name, id, $"The {name}Id value in STARDNA.json is missing.");

            return (result, (T)celestialBody);
        }

        private static async Task<(OASISResult<IOmiverse>, T)> InitCelestialBodyAsync<T>(string id, string longName, OASISResult<IOmiverse> result) where T : ICelestialBody, new()
        {
            Guid guidId;
            ICelestialBody celestialBody = null;
            string name = longName.Replace(" ", "");

            ShowStatusMessage(StarStatusMessageType.Processing, $"Initializing {longName}..");

            if (!string.IsNullOrEmpty(id))
            {
                if (Guid.TryParse(id, out guidId))
                {
                    //Normally you would leave autoLoad set to true but if you need to process the result in-line then you need to manually call Load as we do here (otherwise you would process the result from the OnCelestialBodyLoaded or OnCelestialBodyError event handlers).
                    //ICelestialBody celestialBody = new T(guidId, false);
                    celestialBody = new T() { Id = guidId };
                    OASISResult<T> celestialBodyResult = await celestialBody.LoadAsync<T>();

                    if (celestialBodyResult.IsError || celestialBodyResult.Result == null)
                    {
                        ShowStatusMessage(StarStatusMessageType.Error, $"Error Initializing {longName}.");
                        HandleCelesitalBodyInitError(result, name, id, celestialBodyResult);
                    }
                    else
                    {
                        ShowStatusMessage(StarStatusMessageType.Success, $"{longName} Initialized.");
                        OnDefaultCeletialBodyInit?.Invoke(null, new DefaultCelestialBodyInitEventArgs() { Result = OASISResultHelper.CopyResultToICelestialBody(celestialBodyResult) });
                    }
                }
                else
                    HandleCelesitalBodyInitError<T>(result, name, id, $"The {name}Id value in STARDNA.json is not a valid Guid.");
            }
            else
                HandleCelesitalBodyInitError<T>(result, name, id, $"The {name}Id value in STARDNA.json is missing.");

            return (result, (T)celestialBody);
        }

        //private static void HandleCelesitalBodyInitError(OASISResult<IOmiverse> result, string name, string id, string errorMessage, OASISResult<ICelestialBody> celstialBodyResult = null)
        //{
        //    string msg = $"Error occured in IgniteInnerStar initializing {name} with Id {id}. {errorMessage} Please correct or delete STARDNA to reset STAR ODK to then auto-generate new defaults.";

        //    if (celstialBodyResult != null)
        //        msg = string.Concat(msg, " Reason: ", celstialBodyResult.Message);

        //    OASISErrorHandling.HandleError(ref result, msg, celstialBodyResult != null ? celstialBodyResult.DetailedMessage : null);
        //}

        //private static void HandleCelesitalBodyInitError(OASISResult<IOmiverse> result, string name, string id, OASISResult<ICelestialBody> celstialBodyResult)
        //{
        //    HandleCelesitalBodyInitError(result, name, id, "Likely reason is that the id does not exist.", celstialBodyResult);
        //    //OASISErrorHandling.HandleError(ref result, $"Error occured in IgniteInnerStar initializing {name} with Id {id}. Likely reason is that the id does not exist. Please correct or delete STARDNA to reset STAR ODK to then auto-generate new defaults. Reason: {celstialBodyResult.Message}", celstialBodyResult.DetailedMessage);
        //    //OASISErrorHandling.HandleError(ref result, $"Error occured in IgniteInnerStar initializing {name} with Id {id}. Likely reason is that the id does not exist, in this case remove the {name}Id from STARDNA.json and then try again. Reason: {celstialBodyResult.Message}", celstialBodyResult.DetailedMessage);
        //}

        private static void HandleCelesitalBodyInitError<T>(OASISResult<IOmiverse> result, string name, string id, string errorMessage, OASISResult<T> celstialBodyResult = null) where T : ICelestialBody
        {
            string msg = $"Error occured in IgniteInnerStar initializing {name} with Id {id}. {errorMessage} Please correct or delete STARDNA to reset STAR ODK to then auto-generate new defaults.";

            if (celstialBodyResult != null)
                msg = string.Concat(msg, " Reason: ", celstialBodyResult.Message);

            OASISErrorHandling.HandleError(ref result, msg, celstialBodyResult != null ? celstialBodyResult.DetailedMessage : null);
        }

        private static void HandleCelesitalBodyInitError<T>(OASISResult<IOmiverse> result, string name, string id, OASISResult<T> celstialBodyResult) where T : ICelestialBody
        {
            HandleCelesitalBodyInitError(result, name, id, "Likely reason is that the id does not exist.", celstialBodyResult);
        }


        /// <summary>
        /// Create's the OASIS Omniverse along with a new default Multiverse (with it's GrandSuperStar) containing the ThirdDimension containing UniversePrime (simulation) and the MagicVerse (contains OApp's), which itself contains a default GalaxyCluster containing a default Galaxy (along with it's SuperStar) containing a default SolarSystem (along wth it's Star) containing a default planet (Our World).
        /// </summary>
        /// <param name="result"></param>
        /// <returns></returns>
        private static async Task<OASISResult<IOmiverse>> OASISOmniverseGenesisAsync()
        {
            OASISResult<IOmiverse> result = new OASISResult<IOmiverse>();
            OASISResult<ICelestialSpace> celestialSpaceResult = new OASISResult<ICelestialSpace>();
            ShowStatusMessage(StarStatusMessageType.Processing, "OASIS Omniverse not found. Initiating Omniverse Genesis Process...");

            //OnStarStatusChanged?.Invoke(null, new StarStatusChangedEventArgs() { MessageType = StarStatusMessageType.Processing, Message = "Creating Omniverse..." });

            //Will create the Omniverse with all the omniverse dimensions (8 - 12) along with one default Multiverse and it's dimensions (1-7), each containing a Universe. 
            //The 3rd Dimension will contain the UniversePrime and MagicVerse.
            //It will also create the GreatGrandCentralStar in the centre of the Omniverse and also a GrandCentralStar at the centre of the Multiverse.
            Omniverse omniverse = new Omniverse();
            celestialSpaceResult = await omniverse.SaveAsync();
            OASISResultHelper.CopyResult(celestialSpaceResult, result);
            result.Result = (IOmiverse)celestialSpaceResult.Result;

            if (!result.IsError && result.Result != null)
            {
                //OnStarStatusChanged?.Invoke(null, new StarStatusChangedEventArgs() { MessageType = StarStatusMessageType.Success, Message = "CelestialSpace Omniverse Created." });
                STARDNA.DefaultGreatGrandSuperStarId = omniverse.GreatGrandSuperStar.Id.ToString();
                STARDNA.DefaultGrandSuperStarId = omniverse.Multiverses[0].GrandSuperStar.Id.ToString();


                //TODO: May not need any of the code below because the Omniverse Save method will recursively save all it's child CelestialBodies & CelesitalSpaces...
                //OnStarStatusChanged?.Invoke(null, new StarStatusChangedEventArgs() { MessageType = StarStatusMessageType.Processing, Message = "Creating Default Multiverse..." });
                //Multiverse multiverse = new Multiverse();
                //celestialSpaceResult = await multiverse.SaveAsync(); //TODO: Check tomorrow if this is better way than using old below method (On the STAR Core).
                ////OASISResult<IMultiverse> multiverseResult = await ((GreatGrandSuperStarCore)result.Result.GreatGrandSuperStar.CelestialBodyCore).AddMultiverseAsync(multiverse);

                //if (!celestialSpaceResult.IsError && celestialSpaceResult.Result != null)
                //{
                //    OnStarStatusChanged?.Invoke(null, new StarStatusChangedEventArgs() { MessageType = StarStatusMessageType.Success, Message = "Multiverse Created." });
                //    multiverse = (Multiverse)celestialSpaceResult.Result;
                //    STARDNA.DefaultGrandSuperStarId = multiverse.GrandSuperStar.Id.ToString();

                //GalaxyCluster galaxyCluster = new GalaxyCluster();
                //galaxyCluster.CreatedOASISType = new EnumValue<OASISType>(OASISType.STARCLI);
                //galaxyCluster.Name = "Our Milky Way Galaxy Cluster.";
                //galaxyCluster.Description = "Our Galaxy Cluster that our Milky Way Galaxy belongs to, the default Galaxy Cluster.";
                //Mapper<IMultiverse, GalaxyCluster>.MapParentCelestialBodyProperties(multiverse, galaxyCluster);
                //galaxyCluster.ParentMultiverse = multiverse;
                //galaxyCluster.ParentMultiverseId = multiverse.Id;
                //galaxyCluster.ParentDimension = multiverse.Dimensions.ThirdDimension;
                //galaxyCluster.ParentDimensionId = multiverse.Dimensions.ThirdDimension.Id;
                //galaxyCluster.ParentUniverseId = multiverse.Dimensions.ThirdDimension.MagicVerse.Id;
                //galaxyCluster.ParentUniverse = multiverse.Dimensions.ThirdDimension.MagicVerse;

                //OnStarStatusChanged?.Invoke(null, new StarStatusChangedEventArgs() { MessageType = StarStatusMessageType.Processing, Message = "Creating Default Galaxy Cluster..." });
                //OASISResult<IGalaxyCluster> galaxyClusterResult = await ((GrandSuperStarCore)multiverse.GrandSuperStar.CelestialBodyCore).AddGalaxyClusterToUniverseAsync(multiverse.Dimensions.ThirdDimension.MagicVerse, galaxyCluster);

                GalaxyCluster galaxyCluster = new GalaxyCluster();
                galaxyCluster.CreatedOASISType = new EnumValue<OASISType>(OASISType.STARCLI);
                galaxyCluster.Name = "Our Milky Way Galaxy Cluster (Default Galaxy Cluster).";
                galaxyCluster.Description = "Our Galaxy Cluster that our Milky Way Galaxy belongs to, the default Galaxy Cluster.";
                Mapper<IMultiverse, GalaxyCluster>.MapParentCelestialBodyProperties(omniverse.Multiverses[0], galaxyCluster);
                galaxyCluster.ParentMultiverse = omniverse.Multiverses[0];
                galaxyCluster.ParentMultiverseId = omniverse.Multiverses[0].Id;
                galaxyCluster.ParentHolon = omniverse.Multiverses[0];
                galaxyCluster.ParentHolonId = omniverse.Multiverses[0].Id;
                galaxyCluster.ParentCelestialSpace = omniverse.Multiverses[0];
                galaxyCluster.ParentCelestialSpaceId = omniverse.Multiverses[0].Id;
                galaxyCluster.ParentDimension = omniverse.Multiverses[0].Dimensions.ThirdDimension;
                galaxyCluster.ParentDimensionId = omniverse.Multiverses[0].Dimensions.ThirdDimension.Id;
                galaxyCluster.ParentUniverseId = omniverse.Multiverses[0].Dimensions.ThirdDimension.MagicVerse.Id;
                galaxyCluster.ParentUniverse = omniverse.Multiverses[0].Dimensions.ThirdDimension.MagicVerse;

                OnStarStatusChanged?.Invoke(null, new StarStatusChangedEventArgs() { MessageType = StarStatusMessageType.Processing, Message = $"Creating CelestialSpace {galaxyCluster.Name}..." });
                OASISResult<IGalaxyCluster> galaxyClusterResult = await ((GrandSuperStarCore)omniverse.Multiverses[0].GrandSuperStar.CelestialBodyCore).AddGalaxyClusterToUniverseAsync(omniverse.Multiverses[0].Dimensions.ThirdDimension.MagicVerse, galaxyCluster);

                if (!galaxyClusterResult.IsError && galaxyClusterResult.Result != null)
                {
                    OnStarStatusChanged?.Invoke(null, new StarStatusChangedEventArgs() { MessageType = StarStatusMessageType.Success, Message = $"CelestialSpace {galaxyCluster.Name} Created." }); ;
                    galaxyCluster = (GalaxyCluster)galaxyClusterResult.Result;

                    Galaxy galaxy = new Galaxy();
                    galaxy.CreatedOASISType = new EnumValue<OASISType>(OASISType.STARCLI);
                    galaxy.Name = "Our Milky Way Galaxy (Default Galaxy)";
                    galaxy.Description = "Our Milky Way Galaxy, which is the default Galaxy.";
                    Mapper<IGalaxyCluster, Galaxy>.MapParentCelestialBodyProperties(galaxyCluster, galaxy);
                    galaxy.ParentGalaxyCluster = galaxyCluster;
                    galaxy.ParentGalaxyClusterId = galaxyCluster.Id;
                    galaxy.ParentHolon = galaxyCluster;
                    galaxy.ParentHolonId = galaxyCluster.Id;
                    galaxy.ParentCelestialSpace = galaxyCluster;
                    galaxy.ParentCelestialSpaceId = galaxyCluster.Id;

                    OnStarStatusChanged?.Invoke(null, new StarStatusChangedEventArgs() { MessageType = StarStatusMessageType.Processing, Message = $"Creating CelestialSpace {galaxy.Name}..." });
                    //OASISResult<IGalaxy> galaxyResult = await ((GrandSuperStarCore)multiverse.GrandSuperStar.CelestialBodyCore).AddGalaxyToGalaxyClusterAsync(galaxyCluster, galaxy);
                    OASISResult<IGalaxy> galaxyResult = await ((GrandSuperStarCore)omniverse.Multiverses[0].GrandSuperStar.CelestialBodyCore).AddGalaxyToGalaxyClusterAsync(galaxyCluster, galaxy);

                    if (!galaxyResult.IsError && galaxyResult.Result != null)
                    {
                        OnStarStatusChanged?.Invoke(null, new StarStatusChangedEventArgs() { MessageType = StarStatusMessageType.Success, Message = $"CelestialSpace {galaxy.Name} Created." });
                        galaxy = (Galaxy)galaxyResult.Result;
                        STARDNA.DefaultSuperStarId = galaxy.SuperStar.Id.ToString();

                        SolarSystem solarSystem = new SolarSystem();
                        solarSystem.CreatedOASISType = new EnumValue<OASISType>(OASISType.STARCLI);
                        solarSystem.Name = "Our Solar System (Default Solar System)";
                        solarSystem.Description = "Our Solar System, which is the default Solar System.";
                        solarSystem.Id = Guid.NewGuid();
                        solarSystem.IsNewHolon = true;

                        Mapper<IGalaxy, Star>.MapParentCelestialBodyProperties(galaxy, (Star)solarSystem.Star);
                        solarSystem.Star.Name = "Our Sun (Sol) (Default Star)";
                        solarSystem.Star.Description = "The Sun at the centre of our Solar System";
                        solarSystem.Star.ParentGalaxy = galaxy;
                        solarSystem.Star.ParentGalaxyId = galaxy.Id;
                        solarSystem.Star.ParentHolon = galaxy;
                        solarSystem.Star.ParentHolonId = galaxy.Id;
                        solarSystem.Star.ParentCelestialSpace = galaxy;
                        solarSystem.Star.ParentCelestialSpaceId = galaxy.Id;
                        solarSystem.Star.ParentSolarSystem = solarSystem;
                        solarSystem.Star.ParentSolarSystemId = solarSystem.Id;

                        //Star star = new Star();
                        //star.CreatedOASISType = new EnumValue<OASISType>(OASISType.STARCLI);
                        //Mapper<IGalaxy, Star>.MapParentCelestialBodyProperties(galaxy, star);
                        //star.Name = "Our Sun (Sol)";
                        //star.Description = "The Sun at the centre of our Solar System";
                        //star.ParentGalaxy = galaxy;
                        //star.ParentGalaxyId = galaxy.Id;
                        //star.ParentSolarSystem = solarSystem;
                        //star.ParentSolarSystemId = solarSystem.Id;

                        OnStarStatusChanged?.Invoke(null, new StarStatusChangedEventArgs() { MessageType = StarStatusMessageType.Processing, Message = $"Creating CelestialBody {solarSystem.Star.Name}..." });
                        OASISResult<IStar> starResult = await ((SuperStarCore)galaxy.SuperStar.CelestialBodyCore).AddStarAsync(solarSystem.Star);

                        if (!starResult.IsError && starResult.Result != null)
                        {
                            OnStarStatusChanged?.Invoke(null, new StarStatusChangedEventArgs() { MessageType = StarStatusMessageType.Success, Message = $"CelestialBody {solarSystem.Star.Name} Created." });
                            solarSystem.Star = (Star)starResult.Result;
                            DefaultStar = solarSystem.Star; //TODO: TEMP: For now the default Star in STAR ODK will be our Sun (this will be more dynamic later on).
                            STARDNA.DefaultStarId = DefaultStar.Id.ToString();

                            Mapper<IStar, SolarSystem>.MapParentCelestialBodyProperties(solarSystem.Star, solarSystem);
                            solarSystem.ParentStar = solarSystem.Star;
                            solarSystem.ParentStarId = solarSystem.Star.Id;
                            solarSystem.ParentHolon = solarSystem;
                            solarSystem.ParentHolonId = solarSystem.Id;
                            solarSystem.ParentCelestialSpace = solarSystem;
                            solarSystem.ParentCelestialSpaceId = solarSystem.Id;
                            solarSystem.ParentSolarSystem = null;
                            solarSystem.ParentSolarSystemId = Guid.Empty;

                            //TODO: Not sure if this method should also automatically create a Star inside it like the methods above do for Galaxy, Universe etc?
                            // I like how a Star creates its own Solar System from its StarDust, which is how it works in real life I am pretty sure? So I think this is best... :)
                            //TODO: For some reason I could not get Galaxy and Universe to work the same way? Need to come back to this so they all work in the same consistent manner...

                            OnStarStatusChanged?.Invoke(null, new StarStatusChangedEventArgs() { MessageType = StarStatusMessageType.Processing, Message = $"Creating CelestialSpace {solarSystem.Name}..." });
                            OASISResult<ISolarSystem> solarSystemResult = await ((StarCore)solarSystem.Star.CelestialBodyCore).AddSolarSystemAsync(solarSystem);

                            if (!solarSystemResult.IsError && solarSystemResult.Result != null)
                            {
                                OnStarStatusChanged?.Invoke(null, new StarStatusChangedEventArgs() { MessageType = StarStatusMessageType.Success, Message = $"CelestialSpace {solarSystem.Name} Created." });
                                solarSystem = (SolarSystem)solarSystemResult.Result;

                                Planet ourWorld = new Planet();
                                ourWorld.CreatedOASISType = new EnumValue<OASISType>(OASISType.STARCLI);
                                ourWorld.Name = "Our World (Default Planet)";
                                ourWorld.Description = "The digital twin of our planet and the default planet.";
                                Mapper<ISolarSystem, Planet>.MapParentCelestialBodyProperties(solarSystem, ourWorld);
                                ourWorld.ParentSolarSystem = solarSystem;
                                ourWorld.ParentSolarSystemId = solarSystem.Id;
                                ourWorld.ParentHolon = solarSystem;
                                ourWorld.ParentHolonId = solarSystem.Id;
                                ourWorld.ParentCelestialSpace = solarSystem;
                                ourWorld.ParentCelestialSpaceId = solarSystem.Id;
                                // await ourWorld.InitializeAsync();

                                //OnStarStatusChanged?.Invoke(null, new StarStatusChangedEventArgs() { MessageType = StarStatusMessageType.Processing, Message = "Creating Default Planet (Our World)..." });
                                OASISResult<IPlanet> ourWorldResult = await ((StarCore)solarSystem.Star.CelestialBodyCore).AddPlanetAsync(ourWorld);

                                if (!ourWorldResult.IsError && ourWorldResult.Result != null)
                                {
                                    //OnStarStatusChanged?.Invoke(null, new StarStatusChangedEventArgs() { MessageType = StarStatusMessageType.Success, Message = "Our World Created." });
                                    ourWorld = (Planet)ourWorldResult.Result;
                                    STARDNA.DefaultPlanetId = ourWorld.Id.ToString();
                                }
                                else
                                {
                                    OASISResultHelper.CopyResult(ourWorldResult, result);
                                    OnStarStatusChanged?.Invoke(null, new StarStatusChangedEventArgs() { MessageType = StarStatusMessageType.Error, Message = $"Error Creating Our World. Reason: {ourWorldResult.Message}." });
                                }
                            }
                            else
                                OASISResultHelper.CopyResult(solarSystemResult, result);
                        }
                        else
                        {
                            OASISResultHelper.CopyResult(starResult, result);
                            OnStarStatusChanged?.Invoke(null, new StarStatusChangedEventArgs() { MessageType = StarStatusMessageType.Error, Message = $"Error Creating Star. Reason: {starResult.Message}." });
                        }
                    }
                    else
                    {
                        OASISResultHelper.CopyResult(galaxyResult, result);
                        OnStarStatusChanged?.Invoke(null, new StarStatusChangedEventArgs() { MessageType = StarStatusMessageType.Error, Message = $"Error Creating Galaxy. Reason: {galaxyResult.Message}." });
                    }
                }
                else
                {
                    OASISResultHelper.CopyResult(galaxyClusterResult, result);
                    OnStarStatusChanged?.Invoke(null, new StarStatusChangedEventArgs() { MessageType = StarStatusMessageType.Error, Message = $"Error Creating Galaxy Cluster. Reason: {galaxyClusterResult.Message}." });
                }
                //}
                //else
                //{
                //    OASISResultHelper<IMultiverse, ICelestialBody>.CopyResult(multiverseResult, result);
                //    OnStarStatusChanged?.Invoke(null, new StarStatusChangedEventArgs() { MessageType = StarStatusMessageType.Error, Message = $"Error Creating Multiverse. Reason: {multiverseResult.Message}." });
                //}
            }
            else
                OnStarStatusChanged?.Invoke(null, new StarStatusChangedEventArgs() { MessageType = StarStatusMessageType.Error, Message = $"Error Creating Omniverse. Reason: {result.Message}." });

            STARDNAManager.SaveDNA(STARDNAPath, STARDNA);

            if (!result.IsError)
            {
                result.Message = "STAR Ignited and The OASIS Omniverse Created.";
                OnStarStatusChanged?.Invoke(null, new StarStatusChangedEventArgs() { MessageType = StarStatusMessageType.Success, Message = "Omniverse Genesis Process Complete." });
            }

            return result;
        }

        /*
        /// <summary>
        /// Create's the OASIS Omniverse along with a new default Multiverse (with it's GrandSuperStar) containing the ThirdDimension containing UniversePrime (simulation) and the MagicVerse (contains OApp's), which itself contains a default GalaxyCluster containing a default Galaxy (along with it's SuperStar) containing a default SolarSystem (along wth it's Star) containing a default planet (Our World).
        /// </summary>
        /// <param name="result"></param>
        /// <returns></returns>
        private static async Task<OASISResult<ICelestialBody>> OASISOmniverseGenesisAsync()
        {
            OASISResult<ICelestialBody> result = new OASISResult<ICelestialBody>();

            //StarStatus = StarStatus.
            OnStarStatusChanged?.Invoke(null, new StarStatusChangedEventArgs() { MessageType = StarStatusMessageType.Processing, Message = "Omniverse not found. Initiating Omniverse Genesis Process..." });

            Omniverse omniverse = new Omniverse();
            //omniverse.Name = "The OASIS Omniverse";
            //omniverse.Description = "The OASIS Omniverse that contains everything else.";
            //omniverse.IsNewHolon = true;
            //omniverse.Id = Guid.NewGuid();
            //omniverse.CreatedOASISType = new EnumValue<OASISType>(OASISType.STARCLI);

            OnStarStatusChanged?.Invoke(null, new StarStatusChangedEventArgs() { MessageType = StarStatusMessageType.Processing, Message = "Creating Great Grand Super Star..." });

            //GreatGrandSuperStar greatGrandSuperStar = new GreatGrandSuperStar(); //GODHEAD ;-)
            //greatGrandSuperStar.IsNewHolon = true;
            //greatGrandSuperStar.Name = "GreatGrandSuperStar";
            //greatGrandSuperStar.Description = "GreatGrandSuperStar at the centre of the Omniverse (The OASIS). Can create Multiverses, Universes, Galaxies, SolarSystems, Stars, Planets (Super OAPPS) and moons (OAPPS)";
            //greatGrandSuperStar.ParentOmniverse = omniverse;
            //greatGrandSuperStar.ParentOmniverseId = omniverse.Id;
            //greatGrandSuperStar.CreatedOASISType = new EnumValue<OASISType>(OASISType.STARCLI);

            //omniverse.GreatGrandSuperStar.IsNewHolon = true;
            //omniverse.GreatGrandSuperStar.Name = "GreatGrandSuperStar";
            //omniverse.GreatGrandSuperStar.Description = "";
            //omniverse.GreatGrandSuperStar.ParentOmniverse = omniverse;
            //omniverse.GreatGrandSuperStar.ParentOmniverseId = omniverse.Id;
            //omniverse.ParentGreatGrandSuperStar = omniverse.GreatGrandSuperStar;
            //omniverse.ParentGreatGrandSuperStarId = omniverse.GreatGrandSuperStar.Id;
            //omniverse.GreatGrandSuperStar.CreatedOASISType = new EnumValue<OASISType>(OASISType.STARCLI);
            //result = await omniverse.GreatGrandSuperStar.SaveAsync(false, false, true); //This would normally save all it's children including the Omniverse but we are creating it seperatley below so no need for that part.
            result = await omniverse.GreatGrandSuperStar.SaveAsync();

            if (!result.IsError && result.Result != null)
            {
                OnStarStatusChanged?.Invoke(null, new StarStatusChangedEventArgs() { MessageType = StarStatusMessageType.Success, Message = "Great Grand Super Star Created." });
                STARDNA.DefaultGreatGrandSuperStarId = omniverse.GreatGrandSuperStar.Id.ToString();

                //omniverse.Name = "The OASIS Omniverse";
                //omniverse.Description = "The OASIS Omniverse that contains everything else.";
                //omniverse.ParentGreatGrandSuperStar = omniverse.GreatGrandSuperStar;
                //omniverse.ParentGreatGrandSuperStarId = omniverse.GreatGrandSuperStar.Id;

                OnStarStatusChanged?.Invoke(null, new StarStatusChangedEventArgs() { MessageType = StarStatusMessageType.Processing, Message = "Creating Omniverse..." });
                OASISResult<IOmiverse> omiverseResult = await ((GreatGrandSuperStarCore)omniverse.GreatGrandSuperStar.CelestialBodyCore).AddOmiverseAsync(omniverse);

                if (!omiverseResult.IsError && omiverseResult.Result != null)
                {
                    OnStarStatusChanged?.Invoke(null, new StarStatusChangedEventArgs() { MessageType = StarStatusMessageType.Success, Message = "Omniverse Created." });
                    Multiverse multiverse = new Multiverse();
                    multiverse.CreatedOASISType = new EnumValue<OASISType>(OASISType.STARCLI);
                    multiverse.Name = "Our Multiverse.";
                    multiverse.Description = "Our Multiverse that our Milky Way Galaxy belongs to, the default Multiverse.";
                    multiverse.ParentOmniverse = omiverseResult.Result;
                    multiverse.ParentOmniverseId = omiverseResult.Result.Id;
                    multiverse.ParentGreatGrandSuperStar = omiverseResult.Result.GreatGrandSuperStar;
                    multiverse.ParentGreatGrandSuperStarId = omiverseResult.Result.GreatGrandSuperStar.Id;
                    multiverse.GrandSuperStar.Name = "The GrandSuperStar at the centre of our Multiverse/Universe.";

                    OnStarStatusChanged?.Invoke(null, new StarStatusChangedEventArgs() { MessageType = StarStatusMessageType.Processing, Message = "Creating Default Multiverse..." });
                    OASISResult<IMultiverse> multiverseResult = await ((GreatGrandSuperStarCore)omiverseResult.Result.GreatGrandSuperStar.CelestialBodyCore).AddMultiverseAsync(multiverse);

                    if (!multiverseResult.IsError && multiverseResult.Result != null)
                    {
                        OnStarStatusChanged?.Invoke(null, new StarStatusChangedEventArgs() { MessageType = StarStatusMessageType.Success, Message = "Multiverse Created." });
                        multiverse = (Multiverse)multiverseResult.Result;
                        STARDNA.DefaultGrandSuperStarId = multiverse.GrandSuperStar.Id.ToString();

                        GalaxyCluster galaxyCluster = new GalaxyCluster();
                        galaxyCluster.CreatedOASISType = new EnumValue<OASISType>(OASISType.STARCLI);
                        galaxyCluster.Name = "Our Milky Way Galaxy Cluster.";
                        galaxyCluster.Description = "Our Galaxy Cluster that our Milky Way Galaxy belongs to, the default Galaxy Cluster.";
                        Mapper<IMultiverse, GalaxyCluster>.MapParentCelestialBodyProperties(multiverse, galaxyCluster);
                        galaxyCluster.ParentMultiverse = multiverse;
                        galaxyCluster.ParentMultiverseId = multiverse.Id;
                        galaxyCluster.ParentDimension = multiverse.Dimensions.ThirdDimension;
                        galaxyCluster.ParentDimensionId = multiverse.Dimensions.ThirdDimension.Id;
                        galaxyCluster.ParentUniverseId = multiverse.Dimensions.ThirdDimension.MagicVerse.Id;
                        galaxyCluster.ParentUniverse = multiverse.Dimensions.ThirdDimension.MagicVerse;

                        OnStarStatusChanged?.Invoke(null, new StarStatusChangedEventArgs() { MessageType = StarStatusMessageType.Processing, Message = "Creating Default Galaxy Cluster..." });
                        OASISResult<IGalaxyCluster> galaxyClusterResult = await ((GrandSuperStarCore)multiverse.GrandSuperStar.CelestialBodyCore).AddGalaxyClusterToUniverseAsync(multiverse.Dimensions.ThirdDimension.MagicVerse, galaxyCluster);

                        if (!galaxyClusterResult.IsError && galaxyClusterResult.Result != null)
                        {
                            OnStarStatusChanged?.Invoke(null, new StarStatusChangedEventArgs() { MessageType = StarStatusMessageType.Success, Message = "Galaxy Cluster Created." }); ;
                            galaxyCluster = (GalaxyCluster)galaxyClusterResult.Result;

                            Galaxy galaxy = new Galaxy();
                            galaxy.CreatedOASISType = new EnumValue<OASISType>(OASISType.STARCLI);
                            galaxy.Name = "Our Milky Way Galaxy";
                            galaxy.Description = "Our Milky Way Galaxy, which is the default Galaxy.";
                            Mapper<IGalaxyCluster, Galaxy>.MapParentCelestialBodyProperties(galaxyCluster, galaxy);
                            galaxy.ParentGalaxyCluster = galaxyCluster;
                            galaxy.ParentGalaxyClusterId = galaxyCluster.Id;

                            OnStarStatusChanged?.Invoke(null, new StarStatusChangedEventArgs() { MessageType = StarStatusMessageType.Processing, Message = "Creating Default Galaxy (Milky Way)..." });
                            OASISResult<IGalaxy> galaxyResult = await ((GrandSuperStarCore)multiverse.GrandSuperStar.CelestialBodyCore).AddGalaxyToGalaxyClusterAsync(galaxyCluster, galaxy);

                            if (!galaxyResult.IsError && galaxyResult.Result != null)
                            {
                                OnStarStatusChanged?.Invoke(null, new StarStatusChangedEventArgs() { MessageType = StarStatusMessageType.Success, Message = "Galaxy Created." });
                                galaxy = (Galaxy)galaxyResult.Result;
                                STARDNA.DefaultSuperStarId = galaxy.SuperStar.Id.ToString();

                                SolarSystem solarSystem = new SolarSystem();
                                solarSystem.CreatedOASISType = new EnumValue<OASISType>(OASISType.STARCLI);
                                solarSystem.Name = "Our Solar System";
                                solarSystem.Description = "Our Solar System, which is the default Solar System.";
                                solarSystem.Id = Guid.NewGuid();
                                solarSystem.IsNewHolon = true;

                                Mapper<IGalaxy, Star>.MapParentCelestialBodyProperties(galaxy, (Star)solarSystem.Star);
                                solarSystem.Star.Name = "Our Sun (Sol)";
                                solarSystem.Star.Description = "The Sun at the centre of our Solar System";
                                solarSystem.Star.ParentGalaxy = galaxy;
                                solarSystem.Star.ParentGalaxyId = galaxy.Id;
                                solarSystem.Star.ParentSolarSystem = solarSystem;
                                solarSystem.Star.ParentSolarSystemId = solarSystem.Id;

                                //Star star = new Star();
                                //star.CreatedOASISType = new EnumValue<OASISType>(OASISType.STARCLI);
                                //Mapper<IGalaxy, Star>.MapParentCelestialBodyProperties(galaxy, star);
                                //star.Name = "Our Sun (Sol)";
                                //star.Description = "The Sun at the centre of our Solar System";
                                //star.ParentGalaxy = galaxy;
                                //star.ParentGalaxyId = galaxy.Id;
                                //star.ParentSolarSystem = solarSystem;
                                //star.ParentSolarSystemId = solarSystem.Id;

                                OnStarStatusChanged?.Invoke(null, new StarStatusChangedEventArgs() { MessageType = StarStatusMessageType.Processing, Message = "Creating Default Star (Our Sun)..." });
                                OASISResult<IStar> starResult = await ((SuperStarCore)galaxy.SuperStar.CelestialBodyCore).AddStarAsync(solarSystem.Star);

                                if (!starResult.IsError && starResult.Result != null)
                                {
                                    OnStarStatusChanged?.Invoke(null, new StarStatusChangedEventArgs() { MessageType = StarStatusMessageType.Success, Message = "Star Created." });
                                    solarSystem.Star = (Star)starResult.Result;
                                    DefaultStar = solarSystem.Star; //TODO: TEMP: For now the default Star in STAR ODK will be our Sun (this will be more dynamic later on).
                                    STARDNA.DefaultStarId = DefaultStar.Id.ToString();

                                    Mapper<IStar, SolarSystem>.MapParentCelestialBodyProperties(solarSystem.Star, solarSystem);
                                    solarSystem.ParentStar = solarSystem.Star;
                                    solarSystem.ParentStarId = solarSystem.Star.Id;
                                    solarSystem.ParentSolarSystem = null;
                                    solarSystem.ParentSolarSystemId = Guid.Empty;

                                    //TODO: Not sure if this method should also automatically create a Star inside it like the methods above do for Galaxy, Universe etc?
                                    // I like how a Star creates its own Solar System from its StarDust, which is how it works in real life I am pretty sure? So I think this is best... :)
                                    //TODO: For some reason I could not get Galaxy and Universe to work the same way? Need to come back to this so they all work in the same consistent manner...

                                    OnStarStatusChanged?.Invoke(null, new StarStatusChangedEventArgs() { MessageType = StarStatusMessageType.Processing, Message = "Creating Default Solar System..." });
                                    OASISResult<ISolarSystem> solarSystemResult = await ((StarCore)solarSystem.Star.CelestialBodyCore).AddSolarSystemAsync(solarSystem);

                                    if (!solarSystemResult.IsError && solarSystemResult.Result != null)
                                    {
                                        OnStarStatusChanged?.Invoke(null, new StarStatusChangedEventArgs() { MessageType = StarStatusMessageType.Success, Message = "Solar System Created." });
                                        solarSystem = (SolarSystem)solarSystemResult.Result;

                                        Planet ourWorld = new Planet();
                                        ourWorld.CreatedOASISType = new EnumValue<OASISType>(OASISType.STARCLI);
                                        ourWorld.Name = "Our World";
                                        ourWorld.Description = "The digital twin of our planet and the default planet.";
                                        Mapper<ISolarSystem, Planet>.MapParentCelestialBodyProperties(solarSystem, ourWorld);
                                        ourWorld.ParentSolarSystem = solarSystem;
                                        ourWorld.ParentSolarSystemId = solarSystem.Id;
                                        // await ourWorld.InitializeAsync();

                                        OnStarStatusChanged?.Invoke(null, new StarStatusChangedEventArgs() { MessageType = StarStatusMessageType.Processing, Message = "Creating Default Planet (Our World)..." });
                                        OASISResult<IPlanet> ourWorldResult = await ((StarCore)solarSystem.Star.CelestialBodyCore).AddPlanetAsync(ourWorld);

                                        if (!ourWorldResult.IsError && ourWorldResult.Result != null)
                                        {
                                            OnStarStatusChanged?.Invoke(null, new StarStatusChangedEventArgs() { MessageType = StarStatusMessageType.Success, Message = "Our World Created." });
                                            ourWorld = (Planet)ourWorldResult.Result;
                                            STARDNA.DefaultPlanetId = ourWorld.Id.ToString();
                                        }
                                        else
                                        {
                                            OASISResultHelper<IPlanet, ICelestialBody>.CopyResult(ourWorldResult, result);
                                            OnStarStatusChanged?.Invoke(null, new StarStatusChangedEventArgs() { MessageType = StarStatusMessageType.Error, Message = $"Error Creating Our World. Reason: {ourWorldResult.Message}." });
                                        }
                                    }
                                    else
                                        OASISResultHelper<ISolarSystem, ICelestialBody>.CopyResult(solarSystemResult, result);
                                }
                                else
                                {
                                    OASISResultHelper<IStar, ICelestialBody>.CopyResult(starResult, result);
                                    OnStarStatusChanged?.Invoke(null, new StarStatusChangedEventArgs() { MessageType = StarStatusMessageType.Error, Message = $"Error Creating Star. Reason: {starResult.Message}." });
                                }
                            }
                            else
                            {
                                OASISResultHelper<IGalaxy, ICelestialBody>.CopyResult(galaxyResult, result);
                                OnStarStatusChanged?.Invoke(null, new StarStatusChangedEventArgs() { MessageType = StarStatusMessageType.Error, Message = $"Error Creating Galaxy. Reason: {galaxyResult.Message}." });
                            }
                        }
                        else
                        {
                            OASISResultHelper<IGalaxyCluster, ICelestialBody>.CopyResult(galaxyClusterResult, result);
                            OnStarStatusChanged?.Invoke(null, new StarStatusChangedEventArgs() { MessageType = StarStatusMessageType.Error, Message = $"Error Creating Galaxy Cluster. Reason: {galaxyClusterResult.Message}." });
                        }
                    }
                    else
                    {
                        OASISResultHelper<IMultiverse, ICelestialBody>.CopyResult(multiverseResult, result);
                        OnStarStatusChanged?.Invoke(null, new StarStatusChangedEventArgs() { MessageType = StarStatusMessageType.Error, Message = $"Error Creating Multiverse. Reason: {multiverseResult.Message}." });
                    }
                }
                else
                {
                    OASISResultHelper<IOmiverse, ICelestialBody>.CopyResult(omiverseResult, result);
                    OnStarStatusChanged?.Invoke(null, new StarStatusChangedEventArgs() { MessageType = StarStatusMessageType.Error, Message = $"Error Creating Omniverse. Reason: {omiverseResult.Message}." });
                }
            }

            SaveDNA();

            if (!result.IsError)
            {
                result.Message = "STAR Ignited and The OASIS Omniverse Created.";
                OnStarStatusChanged?.Invoke(null, new StarStatusChangedEventArgs() { MessageType = StarStatusMessageType.Success, Message = "Omniverse Genesis Process Complete." });
            }

            return result;
        }*/

        private static void HandleErrorMessage<T>(ref OASISResult<T> result, string errorMessage)
        {
            OnStarError?.Invoke(null, new StarErrorEventArgs() { Reason = errorMessage });
            OASISErrorHandling.HandleError(ref result, errorMessage);
        }

        private static void CopyFolder(string OAPPNameSpace, DirectoryInfo source, DirectoryInfo target)
        {
            foreach (FileInfo file in source.GetFiles())
            {
                if (!File.Exists(Path.Combine(target.FullName, file.Name)))
                {
                    if (file.Extension == ".csproj")
                        file.CopyTo(Path.Combine(target.FullName, string.Concat(OAPPNameSpace, ".csproj")));
                    else
                        file.CopyTo(Path.Combine(target.FullName, file.Name));
                }
            }

            foreach (DirectoryInfo dir in source.GetDirectories())
            {
                if (dir.Name != "bin" && dir.Name != "obj")
                {
                    if (!Directory.Exists(Path.Combine(target.FullName, dir.Name)))
                        CopyFolder(OAPPNameSpace, dir, target.CreateSubdirectory(dir.Name));
                }
            }
        }

        private static void ApplyOAPPTemplate(GenesisType genesisType, string OAPPFolder, string oAppNameSpace, string oAppName, string celestialBodyName, string zomeName, string holonName, string firstStringProperty, List<MetaHolonTag> metaHolonTagMappings = null, Dictionary<string, string> metaTagMappings = null, bool root = true)
        {
            // Generate library references and stubs if GeneratedProxies folder exists
            string generatedProxiesPath = Path.Combine(OAPPFolder, "GeneratedProxies");
            string libraryUsingStatements = "";
            string libraryMethodStubs = "";
            
            if (Directory.Exists(generatedProxiesPath))
            {
                var proxyFiles = Directory.GetFiles(generatedProxiesPath, "*Proxy.cs", SearchOption.TopDirectoryOnly);
                
                if (proxyFiles.Length > 0)
                {
                    // Generate using statement
                    libraryUsingStatements = "using GeneratedProxies;\nusing NextGenSoftware.OASIS.API.ONODE.Core.Managers.Interop;\n";
                    
                    // Generate method stubs for each library
                    var sb = new System.Text.StringBuilder();
                    sb.AppendLine("\n        // Library Integration Methods");
                    sb.AppendLine("        // These methods demonstrate how to use the imported libraries");
                    
                    foreach (var proxyFile in proxyFiles)
                    {
                        string proxyClassName = Path.GetFileNameWithoutExtension(proxyFile);
                        string libraryName = proxyClassName.Replace("Proxy", "");
                        
                        // Example 1: Simple usage (default constructor - just works!)
                        sb.AppendLine($"        // Example 1: Simple usage - proxy handles everything automatically");
                        sb.AppendLine($"        private static async Task Use{libraryName}LibrarySimple()");
                        sb.AppendLine("        {");
                        sb.AppendLine($"            // Create proxy instance - it automatically loads the library on first use");
                        sb.AppendLine($"            var proxy = new {proxyClassName}();");
                        sb.AppendLine($"            ");
                        sb.AppendLine($"            // Call library methods - library is loaded automatically if needed");
                        sb.AppendLine($"            // var result = await proxy.SomeMethodAsync(param1, param2);");
                        sb.AppendLine($"            // if (!result.IsError && result.Result != null)");
                        sb.AppendLine($"            //     Console.WriteLine($\"Result: {{result.Result}}\");");
                        sb.AppendLine("        }");
                        sb.AppendLine("");
                        
                        // Example 2: Advanced usage (only needed for testing or custom setup)
                        sb.AppendLine($"        // Example 2: Advanced usage - only needed for unit testing or custom provider setup");
                        sb.AppendLine($"        // Note: The default constructor is usually sufficient. Only use this for:");
                        sb.AppendLine($"        // - Unit testing with a mock interop manager");
                        sb.AppendLine($"        // - Custom provider configuration");
                        sb.AppendLine($"        // - Reusing a library that was already loaded elsewhere");
                        sb.AppendLine($"        private static async Task Use{libraryName}LibraryAdvanced()");
                        sb.AppendLine("        {");
                        sb.AppendLine($"            // Get shared interop manager (same instance used by all proxies)");
                        sb.AppendLine($"            var interopManager = await LibraryInteropFactory.CreateDefaultManagerAsync();");
                        sb.AppendLine($"            if (interopManager.IsError || interopManager.Result == null)");
                        sb.AppendLine($"            {{");
                        sb.AppendLine($"                Console.WriteLine($\"Error: {{interopManager.Message}}\");");
                        sb.AppendLine($"                return;");
                        sb.AppendLine($"            }}");
                        sb.AppendLine($"            ");
                        sb.AppendLine($"            // If library was already loaded, you can reuse it");
                        sb.AppendLine($"            // var loadResult = await interopManager.Result.LoadLibraryAsync(\"path/to/{libraryName}.dll\");");
                        sb.AppendLine($"            // if (!loadResult.IsError && loadResult.Result != null)");
                        sb.AppendLine($"            // {{");
                        sb.AppendLine($"            //     // Create proxy with pre-loaded library");
                        sb.AppendLine($"            //     var proxy = new {proxyClassName}(interopManager.Result, loadResult.Result.LibraryId);");
                        sb.AppendLine($"            //     // Use proxy methods");
                        sb.AppendLine($"            // }}");
                        sb.AppendLine("        }");
                        sb.AppendLine("");
                    }
                    
                    libraryMethodStubs = sb.ToString();
                }
            }
            
            foreach (DirectoryInfo dir in new DirectoryInfo(OAPPFolder).GetDirectories())
            {
                if (dir.Name != "bin" && dir.Name != "obj")
                    ApplyOAPPTemplate(genesisType, dir.FullName, oAppNameSpace, oAppName, celestialBodyName, zomeName, holonName, firstStringProperty, metaHolonTagMappings, metaTagMappings, false);
            }
            
            if (!OAPPFolder.Contains(STARDNA.OAPPGeneratedCodeFolder))
            {                
                foreach (FileInfo file in new DirectoryInfo(OAPPFolder).GetFiles("*.csproj"))
                {
                    int lineNumber = 1;
                    string line = null;

                    using (TextReader tr = File.OpenText(file.FullName))
                    using (TextWriter tw = File.CreateText(string.Concat(file.FullName, ".temp")))
                    {
                        while ((line = tr.ReadLine()) != null)
                        {
                            line = line.Replace("<Compile Remove=\"Program.cs\" />", "");
                           
                            tw.WriteLine(line);
                            lineNumber++;
                        }
                    }



                    File.Delete(file.FullName);
                    File.Move(string.Concat(file.FullName, ".temp"), file.FullName);
                }

                //TODO: use multiple file extention wildcards so only need one file loop...
                bool foundOASISDNA = false;
                foreach (FileInfo file in new DirectoryInfo(OAPPFolder).GetFiles("*.cs"))
                {
                    int lineNumber = 1;
                    string line = null;

                    if (file.FullName.Contains("OASIS_DNA.json"))
                        foundOASISDNA = true;

                    using (TextReader tr = File.OpenText(file.FullName))
                    using (TextWriter tw = File.CreateText(string.Concat(file.FullName, ".temp")))
                    {
                        bool celestialBodyBlock = false;

                        while ((line = tr.ReadLine()) != null)
                        {
                            if (metaHolonTagMappings != null && metaHolonTagMappings.Count > 0)
                            {
                                string initHolons = "";
                                foreach (MetaHolonTag metaHolonTag in metaHolonTagMappings)
                                {
                                    if (!string.IsNullOrEmpty(initHolons))
                                        initHolons = string.Concat(initHolons, "\n");

                                    initHolons = string.Concat(initHolons, metaHolonTag.HolonName.ToPascalCase(), " ", metaHolonTag.HolonName.ToCamelCase(), " = new ", metaHolonTag.HolonName.ToPascalCase(), "();");

                                    if (line.Contains(metaHolonTag.MetaTag))
                                        line = line.Replace(string.Concat("{{", metaHolonTag.MetaTag, "}}"), string.Concat(metaHolonTag.HolonName.ToPascalCase(), ".Instance.", metaHolonTag.NodeName));
                                        //line = line.Replace(string.Concat("{{", metaHolonTag.MetaTag, "}}"), string.Concat(metaHolonTag.HolonName.ToCamelCase(), ".", metaHolonTag.NodeName));
                                }

                                if (!string.IsNullOrEmpty(initHolons) && line.Contains("{INITCUSTOMTAGHOLONS}"))
                                    line = line.Replace("{INITCUSTOMTAGHOLONS}", initHolons);
                            }

                            if (metaTagMappings != null && metaTagMappings.Count > 0)
                            {
                                string initHolons = "";
                                foreach (string key in metaTagMappings.Keys)
                                {
                                    if (line.Contains(key))
                                        line = line.Replace(string.Concat("[[", key, "]]"), metaTagMappings[key]);
                                }
                            }

                            celestialBodyName = celestialBodyName.Replace(" ", "");
                            line = line.Replace("{OAPPNAMESPACE}", oAppNameSpace);
                            line = line.Replace("{OAPPNAME}", oAppName);

                            if (line.Contains("CelestialBodyOnly:BEGIN"))
                            {
                                celestialBodyBlock = true;
                                continue;

                            }
                            else if (line.Contains("CelestialBodyOnly:END"))
                            {
                                celestialBodyBlock = false;
                                continue;
                            }
                            else if (celestialBodyBlock && genesisType == GenesisType.ZomesAndHolonsOnly)
                                continue;

                            else
                            {
                                if (genesisType == GenesisType.ZomesAndHolonsOnly)
                                {
                                    line = line.Replace("//ZomesAndHolonsOnly:", "");

                                    if (line.Contains("CelestialBodyOnly"))
                                        continue;
                                }
                                else
                                {
                                    line = line.Replace("{CELESTIALBODY}", string.Concat(oAppNameSpace.ToPascalCase() , ".", celestialBodyName.ToPascalCase())).Replace("//CelestialBodyOnly:", "");
                                    line = line.Replace("{CELESTIALBODYVAR}", celestialBodyName.ToCamelCase()).Replace("//CelestialBodyOnly:", "");

                                    if (line.Contains("ZomesAndHolonsOnly"))
                                        continue;
                                }

                                line = line.Replace("{ZOME1}", zomeName.ToPascalCase());
                                line = line.Replace("{HOLON1}", holonName.ToPascalCase());
                                line = line.Replace("{HOLON1_STRINGPROPERTY1}", firstStringProperty.ToPascalCase());
                                //TODO: Add rest of the props, holons, zomes, etc...
                            }

                            // Replace library reference tags
                            if (!string.IsNullOrEmpty(libraryUsingStatements) && line.Contains("{LIBRARYUSINGSTATEMENTS}"))
                                line = line.Replace("{LIBRARYUSINGSTATEMENTS}", libraryUsingStatements);
                            
                            if (!string.IsNullOrEmpty(libraryMethodStubs) && line.Contains("{LIBRARYMETHODSTUBS}"))
                                line = line.Replace("{LIBRARYMETHODSTUBS}", libraryMethodStubs);

                            tw.WriteLine(line);
                            lineNumber++;
                        }
                    }

                    File.Delete(file.FullName);
                    File.Move(string.Concat(file.FullName, ".temp"), file.FullName);
                }

                if (!foundOASISDNA && root)
                {
                    if (File.Exists(Path.Combine(OAPPFolder, "DNA\\OASIS_DNA.json")))
                        File.Delete(Path.Combine(OAPPFolder, "DNA\\OASIS_DNA.json"));

                    if (File.Exists(Path.Combine(OAPPFolder, "DNA\\STAR_DNA.json")))
                        File.Delete(Path.Combine(OAPPFolder, "DNA\\STAR_DNA.json"));

                    if (!File.Exists(Path.Combine(OAPPFolder, "DNA")))
                        Directory.CreateDirectory(Path.Combine(OAPPFolder, "DNA"));

                    File.Copy(OASISDNAPath, Path.Combine(OAPPFolder, "DNA\\OASIS_DNA.json"));
                    File.Copy(STARDNAPath, Path.Combine(OAPPFolder, "DNA\\STAR_DNA.json"));
                    //File.Copy(OASISDNAPath, Path.Combine(OAPPFolder, "OASIS_DNA.json"));
                }
            }
        }

        //private void ReplaceInTemplate(string OAPPFolder, string fileExtention)
        //{
        //    foreach (FileInfo file in new DirectoryInfo(OAPPFolder).GetFiles($"*.{fileExtention}"))
        //    {
        //        int lineNumber = 1;
        //        string line = null;

        //        using (TextReader tr = File.OpenText(file.FullName))
        //        using (TextWriter tw = File.CreateText(string.Concat(file.FullName, ".temp")))
        //        {
        //            while ((line = tr.ReadLine()) != null)
        //            {
        //                line = line.Replace("<Compile Remove=\"Program.cs\" />", "");

        //                tw.WriteLine(line);
        //                lineNumber++;
        //            }
        //        }

        //        File.Delete(file.FullName);
        //        File.Move(string.Concat(file.FullName, ".temp"), file.FullName);
        //    }
        //}

        private static async Task<OASISResult<string>> InitOAPPFolderAsync(OAPPType OAPPType, string OAPPName, string genesisFolder, string genesisNameSpace, Guid OAPPTemplateId, int OAPPTemplateVersion, ProviderType providerType = ProviderType.Default)
        {
            OASISResult<string> result = new OASISResult<string>();
            string errorMessage = "An error occured in InitOAPPFolderAsync. Reason:";

            try
            {
                string OAPPFolder = Path.Combine(genesisFolder, OAPPName);

                if (Directory.Exists(OAPPFolder))
                    Directory.Delete(OAPPFolder, true);

                Directory.CreateDirectory(OAPPFolder);

                if (OAPPTemplateId != Guid.Empty)
                {
                    OASISResult<InstalledOAPPTemplate> installedOAPPTemplateResult = await STARAPI.OAPPTemplates.LoadInstalledAsync(BeamedInAvatar.Id, OAPPTemplateId, true, OAPPTemplateVersion, providerType);

                    if (installedOAPPTemplateResult != null && installedOAPPTemplateResult.Result != null && !installedOAPPTemplateResult.IsError)
                        CopyFolder(genesisNameSpace, new DirectoryInfo(installedOAPPTemplateResult.Result.InstalledPath), new DirectoryInfo(OAPPFolder));
                    else
                    {
                        OASISErrorHandling.HandleError(ref result, $"{errorMessage} An error occured calling STARAPI.OAPPTemplates.LoadInstalledOAPPTemplateAsync. Reason: {installedOAPPTemplateResult.Message}");
                        return result;
                    }
                }

                genesisFolder = string.Concat(OAPPFolder, "\\", STARDNA.OAPPGeneratedCodeFolder);

                if (!Directory.Exists(genesisFolder))
                    Directory.CreateDirectory(genesisFolder);

                result.Result = OAPPFolder;
            }
            catch (Exception ex)
            {
                OASISErrorHandling.HandleError(ref result, $"{errorMessage} An unknown error occured: Reason: {ex}");
            }

            return result;
        }
    }
}<|MERGE_RESOLUTION|>--- conflicted
+++ resolved
@@ -1105,9 +1105,6 @@
 
             //Generate any native code for the current provider.
             //TODO: Add option to pass into STAR which providers to generate native code for (can be more than one provider).
-<<<<<<< HEAD
-            ((IOASISSuperStar)ProviderManager.Instance.CurrentStorageProvider).NativeCodeGenesis(newBody, OAPPFolder, null);
-=======
             if (ProviderManager.Instance.CurrentStorageProvider is IOASISSuperStar superStar)
             {
                 // Pass celestialBodyDNAFolder to HoloOASIS for Rust generation
@@ -1118,7 +1115,6 @@
                 });
                 superStar.NativeCodeGenesis(newBody, OAPPFolder, nativeParams);
             }
->>>>>>> 68f8215e
 
             switch (genesisType)
             {
