<<<<<<< HEAD
﻿using System;
using System.Collections.Generic;
using System.Threading.Tasks;
using NextGenSoftware.OASIS.API.Core;
using NextGenSoftware.OASIS.API.Core.Interfaces;
using NextGenSoftware.OASIS.API.Core.Enums;
using NextGenSoftware.OASIS.API.Core.Helpers;

namespace NextGenSoftware.OASIS.API.Providers.ElrondOASIS
{
    public class ElrondOASISOASIS : OASISStorageBase, IOASISStorage, IOASISNET
    {
        public ElrondOASISOASIS()
        {
            this.ProviderName = "ElrondOASIS";
            this.ProviderDescription = "Elrond Provider";
            this.ProviderType = new Core.Helpers.EnumValue<ProviderType>(Core.Enums.ProviderType.ElrondOASIS);
            this.ProviderCategory = new Core.Helpers.EnumValue<ProviderCategory>(Core.Enums.ProviderCategory.StorageAndNetwork);
        }

        public override async Task<IAvatarDetail> SaveAvatarDetailAsync(IAvatarDetail Avatar)
        {
            throw new NotImplementedException();
        }

        public override bool DeleteAvatar(Guid id, bool softDelete = true)
        {
            throw new NotImplementedException();
        }

        public override bool DeleteAvatarByEmail(string avatarEmail, bool softDelete = true)
        {
            throw new NotImplementedException();
        }

        public override bool DeleteAvatarByUsername(string avatarUsername, bool softDelete = true)
        {
            throw new NotImplementedException();
        }

        public override async Task<bool> DeleteAvatarByUsernameAsync(string avatarUsername, bool softDelete = true)
        {
            throw new NotImplementedException();
        }

        public override bool DeleteAvatar(string providerKey, bool softDelete = true)
        {
            throw new NotImplementedException();
        }

        public override Task<bool> DeleteAvatarAsync(Guid id, bool softDelete = true)
        {
            throw new NotImplementedException();
        }

        public override async Task<bool> DeleteAvatarByEmailAsync(string avatarEmail, bool softDelete = true)
        {
            throw new NotImplementedException();
        }

        public override Task<bool> DeleteAvatarAsync(string providerKey, bool softDelete = true)
        {
            throw new NotImplementedException();
        }

        public override bool DeleteHolon(Guid id, bool softDelete = true)
        {
            throw new NotImplementedException();
        }

        public override bool DeleteHolon(string providerKey, bool softDelete = true)
        {
            throw new NotImplementedException();
        }

        public override Task<bool> DeleteHolonAsync(Guid id, bool softDelete = true)
        {
            throw new NotImplementedException();
        }

        public override Task<bool> DeleteHolonAsync(string providerKey, bool softDelete = true)
        {
            throw new NotImplementedException();
        }

        public IEnumerable<IHolon> GetHolonsNearMe(HolonType Type)
        {
            throw new NotImplementedException();
        }

        public IEnumerable<IPlayer> GetPlayersNearMe()
        {
            throw new NotImplementedException();
        }

        public override async Task<IAvatarDetail> LoadAvatarDetailByEmailAsync(string avatarEmail)
        {
            throw new NotImplementedException();
        }

        public override IEnumerable<IAvatarDetail> LoadAllAvatarDetails()
        {
            throw new NotImplementedException();
        }

        public override Task<IEnumerable<IAvatarDetail>> LoadAllAvatarDetailsAsync()
        {
            throw new NotImplementedException();
        }

        public override IEnumerable<IAvatar> LoadAllAvatars()
        {
            throw new NotImplementedException();
        }

        public override IAvatar LoadAvatarByEmail(string avatarEmail)
        {
            throw new NotImplementedException();
        }

        public override IAvatar LoadAvatarByUsername(string avatarUsername)
        {
            throw new NotImplementedException();
        }

        public override Task<IEnumerable<IAvatar>> LoadAllAvatarsAsync()
        {
            throw new NotImplementedException();
        }

        public override IAvatarDetail LoadAvatarDetail(Guid id)
        {
            throw new NotImplementedException();
        }

        public override async Task<IAvatarDetail> LoadAvatarDetailAsync(Guid id)
        {
            throw new NotImplementedException();
        }

        public override IEnumerable<IHolon> LoadAllHolons(HolonType type = HolonType.Holon)
        {
            throw new NotImplementedException();
        }

        public override Task<IEnumerable<IHolon>> LoadAllHolonsAsync(HolonType type = HolonType.Holon)
        {
            throw new NotImplementedException();
        }

        public override async Task<IAvatar> LoadAvatarByUsernameAsync(string avatarUsername)
        {
            throw new NotImplementedException();
        }

        public override IAvatar LoadAvatar(Guid Id)
        {
            throw new NotImplementedException();
        }

        public override IAvatar LoadAvatar(string username, string password)
        {
            throw new NotImplementedException();
        }

        public override IAvatar LoadAvatar(string username)
        {
            throw new NotImplementedException();
        }

        public override Task<IAvatar> LoadAvatarAsync(string providerKey)
        {
            throw new NotImplementedException();
        }

        public override Task<IAvatar> LoadAvatarAsync(Guid Id)
        {
            throw new NotImplementedException();
        }

        public override async Task<IAvatar> LoadAvatarByEmailAsync(string avatarEmail)
        {
            throw new NotImplementedException();
        }

        public override Task<IAvatar> LoadAvatarAsync(string username, string password)
        {
            throw new NotImplementedException();
        }

        public override IAvatarDetail LoadAvatarDetailByEmail(string avatarEmail)
        {
            throw new NotImplementedException();
        }

        public override IAvatarDetail LoadAvatarDetailByUsername(string avatarUsername)
        {
            throw new NotImplementedException();
        }

        public override async Task<IAvatarDetail> LoadAvatarDetailByUsernameAsync(string avatarUsername)
        {
            throw new NotImplementedException();
        }

        public override IAvatar LoadAvatarForProviderKey(string providerKey)
        {
            throw new NotImplementedException();
        }

        public override Task<IAvatar> LoadAvatarForProviderKeyAsync(string providerKey)
        {
            throw new NotImplementedException();
        }

        public override IHolon LoadHolon(Guid id)
        {
            throw new NotImplementedException();
        }

        public override IHolon LoadHolon(string providerKey)
        {
            throw new NotImplementedException();
        }

        public override Task<IHolon> LoadHolonAsync(Guid id)
        {
            throw new NotImplementedException();
        }

        public override Task<IHolon> LoadHolonAsync(string providerKey)
        {
            throw new NotImplementedException();
        }

        public override IEnumerable<IHolon> LoadHolonsForParent(Guid id, HolonType type = HolonType.Holon)
        {
            throw new NotImplementedException();
        }

        public override IEnumerable<IHolon> LoadHolonsForParent(string providerKey, HolonType type = HolonType.Holon)
        {
            throw new NotImplementedException();
        }

        public override Task<IEnumerable<IHolon>> LoadHolonsForParentAsync(Guid id, HolonType type = HolonType.Holon)
        {
            throw new NotImplementedException();
        }

        public override Task<OASISResult<IEnumerable<IHolon>>> LoadHolonsForParentAsync(string providerKey, HolonType type = HolonType.Holon)
        {
            throw new NotImplementedException();
        }

        public override IAvatar SaveAvatar(IAvatar Avatar)
        {
            throw new NotImplementedException();
        }

        public override Task<IAvatar> SaveAvatarAsync(IAvatar Avatar)
        {
            throw new NotImplementedException();
        }

        public override IAvatarDetail SaveAvatarDetail(IAvatarDetail Avatar)
        {
            throw new NotImplementedException();
        }

        public override IHolon SaveHolon(IHolon holon)
        {
            throw new NotImplementedException();
        }

        public override Task<IHolon> SaveHolonAsync(IHolon holon)
        {
            throw new NotImplementedException();
        }

        public override IEnumerable<IHolon> SaveHolons(IEnumerable<IHolon> holons)
        {
            throw new NotImplementedException();
        }

        public override Task<IEnumerable<IHolon>> SaveHolonsAsync(IEnumerable<IHolon> holons)
        {
            throw new NotImplementedException();
        }

        public override Task<ISearchResults> SearchAsync(ISearchParams searchParams)
        {
            throw new NotImplementedException();
        }
    }
}
=======
﻿//using System;
//using System.Collections.Generic;
//using System.Threading.Tasks;
//using NextGenSoftware.OASIS.API.Core;
//using NextGenSoftware.OASIS.API.Core.Interfaces;
//using NextGenSoftware.OASIS.API.Core.Enums;
//using NextGenSoftware.OASIS.API.Core.Helpers;

//namespace NextGenSoftware.OASIS.API.Providers.ElrondOASIS
//{
//    public class ElrondOASISOASIS : OASISStorageBase, IOASISStorage, IOASISNET
//    {
//        public ElrondOASISOASIS()
//        {
//            this.ProviderName = "ElrondOASIS";
//            this.ProviderDescription = "Elrond Provider";
//            this.ProviderType = new Core.Helpers.EnumValue<ProviderType>(Core.Enums.ProviderType.ElrondOASIS);
//            this.ProviderCategory = new Core.Helpers.EnumValue<ProviderCategory>(Core.Enums.ProviderCategory.StorageAndNetwork);
//        }

//        public override async Task<IAvatarDetail> SaveAvatarDetailAsync(IAvatarDetail Avatar)
//        {
//            throw new NotImplementedException();
//        }

//        public override bool DeleteAvatar(Guid id, bool softDelete = true)
//        {
//            throw new NotImplementedException();
//        }

//        public override bool DeleteAvatarByEmail(string avatarEmail, bool softDelete = true)
//        {
//            throw new NotImplementedException();
//        }

//        public override bool DeleteAvatarByUsername(string avatarUsername, bool softDelete = true)
//        {
//            throw new NotImplementedException();
//        }

//        public override async Task<bool> DeleteAvatarByUsernameAsync(string avatarUsername, bool softDelete = true)
//        {
//            throw new NotImplementedException();
//        }

//        public override bool DeleteAvatar(string providerKey, bool softDelete = true)
//        {
//            throw new NotImplementedException();
//        }

//        public override Task<bool> DeleteAvatarAsync(Guid id, bool softDelete = true)
//        {
//            throw new NotImplementedException();
//        }

//        public override async Task<bool> DeleteAvatarByEmailAsync(string avatarEmail, bool softDelete = true)
//        {
//            throw new NotImplementedException();
//        }

//        public override Task<bool> DeleteAvatarAsync(string providerKey, bool softDelete = true)
//        {
//            throw new NotImplementedException();
//        }

//        public override bool DeleteHolon(Guid id, bool softDelete = true)
//        {
//            throw new NotImplementedException();
//        }

//        public override bool DeleteHolon(string providerKey, bool softDelete = true)
//        {
//            throw new NotImplementedException();
//        }

//        public override Task<bool> DeleteHolonAsync(Guid id, bool softDelete = true)
//        {
//            throw new NotImplementedException();
//        }

//        public override Task<bool> DeleteHolonAsync(string providerKey, bool softDelete = true)
//        {
//            throw new NotImplementedException();
//        }

//        public IEnumerable<IHolon> GetHolonsNearMe(HolonType Type)
//        {
//            throw new NotImplementedException();
//        }

//        public IEnumerable<IPlayer> GetPlayersNearMe()
//        {
//            throw new NotImplementedException();
//        }

//        public override async Task<IAvatarDetail> LoadAvatarDetailByEmailAsync(string avatarEmail)
//        {
//            throw new NotImplementedException();
//        }

//        public override IEnumerable<IAvatarDetail> LoadAllAvatarDetails()
//        {
//            throw new NotImplementedException();
//        }

//        public override Task<IEnumerable<IAvatarDetail>> LoadAllAvatarDetailsAsync()
//        {
//            throw new NotImplementedException();
//        }

//        public override IEnumerable<IAvatar> LoadAllAvatars()
//        {
//            throw new NotImplementedException();
//        }

//        public override IAvatar LoadAvatarByEmail(string avatarEmail)
//        {
//            throw new NotImplementedException();
//        }

//        public override IAvatar LoadAvatarByUsername(string avatarUsername)
//        {
//            throw new NotImplementedException();
//        }

//        public override Task<IEnumerable<IAvatar>> LoadAllAvatarsAsync()
//        {
//            throw new NotImplementedException();
//        }

//        public override IAvatarDetail LoadAvatarDetail(Guid id)
//        {
//            throw new NotImplementedException();
//        }

//        public override async Task<IAvatarDetail> LoadAvatarDetailAsync(Guid id)
//        {
//            throw new NotImplementedException();
//        }

//        public override IEnumerable<IAvatarDetail> LoadAllAvatarDetails()
//        {
//            throw new NotImplementedException();
//        }

//        public override async Task<IEnumerable<IAvatarDetail>> LoadAllAvatarDetailsAsync()
//        {
//            throw new NotImplementedException();
//        }

//        public override IEnumerable<IHolon> LoadAllHolons(HolonType type = HolonType.Holon)
//        {
//            throw new NotImplementedException();
//        }

//        public override Task<IEnumerable<IHolon>> LoadAllHolonsAsync(HolonType type = HolonType.Holon)
//        {
//            throw new NotImplementedException();
//        }

//        public override async Task<IAvatar> LoadAvatarByUsernameAsync(string avatarUsername)
//        {
//            throw new NotImplementedException();
//        }

//        public override IAvatar LoadAvatar(Guid Id)
//        {
//            throw new NotImplementedException();
//        }

//        public override IAvatar LoadAvatar(string username, string password)
//        {
//            throw new NotImplementedException();
//        }

//        public override IAvatar LoadAvatar(string username)
//        {
//            throw new NotImplementedException();
//        }

//        public override Task<IAvatar> LoadAvatarAsync(string providerKey)
//        {
//            throw new NotImplementedException();
//        }

//        public override Task<IAvatar> LoadAvatarAsync(Guid Id)
//        {
//            throw new NotImplementedException();
//        }

//        public override async Task<IAvatar> LoadAvatarByEmailAsync(string avatarEmail)
//        {
//            throw new NotImplementedException();
//        }

//        public override Task<IAvatar> LoadAvatarAsync(string username, string password)
//        {
//            throw new NotImplementedException();
//        }

//        public override IAvatarDetail LoadAvatarDetail(Guid id)
//        {
//            throw new NotImplementedException();
//        }

//        public override IAvatarDetail LoadAvatarDetailByEmail(string avatarEmail)
//        {
//            throw new NotImplementedException();
//        }

//        public override IAvatarDetail LoadAvatarDetailByUsername(string avatarUsername)
//        {
//            throw new NotImplementedException();
//        }

//        public override Task<IAvatarDetail> LoadAvatarDetailAsync(Guid id)
//        {
//            throw new NotImplementedException();
//        }

//        public override async Task<IAvatarDetail> LoadAvatarDetailByUsernameAsync(string avatarUsername)
//        {
//            throw new NotImplementedException();
//        }

//        public override IAvatar LoadAvatarForProviderKey(string providerKey)
//        {
//            throw new NotImplementedException();
//        }

//        public override Task<IAvatar> LoadAvatarForProviderKeyAsync(string providerKey)
//        {
//            throw new NotImplementedException();
//        }

//        public override IHolon LoadHolon(Guid id)
//        {
//            throw new NotImplementedException();
//        }

//        public override IHolon LoadHolon(string providerKey)
//        {
//            throw new NotImplementedException();
//        }

//        public override Task<IHolon> LoadHolonAsync(Guid id)
//        {
//            throw new NotImplementedException();
//        }

//        public override Task<IHolon> LoadHolonAsync(string providerKey)
//        {
//            throw new NotImplementedException();
//        }

//        public override IEnumerable<IHolon> LoadHolonsForParent(Guid id, HolonType type = HolonType.Holon)
//        {
//            throw new NotImplementedException();
//        }

//        public override IEnumerable<IHolon> LoadHolonsForParent(string providerKey, HolonType type = HolonType.Holon)
//        {
//            throw new NotImplementedException();
//        }

//        public override Task<IEnumerable<IHolon>> LoadHolonsForParentAsync(Guid id, HolonType type = HolonType.Holon)
//        {
//            throw new NotImplementedException();
//        }

//        public override Task<OASISResult<IEnumerable<IHolon>>> LoadHolonsForParentAsync(string providerKey, HolonType type = HolonType.Holon)
//        {
//            throw new NotImplementedException();
//        }

//        public override IAvatar SaveAvatar(IAvatar Avatar)
//        {
//            throw new NotImplementedException();
//        }

//        public override Task<IAvatar> SaveAvatarAsync(IAvatar Avatar)
//        {
//            throw new NotImplementedException();
//        }

//        public override IAvatarDetail SaveAvatarDetail(IAvatarDetail Avatar)
//        {
//            throw new NotImplementedException();
//        }

//<<<<<<< Updated upstream
//        public override Task<IAvatarDetail> SaveAvatarDetailAsync(IAvatarDetail Avatar)
//        {
//            throw new NotImplementedException();
//        }

//=======
//>>>>>>> Stashed changes
//        public override IHolon SaveHolon(IHolon holon)
//        {
//            throw new NotImplementedException();
//        }

//        public override Task<IHolon> SaveHolonAsync(IHolon holon)
//        {
//            throw new NotImplementedException();
//        }

//        public override IEnumerable<IHolon> SaveHolons(IEnumerable<IHolon> holons)
//        {
//            throw new NotImplementedException();
//        }

//        public override Task<IEnumerable<IHolon>> SaveHolonsAsync(IEnumerable<IHolon> holons)
//        {
//            throw new NotImplementedException();
//        }

//        public override Task<ISearchResults> SearchAsync(ISearchParams searchParams)
//        {
//            throw new NotImplementedException();
//        }
//    }
//}
>>>>>>> 7683d28a
<|MERGE_RESOLUTION|>--- conflicted
+++ resolved
@@ -1,301 +1,3 @@
-<<<<<<< HEAD
-﻿using System;
-using System.Collections.Generic;
-using System.Threading.Tasks;
-using NextGenSoftware.OASIS.API.Core;
-using NextGenSoftware.OASIS.API.Core.Interfaces;
-using NextGenSoftware.OASIS.API.Core.Enums;
-using NextGenSoftware.OASIS.API.Core.Helpers;
-
-namespace NextGenSoftware.OASIS.API.Providers.ElrondOASIS
-{
-    public class ElrondOASISOASIS : OASISStorageBase, IOASISStorage, IOASISNET
-    {
-        public ElrondOASISOASIS()
-        {
-            this.ProviderName = "ElrondOASIS";
-            this.ProviderDescription = "Elrond Provider";
-            this.ProviderType = new Core.Helpers.EnumValue<ProviderType>(Core.Enums.ProviderType.ElrondOASIS);
-            this.ProviderCategory = new Core.Helpers.EnumValue<ProviderCategory>(Core.Enums.ProviderCategory.StorageAndNetwork);
-        }
-
-        public override async Task<IAvatarDetail> SaveAvatarDetailAsync(IAvatarDetail Avatar)
-        {
-            throw new NotImplementedException();
-        }
-
-        public override bool DeleteAvatar(Guid id, bool softDelete = true)
-        {
-            throw new NotImplementedException();
-        }
-
-        public override bool DeleteAvatarByEmail(string avatarEmail, bool softDelete = true)
-        {
-            throw new NotImplementedException();
-        }
-
-        public override bool DeleteAvatarByUsername(string avatarUsername, bool softDelete = true)
-        {
-            throw new NotImplementedException();
-        }
-
-        public override async Task<bool> DeleteAvatarByUsernameAsync(string avatarUsername, bool softDelete = true)
-        {
-            throw new NotImplementedException();
-        }
-
-        public override bool DeleteAvatar(string providerKey, bool softDelete = true)
-        {
-            throw new NotImplementedException();
-        }
-
-        public override Task<bool> DeleteAvatarAsync(Guid id, bool softDelete = true)
-        {
-            throw new NotImplementedException();
-        }
-
-        public override async Task<bool> DeleteAvatarByEmailAsync(string avatarEmail, bool softDelete = true)
-        {
-            throw new NotImplementedException();
-        }
-
-        public override Task<bool> DeleteAvatarAsync(string providerKey, bool softDelete = true)
-        {
-            throw new NotImplementedException();
-        }
-
-        public override bool DeleteHolon(Guid id, bool softDelete = true)
-        {
-            throw new NotImplementedException();
-        }
-
-        public override bool DeleteHolon(string providerKey, bool softDelete = true)
-        {
-            throw new NotImplementedException();
-        }
-
-        public override Task<bool> DeleteHolonAsync(Guid id, bool softDelete = true)
-        {
-            throw new NotImplementedException();
-        }
-
-        public override Task<bool> DeleteHolonAsync(string providerKey, bool softDelete = true)
-        {
-            throw new NotImplementedException();
-        }
-
-        public IEnumerable<IHolon> GetHolonsNearMe(HolonType Type)
-        {
-            throw new NotImplementedException();
-        }
-
-        public IEnumerable<IPlayer> GetPlayersNearMe()
-        {
-            throw new NotImplementedException();
-        }
-
-        public override async Task<IAvatarDetail> LoadAvatarDetailByEmailAsync(string avatarEmail)
-        {
-            throw new NotImplementedException();
-        }
-
-        public override IEnumerable<IAvatarDetail> LoadAllAvatarDetails()
-        {
-            throw new NotImplementedException();
-        }
-
-        public override Task<IEnumerable<IAvatarDetail>> LoadAllAvatarDetailsAsync()
-        {
-            throw new NotImplementedException();
-        }
-
-        public override IEnumerable<IAvatar> LoadAllAvatars()
-        {
-            throw new NotImplementedException();
-        }
-
-        public override IAvatar LoadAvatarByEmail(string avatarEmail)
-        {
-            throw new NotImplementedException();
-        }
-
-        public override IAvatar LoadAvatarByUsername(string avatarUsername)
-        {
-            throw new NotImplementedException();
-        }
-
-        public override Task<IEnumerable<IAvatar>> LoadAllAvatarsAsync()
-        {
-            throw new NotImplementedException();
-        }
-
-        public override IAvatarDetail LoadAvatarDetail(Guid id)
-        {
-            throw new NotImplementedException();
-        }
-
-        public override async Task<IAvatarDetail> LoadAvatarDetailAsync(Guid id)
-        {
-            throw new NotImplementedException();
-        }
-
-        public override IEnumerable<IHolon> LoadAllHolons(HolonType type = HolonType.Holon)
-        {
-            throw new NotImplementedException();
-        }
-
-        public override Task<IEnumerable<IHolon>> LoadAllHolonsAsync(HolonType type = HolonType.Holon)
-        {
-            throw new NotImplementedException();
-        }
-
-        public override async Task<IAvatar> LoadAvatarByUsernameAsync(string avatarUsername)
-        {
-            throw new NotImplementedException();
-        }
-
-        public override IAvatar LoadAvatar(Guid Id)
-        {
-            throw new NotImplementedException();
-        }
-
-        public override IAvatar LoadAvatar(string username, string password)
-        {
-            throw new NotImplementedException();
-        }
-
-        public override IAvatar LoadAvatar(string username)
-        {
-            throw new NotImplementedException();
-        }
-
-        public override Task<IAvatar> LoadAvatarAsync(string providerKey)
-        {
-            throw new NotImplementedException();
-        }
-
-        public override Task<IAvatar> LoadAvatarAsync(Guid Id)
-        {
-            throw new NotImplementedException();
-        }
-
-        public override async Task<IAvatar> LoadAvatarByEmailAsync(string avatarEmail)
-        {
-            throw new NotImplementedException();
-        }
-
-        public override Task<IAvatar> LoadAvatarAsync(string username, string password)
-        {
-            throw new NotImplementedException();
-        }
-
-        public override IAvatarDetail LoadAvatarDetailByEmail(string avatarEmail)
-        {
-            throw new NotImplementedException();
-        }
-
-        public override IAvatarDetail LoadAvatarDetailByUsername(string avatarUsername)
-        {
-            throw new NotImplementedException();
-        }
-
-        public override async Task<IAvatarDetail> LoadAvatarDetailByUsernameAsync(string avatarUsername)
-        {
-            throw new NotImplementedException();
-        }
-
-        public override IAvatar LoadAvatarForProviderKey(string providerKey)
-        {
-            throw new NotImplementedException();
-        }
-
-        public override Task<IAvatar> LoadAvatarForProviderKeyAsync(string providerKey)
-        {
-            throw new NotImplementedException();
-        }
-
-        public override IHolon LoadHolon(Guid id)
-        {
-            throw new NotImplementedException();
-        }
-
-        public override IHolon LoadHolon(string providerKey)
-        {
-            throw new NotImplementedException();
-        }
-
-        public override Task<IHolon> LoadHolonAsync(Guid id)
-        {
-            throw new NotImplementedException();
-        }
-
-        public override Task<IHolon> LoadHolonAsync(string providerKey)
-        {
-            throw new NotImplementedException();
-        }
-
-        public override IEnumerable<IHolon> LoadHolonsForParent(Guid id, HolonType type = HolonType.Holon)
-        {
-            throw new NotImplementedException();
-        }
-
-        public override IEnumerable<IHolon> LoadHolonsForParent(string providerKey, HolonType type = HolonType.Holon)
-        {
-            throw new NotImplementedException();
-        }
-
-        public override Task<IEnumerable<IHolon>> LoadHolonsForParentAsync(Guid id, HolonType type = HolonType.Holon)
-        {
-            throw new NotImplementedException();
-        }
-
-        public override Task<OASISResult<IEnumerable<IHolon>>> LoadHolonsForParentAsync(string providerKey, HolonType type = HolonType.Holon)
-        {
-            throw new NotImplementedException();
-        }
-
-        public override IAvatar SaveAvatar(IAvatar Avatar)
-        {
-            throw new NotImplementedException();
-        }
-
-        public override Task<IAvatar> SaveAvatarAsync(IAvatar Avatar)
-        {
-            throw new NotImplementedException();
-        }
-
-        public override IAvatarDetail SaveAvatarDetail(IAvatarDetail Avatar)
-        {
-            throw new NotImplementedException();
-        }
-
-        public override IHolon SaveHolon(IHolon holon)
-        {
-            throw new NotImplementedException();
-        }
-
-        public override Task<IHolon> SaveHolonAsync(IHolon holon)
-        {
-            throw new NotImplementedException();
-        }
-
-        public override IEnumerable<IHolon> SaveHolons(IEnumerable<IHolon> holons)
-        {
-            throw new NotImplementedException();
-        }
-
-        public override Task<IEnumerable<IHolon>> SaveHolonsAsync(IEnumerable<IHolon> holons)
-        {
-            throw new NotImplementedException();
-        }
-
-        public override Task<ISearchResults> SearchAsync(ISearchParams searchParams)
-        {
-            throw new NotImplementedException();
-        }
-    }
-}
-=======
 ﻿//using System;
 //using System.Collections.Generic;
 //using System.Threading.Tasks;
@@ -619,5 +321,4 @@
 //            throw new NotImplementedException();
 //        }
 //    }
-//}
->>>>>>> 7683d28a
+//}