--- conflicted
+++ resolved
@@ -22,13 +22,10 @@
 using NextGenSoftware.OASIS.API.Providers.SOLANAOASIS;
 using NextGenSoftware.OASIS.API.Providers.LocalFileOASIS;
 using NextGenSoftware.OASIS.API.Providers.ArbitrumOASIS;
-using NextGenSoftware.CLI.Engine;
-<<<<<<< HEAD
 using NextGenSoftware.OASIS.API.Providers.PolygonOASIS;
 using NextGenSoftware.OASIS.API.Providers.RootstockOASIS;
-=======
+using NextGenSoftware.CLI.Engine;
 using NextGenSoftware.Utilities;
->>>>>>> fb2d8b54
 //using System.Reflection;
 
 namespace NextGenSoftware.OASIS.OASISBootLoader
@@ -231,10 +228,6 @@
 
                     if (result.Result && !result.IsError)
                     {
-<<<<<<< HEAD
-                        if (!string.IsNullOrEmpty(OASISDNA.OASIS.OASISSystemAccountId))
-                            LoggingManager.Log($"OASISSystemAccountId Found In OASISDNA: {OASISDNA.OASIS.OASISSystemAccountId}.", LogType.Info);
-=======
                         LoggingManager.BeginLogAction($"Looking For OASIS System Account For Email {OASISDNA.OASIS.Email.SmtpUser}...", LogType.Info);
                         OASISResult<IAvatar> oasisSystemAccountResult = await AvatarManager.Instance.LoadAvatarByEmailAsync(OASISDNA.OASIS.Email.SmtpUser);
 
@@ -253,7 +246,6 @@
                                 await OASISDNAManager.SaveDNAAsync(OASISDNAPath, OASISDNA);
                             }
                         }
->>>>>>> fb2d8b54
                         else
                         {
                             LoggingManager.EndLogAction($"DONE", LogType.Info);
@@ -279,17 +271,10 @@
                         IsOASISBooted = true;
                         LoggingManager.Log($"OASIS HYPERDRIVE ONLINE.", LogType.Info);
                         LoggingManager.Log($"OASIS BOOTED.", LogType.Info);
-<<<<<<< HEAD
-
-                        if (!string.IsNullOrEmpty(result.Message))
-                            LoggingManager.Log($"{result.Message}", LogType.Info);
-
-=======
                         
                         //if (!string.IsNullOrEmpty(result.Message))
                         //    LoggingManager.Log($"{result.Message}", LogType.Info);
                         
->>>>>>> fb2d8b54
                         LoggingManager.Log($"OASIS RUNTIME VERSION: {OASISVersion}.", LogType.Info);
                         LoggingManager.Log($"COSMIC ORM RUNTIME VERSION: {COSMICVersion}.", LogType.Info);
                         LoggingManager.Log($"STAR ODK VERSION: {STARODKVersion}.", LogType.Info);
