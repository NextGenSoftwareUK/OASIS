--- conflicted
+++ resolved
@@ -37,21 +37,10 @@
         /// <returns>Sent gift details</returns>
         [Authorize]
         [HttpPost("send-gift/{toAvatarId}")]
-<<<<<<< HEAD
-        public async Task<OASISResult<Gift>> SendGift(Guid toAvatarId, [FromBody] SendGiftRequest request)
-=======
         //public async Task<OASISResult<Gift>> SendGift(Guid toAvatarId, [FromBody] GiftType giftType, [FromBody] string message = null, [FromBody] Dictionary<string, object> metadata = null)
         public async Task<OASISResult<Gift>> SendGift(Guid toAvatarId, GiftType giftType, string message = null, Dictionary<string, object> metadata = null)
->>>>>>> 574d1dc3
         {
-            return await GiftsManager.Instance.SendGiftAsync(Avatar.Id, toAvatarId, request.GiftType, request.Message, request.Metadata);
-        }
-        
-        public class SendGiftRequest
-        {
-            public GiftType GiftType { get; set; }
-            public string Message { get; set; }
-            public Dictionary<string, object> Metadata { get; set; }
+            return await GiftsManager.Instance.SendGiftAsync(Avatar.Id, toAvatarId, giftType, message, metadata);
         }
 
         /// <summary>
