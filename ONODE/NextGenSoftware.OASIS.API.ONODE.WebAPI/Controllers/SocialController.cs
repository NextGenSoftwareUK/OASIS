﻿using Microsoft.AspNetCore.Mvc;
using Microsoft.Extensions.Options;
using NextGenSoftware.OASIS.API.Core.Helpers;
using NextGenSoftware.OASIS.API.Core.Managers;
using NextGenSoftware.OASIS.API.DNA;
using NextGenSoftware.OASIS.Common;
using System;
using System.Collections.Generic;
using System.Threading.Tasks;

namespace NextGenSoftware.OASIS.API.ONODE.WebAPI.Controllers
{
    [ApiController]
    [Route("api/social")]
    public class SocialController : OASISControllerBase
    {
        //OASISSettings _settings;

        //public SocialController(IOptions<OASISSettings> OASISSettings) : base(OASISSettings)
        //{
        //    _settings = OASISSettings.Value;
        //}

        public SocialController()
        {
            //_settings = OASISSettings.Value;
        }

        /// <summary>
        /// Get's the social feed from all registered social providers for the currently logged in avatar
        /// </summary>
        /// <returns></returns>
        [Authorize]
        [HttpGet("social-feed")]
        public async Task<OASISResult<List<SocialPost>>> GetSocialFeed()
        {
            // Use SocialManager for business logic
            return await SocialManager.Instance.GetSocialFeedAsync(Avatar.Id);
        }

        /// <summary>
        /// Register a given social provider (FaceBook, Twitter, Instagram, LinkedIn, etc)
        /// </summary>
        /// <param name="providerName">Name of the social provider</param>
        /// <param name="accessToken">Access token for the provider</param>
        /// <param name="settings">Additional provider settings</param>
        /// <returns></returns>
        [Authorize]
        [HttpPost("register-social-provider")]
<<<<<<< HEAD
        public async Task<OASISResult<bool>> RegisterSocialProvider([FromBody] RegisterSocialProviderRequest request)
=======
        //public async Task<OASISResult<bool>> RegisterSocialProvider([FromBody] string providerName, [FromBody] string accessToken, [FromBody] Dictionary<string, object> settings = null)
        public async Task<OASISResult<bool>> RegisterSocialProvider(string providerName, string accessToken, Dictionary<string, object> settings = null)
>>>>>>> 574d1dc3
        {
            // Use SocialManager for business logic
            return await SocialManager.Instance.RegisterSocialProviderAsync(Avatar.Id, request.ProviderName, request.AccessToken, request.Settings);
        }
        
        public class RegisterSocialProviderRequest
        {
            public string ProviderName { get; set; }
            public string AccessToken { get; set; }
            public Dictionary<string, object> Settings { get; set; }
        }

        /// <summary>
        /// Share a holon to social media
        /// </summary>
        /// <param name="holonId">ID of the holon to share</param>
        /// <param name="message">Message to accompany the share</param>
        /// <param name="providerIds">Specific provider IDs to share to (optional)</param>
        /// <returns></returns>
        [Authorize]
        [HttpPost("share-holon")]
<<<<<<< HEAD
        public async Task<OASISResult<bool>> ShareHolon([FromBody] ShareHolonRequest request)
=======
        //public async Task<OASISResult<bool>> ShareHolon([FromBody] Guid holonId, [FromBody] string message, [FromBody] List<string> providerIds = null)
        public async Task<OASISResult<bool>> ShareHolon(Guid holonId, string message, List<string> providerIds = null)
>>>>>>> 574d1dc3
        {
            // Use SocialManager for business logic
            return await SocialManager.Instance.ShareHolonAsync(Avatar.Id, request.HolonId, request.Message, request.ProviderIds);
        }
        
        public class ShareHolonRequest
        {
            public Guid HolonId { get; set; }
            public string Message { get; set; }
            public List<string> ProviderIds { get; set; }
        }

        /// <summary>
        /// Get registered social providers for the current avatar
        /// </summary>
        /// <returns></returns>
        [Authorize]
        [HttpGet("registered-providers")]
        public async Task<OASISResult<List<SocialProvider>>> GetRegisteredProviders()
        {
            // Use SocialManager for business logic
            return await SocialManager.Instance.GetRegisteredProvidersAsync(Avatar.Id);
        }
    }
}<|MERGE_RESOLUTION|>--- conflicted
+++ resolved
@@ -47,22 +47,11 @@
         /// <returns></returns>
         [Authorize]
         [HttpPost("register-social-provider")]
-<<<<<<< HEAD
-        public async Task<OASISResult<bool>> RegisterSocialProvider([FromBody] RegisterSocialProviderRequest request)
-=======
         //public async Task<OASISResult<bool>> RegisterSocialProvider([FromBody] string providerName, [FromBody] string accessToken, [FromBody] Dictionary<string, object> settings = null)
         public async Task<OASISResult<bool>> RegisterSocialProvider(string providerName, string accessToken, Dictionary<string, object> settings = null)
->>>>>>> 574d1dc3
         {
             // Use SocialManager for business logic
-            return await SocialManager.Instance.RegisterSocialProviderAsync(Avatar.Id, request.ProviderName, request.AccessToken, request.Settings);
-        }
-        
-        public class RegisterSocialProviderRequest
-        {
-            public string ProviderName { get; set; }
-            public string AccessToken { get; set; }
-            public Dictionary<string, object> Settings { get; set; }
+            return await SocialManager.Instance.RegisterSocialProviderAsync(Avatar.Id, providerName, accessToken, settings);
         }
 
         /// <summary>
@@ -74,22 +63,11 @@
         /// <returns></returns>
         [Authorize]
         [HttpPost("share-holon")]
-<<<<<<< HEAD
-        public async Task<OASISResult<bool>> ShareHolon([FromBody] ShareHolonRequest request)
-=======
         //public async Task<OASISResult<bool>> ShareHolon([FromBody] Guid holonId, [FromBody] string message, [FromBody] List<string> providerIds = null)
         public async Task<OASISResult<bool>> ShareHolon(Guid holonId, string message, List<string> providerIds = null)
->>>>>>> 574d1dc3
         {
             // Use SocialManager for business logic
-            return await SocialManager.Instance.ShareHolonAsync(Avatar.Id, request.HolonId, request.Message, request.ProviderIds);
-        }
-        
-        public class ShareHolonRequest
-        {
-            public Guid HolonId { get; set; }
-            public string Message { get; set; }
-            public List<string> ProviderIds { get; set; }
+            return await SocialManager.Instance.ShareHolonAsync(Avatar.Id, holonId, message, providerIds);
         }
 
         /// <summary>
