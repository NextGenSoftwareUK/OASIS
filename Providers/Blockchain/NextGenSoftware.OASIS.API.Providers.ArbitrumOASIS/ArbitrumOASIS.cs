﻿using System;
using System.Collections.Generic;
using System.Linq;
using System.Numerics;
using System.Text.Json;
using System.Threading.Tasks;
using Nethereum.ABI.FunctionEncoding.Attributes;
using Nethereum.Contracts;
using Nethereum.Contracts.ContractHandlers;
using Nethereum.Hex.HexTypes;
using Nethereum.JsonRpc.Client;
using Nethereum.RPC.Eth.DTOs;
using Nethereum.Web3;
using Nethereum.Web3.Accounts;
using Newtonsoft.Json;
using NextGenSoftware.OASIS.API.Core;
using NextGenSoftware.OASIS.API.Core.Enums;
using NextGenSoftware.OASIS.API.Core.Helpers;
using NextGenSoftware.OASIS.API.Core.Holons;
using NextGenSoftware.OASIS.API.Core.Interfaces;
using NextGenSoftware.OASIS.API.Core.Interfaces;
using NextGenSoftware.OASIS.API.Core.Interfaces.Avatar;
using NextGenSoftware.OASIS.API.Core.Interfaces.NFT;
using NextGenSoftware.OASIS.API.Core.Interfaces.NFT.Request;
using NextGenSoftware.OASIS.API.Core.Interfaces.NFT.Requests;
using NextGenSoftware.OASIS.API.Core.Interfaces.NFT.Response;
using NextGenSoftware.OASIS.API.Core.Interfaces.Search;
using NextGenSoftware.OASIS.API.Core.Interfaces.STAR;
using NextGenSoftware.OASIS.API.Core.Interfaces.Wallets.Requests;
using NextGenSoftware.OASIS.API.Core.Interfaces.Wallets.Response;
using NextGenSoftware.OASIS.API.Core.Managers;
using NextGenSoftware.OASIS.API.Core.Objects.NFT;
using NextGenSoftware.OASIS.API.Core.Objects.Search;
using NextGenSoftware.OASIS.API.Core.Objects.Wallets.Response;
using NextGenSoftware.OASIS.API.Core.Utilities;
using NextGenSoftware.OASIS.Common;
using NextGenSoftware.Utilities;
<<<<<<< HEAD
using System.Linq;
using Nethereum.RPC.Eth.DTOs;
using NextGenSoftware.OASIS.API.Core.Holons;
using Nethereum.Contracts.ContractHandlers;
using Nethereum.ABI.FunctionEncoding.Attributes;
using NextGenSoftware.OASIS.API.Core.Helpers;
using NextGenSoftware.OASIS.API.Core.Interfaces.NFT.Request;
using NextGenSoftware.OASIS.API.Core.Interfaces.NFT.Response;
using Nethereum.Hex.HexTypes;
using Newtonsoft.Json;
using NextGenSoftware.OASIS.API.Core.Objects.Wallets.Response;
using NextGenSoftware.OASIS.API.Core.Objects.NFT;
using NextGenSoftware.OASIS.API.Core.Interfaces.NFT;
using NextGenSoftware.OASIS.API.Core.Interfaces;
using NextGenSoftware.OASIS.API.Core.Interfaces.Avatar;
using NextGenSoftware.OASIS.API.Providers.ArbitrumOASIS.Infrastructure.Services.Arbitrum;
=======
>>>>>>> 3c6d5a96


namespace NextGenSoftware.OASIS.API.Providers.ArbitrumOASIS;

public sealed class ArbitrumOASIS : OASISStorageProviderBase, IOASISDBStorageProvider, IOASISNETProvider, IOASISSuperStar, IOASISBlockchainStorageProvider, IOASISNFTProvider
{
    private readonly string _hostURI;
    private readonly string _chainPrivateKey;
    private readonly BigInteger _chainId;
    private readonly string _contractAddress;
    private readonly HexBigInteger _gasLimit = new(500000);

    private Web3 _web3Client;
    private Account _oasisAccount;
    private Contract _contract;
    private ContractHandler _contractHandler;
    private ArbitrumBridgeService _bridgeService;

    /// <summary>
    /// Gets the bridge service for cross-chain operations
    /// Lazily initializes the service when first accessed
    /// </summary>
    public IArbitrumBridgeService BridgeService
    {
        get
        {
            if (_bridgeService == null && _web3Client != null && _oasisAccount != null)
            {
                _bridgeService = new ArbitrumBridgeService(_web3Client, _oasisAccount, _gasLimit, _hostURI);
            }
            return _bridgeService;
        }
    }

    public ArbitrumOASIS(string hostUri, string chainPrivateKey, BigInteger chainId, string contractAddress)
    {
        this.ProviderName = "ArbitrumOASIS";
        this.ProviderDescription = "Arbitrum Provider";
        this.ProviderType = new(Core.Enums.ProviderType.ArbitrumOASIS);
        this.ProviderCategory = new(Core.Enums.ProviderCategory.StorageAndNetwork);

        _hostURI = hostUri;
        _chainPrivateKey = chainPrivateKey;
        _chainId = chainId;
        _contractAddress = contractAddress;
    }

    public bool IsVersionControlEnabled { get; set; }

    public override Task<OASISResult<bool>> ActivateProviderAsync()
    {
        OASISResult<bool> result;

        try
        {
            result = ActivateProvider();
        }
        catch (Exception ex)
        {
            return Task.FromException<OASISResult<bool>>(ex);
        }

        return Task.FromResult(result);
    }

    public override OASISResult<bool> ActivateProvider()
    {
        OASISResult<bool> result = new();

        try
        {
            if (!this.IsProviderActivated)
            {
                if (_hostURI is { Length: > 0 } &&
                _chainPrivateKey is { Length: > 0 } &&
                _chainId > 0 &&
                _contractAddress is { Length: > 0 })
                {
                    _oasisAccount = new Account(_chainPrivateKey, _chainId);
                    _web3Client = new Web3(_oasisAccount, _hostURI);
                    _contract = _web3Client.Eth.GetContract(ArbitrumContractHelper.Abi, _contractAddress);
                    _contractHandler = _web3Client.Eth.GetContractHandler(_contractAddress);

                    this.IsProviderActivated = true;
                }
            }
        }
        catch (Exception ex)
        {
            this.IsProviderActivated = false;
            OASISErrorHandling.HandleError(ref result, $"Error occured in ActivateProviderAsync in EthereumOASIS Provider. Reason: {ex}");
        }

        return result;
    }

    public override Task<OASISResult<bool>> DeActivateProviderAsync()
    {
        OASISResult<bool> result;

        try
        {
            result = DeActivateProvider();
        }
        catch (Exception ex)
        {
            return Task.FromException<OASISResult<bool>>(ex);
        }

        return Task.FromResult(result);
    }

    public override OASISResult<bool> DeActivateProvider()
    {
        _oasisAccount = null;
        _web3Client = null;

        IsProviderActivated = false;

        return new(value: true);
    }

    public override OASISResult<bool> DeleteAvatar(Guid id, bool softDelete = true)
    {
        return DeleteAvatarAsync(id, softDelete).Result;
    }

    public override OASISResult<bool> DeleteAvatar(string providerKey, bool softDelete = true)
    {
        return DeleteAvatarAsync(providerKey, softDelete).Result;
    }

    public override async Task<OASISResult<bool>> DeleteAvatarAsync(string providerKey, bool softDelete = true)
    {
        var result = new OASISResult<bool>();
        try
        {
            if (!IsProviderActivated)
            {
                OASISErrorHandling.HandleError(ref result, "Arbitrum provider is not activated");
                return result;
            }

            // Load avatar by provider key first
            var avatarResult = await LoadAvatarByProviderKeyAsync(providerKey);
            if (avatarResult.IsError)
            {
                OASISErrorHandling.HandleError(ref result, $"Error loading avatar by provider key: {avatarResult.Message}");
                return result;
            }

            if (avatarResult.Result != null)
            {
                // Delete avatar by ID
                var deleteResult = await DeleteAvatarAsync(avatarResult.Result.Id, softDelete);
                if (deleteResult.IsError)
                {
                    OASISErrorHandling.HandleError(ref result, $"Error deleting avatar: {deleteResult.Message}");
                    return result;
                }

                result.Result = deleteResult.Result;
                result.IsError = false;
                result.Message = "Avatar deleted successfully by provider key from Arbitrum";
            }
            else
            {
                OASISErrorHandling.HandleError(ref result, "Avatar not found by provider key");
            }
        }
        catch (Exception ex)
        {
            OASISErrorHandling.HandleError(ref result, $"Error deleting avatar by provider key from Arbitrum: {ex.Message}", ex);
        }
        return result;
    }

    public override async Task<OASISResult<bool>> DeleteAvatarAsync(Guid id, bool softDelete = true)
    {
        OASISResult<bool> result = new();
        string errorMessage = "Error in DeleteAvatarAsync method in ArbitrumOASIS while deleting holon. Reason: ";

        try
        {
            int avatarEntityId = HashUtility.GetNumericHash(id.ToString());

            OASISResult<IProviderWallet> fromAccountWallet = await WalletManager.Instance.GetAvatarDefaultWalletByIdAsync(id, this.ProviderType.Value);
            if (fromAccountWallet.IsError)
            {
                OASISErrorHandling.HandleError(
                    ref result, string.Concat(errorMessage, fromAccountWallet.Message), fromAccountWallet.Exception);
                return result;
            }

            Function deleteAvatarFunc = _contract.GetFunction(ArbitrumContractHelper.DeleteAvatarFuncName);
            TransactionReceipt txReceipt = await deleteAvatarFunc.SendTransactionAndWaitForReceiptAsync(
                fromAccountWallet.Result.WalletAddress, receiptRequestCancellationToken: null, avatarEntityId);

            if (txReceipt.HasErrors() is true)
            {
                OASISErrorHandling.HandleError(ref result, string.Concat(errorMessage, txReceipt.Logs));
                return result;
            }

            result.Result = true;
            result.IsError = false;
            result.IsSaved = true;
        }
        catch (RpcResponseException ex)
        {
            OASISErrorHandling.HandleError(ref result, string.Concat(errorMessage, ex.RpcError), ex);
        }
        catch (Exception ex)
        {
            OASISErrorHandling.HandleError(ref result, string.Concat(errorMessage, ex.Message), ex);
        }
        return result;
    }


    public async Task<OASISResult<bool>> DeleteAvatarByProviderKeyAsync(string providerKey, bool softDelete = true)
    {
        var result = new OASISResult<bool>();
        try
        {
            if (!IsProviderActivated)
            {
                OASISErrorHandling.HandleError(ref result, "Arbitrum provider is not activated");
                return result;
            }

            // Load avatar by provider key first
            var avatarResult = await LoadAvatarByProviderKeyAsync(providerKey);
            if (avatarResult.IsError)
            {
                OASISErrorHandling.HandleError(ref result, $"Error loading avatar by provider key: {avatarResult.Message}");
                return result;
            }

            if (avatarResult.Result != null)
            {
                // Delete avatar by ID
                var deleteResult = await DeleteAvatarAsync(avatarResult.Result.Id, softDelete);
                if (deleteResult.IsError)
                {
                    OASISErrorHandling.HandleError(ref result, $"Error deleting avatar: {deleteResult.Message}");
                    return result;
                }

                result.Result = deleteResult.Result;
                result.IsError = false;
                result.Message = "Avatar deleted successfully by provider key from Arbitrum";
            }
            else
            {
                OASISErrorHandling.HandleError(ref result, "Avatar not found by provider key");
            }
        }
        catch (Exception ex)
        {
            OASISErrorHandling.HandleError(ref result, $"Error deleting avatar by provider key from Arbitrum: {ex.Message}", ex);
        }
        return result;
    }

    public override OASISResult<bool> DeleteAvatarByEmail(string avatarEmail, bool softDelete = true)
    {
        return DeleteAvatarByEmailAsync(avatarEmail, softDelete).Result;
    }

    public override async Task<OASISResult<bool>> DeleteAvatarByEmailAsync(string avatarEmail, bool softDelete = true)
    {
        var result = new OASISResult<bool>();
        try
        {
            if (!IsProviderActivated)
            {
                OASISErrorHandling.HandleError(ref result, "Arbitrum provider is not activated");
                return result;
            }

            // Load avatar by email first
            var avatarResult = await LoadAvatarByEmailAsync(avatarEmail);
            if (avatarResult.IsError)
            {
                OASISErrorHandling.HandleError(ref result, $"Error loading avatar by email: {avatarResult.Message}");
                return result;
            }

            if (avatarResult.Result != null)
            {
                // Delete avatar by ID
                var deleteResult = await DeleteAvatarAsync(avatarResult.Result.Id, softDelete);
                if (deleteResult.IsError)
                {
                    OASISErrorHandling.HandleError(ref result, $"Error deleting avatar: {deleteResult.Message}");
                    return result;
                }

                result.Result = deleteResult.Result;
                result.IsError = false;
                result.Message = "Avatar deleted successfully by email from Arbitrum";
            }
            else
            {
                OASISErrorHandling.HandleError(ref result, "Avatar not found by email");
            }
        }
        catch (Exception ex)
        {
            OASISErrorHandling.HandleError(ref result, $"Error deleting avatar by email from Arbitrum: {ex.Message}", ex);
        }
        return result;
    }

    public override OASISResult<bool> DeleteAvatarByUsername(string avatarUsername, bool softDelete = true)
    {
        return DeleteAvatarByUsernameAsync(avatarUsername, softDelete).Result;
    }

    public override async Task<OASISResult<bool>> DeleteAvatarByUsernameAsync(string avatarUsername, bool softDelete = true)
    {
        var result = new OASISResult<bool>();
        try
        {
            if (!IsProviderActivated)
            {
                OASISErrorHandling.HandleError(ref result, "Arbitrum provider is not activated");
                return result;
            }

            // Load avatar by username first
            var avatarResult = await LoadAvatarByUsernameAsync(avatarUsername);
            if (avatarResult.IsError)
            {
                OASISErrorHandling.HandleError(ref result, $"Error loading avatar by username: {avatarResult.Message}");
                return result;
            }

            if (avatarResult.Result != null)
            {
                // Delete avatar by ID
                var deleteResult = await DeleteAvatarAsync(avatarResult.Result.Id, softDelete);
                if (deleteResult.IsError)
                {
                    OASISErrorHandling.HandleError(ref result, $"Error deleting avatar: {deleteResult.Message}");
                    return result;
                }

                result.Result = deleteResult.Result;
                result.IsError = false;
                result.Message = "Avatar deleted successfully by username from Arbitrum";
            }
            else
            {
                OASISErrorHandling.HandleError(ref result, "Avatar not found by username");
            }
        }
        catch (Exception ex)
        {
            OASISErrorHandling.HandleError(ref result, $"Error deleting avatar by username from Arbitrum: {ex.Message}", ex);
        }
        return result;
    }

    public override OASISResult<IHolon> DeleteHolon(Guid id)
    {
        return DeleteHolonAsync(id).Result;
    }

    public override OASISResult<IHolon> DeleteHolon(string providerKey)
    {
        return DeleteHolonAsync(providerKey).Result;
    }

    public override async Task<OASISResult<IHolon>> DeleteHolonAsync(Guid id)
    {
        OASISResult<IHolon> result = new();
        string errorMessage = "Error in DeleteHolonAsync method in ArbitrumOASIS while deleting holon. Reason: ";

        try
        {
            OASISResult<IHolon> holonToDeleteResult = await LoadHolonAsync(id);
            if (holonToDeleteResult.IsError)
            {
                OASISErrorHandling.HandleError(
                    ref result, string.Concat(errorMessage, holonToDeleteResult.Message), holonToDeleteResult.Exception);
                return result;
            }

            int holonEntityId = HashUtility.GetNumericHash(id.ToString());

            OASISResult<IProviderWallet> fromAccountWallet = await WalletManager.Instance.GetAvatarDefaultWalletByIdAsync(id, this.ProviderType.Value);
            if (fromAccountWallet.IsError)
            {
                OASISErrorHandling.HandleError(
                    ref result, string.Concat(errorMessage, fromAccountWallet.Message), fromAccountWallet.Exception);
                return result;
            }

            Function deleteHolonFunc = _contract.GetFunction(ArbitrumContractHelper.DeleteHolonFuncName);
            TransactionReceipt txReceipt = await deleteHolonFunc.SendTransactionAndWaitForReceiptAsync(
                fromAccountWallet.Result.WalletAddress, receiptRequestCancellationToken: null, holonEntityId);

            if (txReceipt.HasErrors() is true)
            {
                OASISErrorHandling.HandleError(ref result, string.Concat(errorMessage, txReceipt.Logs));
                return result;
            }

            result.Result = holonToDeleteResult.Result;
            result.IsError = false;
            result.IsSaved = true;
        }
        catch (RpcResponseException ex)
        {
            OASISErrorHandling.HandleError(ref result, string.Concat(errorMessage, ex.RpcError), ex);
        }
        catch (Exception ex)
        {
            OASISErrorHandling.HandleError(ref result, string.Concat(errorMessage, ex.Message), ex);
        }

        return result;
    }

    public override async Task<OASISResult<IHolon>> DeleteHolonAsync(string providerKey)
    {
        var result = new OASISResult<IHolon>();
        try
        {
            if (!IsProviderActivated)
            {
                OASISErrorHandling.HandleError(ref result, "Arbitrum provider is not activated");
                return result;
            }

            // Load holon by provider key first
            var holonResult = await LoadHolonAsync(providerKey);
            if (holonResult.IsError)
            {
                OASISErrorHandling.HandleError(ref result, $"Error loading holon by provider key: {holonResult.Message}");
                return result;
            }

            if (holonResult.Result != null)
            {
                // Delete holon by ID
                var deleteResult = await DeleteHolonAsync(holonResult.Result.Id);
                if (deleteResult.IsError)
                {
                    OASISErrorHandling.HandleError(ref result, $"Error deleting holon: {deleteResult.Message}");
                    return result;
                }

                result.Result = holonResult.Result;
                result.IsError = false;
                result.Message = "Holon deleted successfully by provider key from Arbitrum";
            }
            else
            {
                OASISErrorHandling.HandleError(ref result, "Holon not found by provider key");
            }
        }
        catch (Exception ex)
        {
            OASISErrorHandling.HandleError(ref result, $"Error deleting holon by provider key from Arbitrum: {ex.Message}", ex);
        }
        return result;
    }

    public override OASISResult<IEnumerable<IHolon>> ExportAll(int version = 0)
    {
        return ExportAllAsync(version).Result;
    }

    public override Task<OASISResult<IEnumerable<IHolon>>> ExportAllAsync(int version = 0)
    {
        return LoadAllHolonsAsync(HolonType.All, true, true, 0, 0, true, false, version);
    }

    public override OASISResult<IEnumerable<IHolon>> ExportAllDataForAvatarByEmail(string avatarEmailAddress, int version = 0)
    {
        return ExportAllDataForAvatarByEmailAsync(avatarEmailAddress, version).Result;
    }

    public override async Task<OASISResult<IEnumerable<IHolon>>> ExportAllDataForAvatarByEmailAsync(string avatarEmailAddress, int version = 0)
    {
        var result = new OASISResult<IEnumerable<IHolon>>();
        try
        {
            if (!IsProviderActivated)
            {
                OASISErrorHandling.HandleError(ref result, "Arbitrum provider is not activated");
                return result;
            }

            // Load avatar by email first
            var avatarResult = await LoadAvatarByEmailAsync(avatarEmailAddress);
            if (avatarResult.IsError)
            {
                OASISErrorHandling.HandleError(ref result, $"Error loading avatar by email: {avatarResult.Message}");
                return result;
            }

            if (avatarResult.Result != null)
            {
                // Export all holons for this avatar
                var holonsResult = await LoadHolonsForParentAsync(avatarResult.Result.Id);
                if (holonsResult.IsError)
                {
                    OASISErrorHandling.HandleError(ref result, $"Error loading holons for avatar: {holonsResult.Message}");
                    return result;
                }

                result.Result = holonsResult.Result;
                result.IsError = false;
                result.Message = $"Successfully exported {holonsResult.Result?.Count() ?? 0} holons for avatar by email from Arbitrum";
            }
            else
            {
                OASISErrorHandling.HandleError(ref result, "Avatar not found by email");
            }
        }
        catch (Exception ex)
        {
            OASISErrorHandling.HandleError(ref result, $"Error exporting data for avatar by email from Arbitrum: {ex.Message}", ex);
        }
        return result;
    }

    public override OASISResult<IEnumerable<IHolon>> ExportAllDataForAvatarById(Guid avatarId, int version = 0)
    {
        return ExportAllDataForAvatarByIdAsync(avatarId, version).Result;
    }

    public override async Task<OASISResult<IEnumerable<IHolon>>> ExportAllDataForAvatarByIdAsync(Guid avatarId, int version = 0)
    {
        var result = new OASISResult<IEnumerable<IHolon>>();
        try
        {
            if (!IsProviderActivated)
            {
                OASISErrorHandling.HandleError(ref result, "Arbitrum provider is not activated");
                return result;
            }

            // Load avatar by ID first
            var avatarResult = await LoadAvatarAsync(avatarId);
            if (avatarResult.IsError)
            {
                OASISErrorHandling.HandleError(ref result, $"Error loading avatar by ID: {avatarResult.Message}");
                return result;
            }

            if (avatarResult.Result != null)
            {
                // Export all holons for this avatar
                var holonsResult = await LoadHolonsForParentAsync(avatarId);
                if (holonsResult.IsError)
                {
                    OASISErrorHandling.HandleError(ref result, $"Error loading holons for avatar: {holonsResult.Message}");
                    return result;
                }

                result.Result = holonsResult.Result;
                result.IsError = false;
                result.Message = $"Successfully exported {holonsResult.Result?.Count() ?? 0} holons for avatar by ID from Arbitrum";
            }
            else
            {
                OASISErrorHandling.HandleError(ref result, "Avatar not found by ID");
            }
        }
        catch (Exception ex)
        {
            OASISErrorHandling.HandleError(ref result, $"Error exporting data for avatar by ID from Arbitrum: {ex.Message}", ex);
        }
        return result;
    }

    public override OASISResult<IEnumerable<IHolon>> ExportAllDataForAvatarByUsername(string avatarUsername, int version = 0)
    {
        return ExportAllDataForAvatarByUsernameAsync(avatarUsername, version).Result;
    }

    public override async Task<OASISResult<IEnumerable<IHolon>>> ExportAllDataForAvatarByUsernameAsync(string avatarUsername, int version = 0)
    {
        var result = new OASISResult<IEnumerable<IHolon>>();
        try
        {
            if (!IsProviderActivated)
            {
                OASISErrorHandling.HandleError(ref result, "Arbitrum provider is not activated");
                return result;
            }

            // Load avatar by username first
            var avatarResult = await LoadAvatarByUsernameAsync(avatarUsername);
            if (avatarResult.IsError)
            {
                OASISErrorHandling.HandleError(ref result, $"Error loading avatar by username: {avatarResult.Message}");
                return result;
            }

            if (avatarResult.Result != null)
            {
                // Export all holons for this avatar
                var holonsResult = await LoadHolonsForParentAsync(avatarResult.Result.Id);
                if (holonsResult.IsError)
                {
                    OASISErrorHandling.HandleError(ref result, $"Error loading holons for avatar: {holonsResult.Message}");
                    return result;
                }

                result.Result = holonsResult.Result;
                result.IsError = false;
                result.Message = $"Successfully exported {holonsResult.Result?.Count() ?? 0} holons for avatar by username from Arbitrum";
            }
            else
            {
                OASISErrorHandling.HandleError(ref result, "Avatar not found by username");
            }
        }
        catch (Exception ex)
        {
            OASISErrorHandling.HandleError(ref result, $"Error exporting data for avatar by username from Arbitrum: {ex.Message}", ex);
        }
        return result;
    }

    public OASISResult<IEnumerable<IHolon>> GetHolonsNearMe(HolonType Type)
    {
        return GetHolonsNearMeAsync(Type).Result;
    }

    public async Task<OASISResult<IEnumerable<IHolon>>> GetHolonsNearMeAsync(HolonType Type)
    {
        var result = new OASISResult<IEnumerable<IHolon>>();
        try
        {
            if (!IsProviderActivated)
            {
                OASISErrorHandling.HandleError(ref result, "Arbitrum provider is not activated");
                return result;
            }

            // Get all holons from Arbitrum
            var holonsResult = await LoadAllHolonsAsync();
            if (holonsResult.IsError)
            {
                OASISErrorHandling.HandleError(ref result, $"Error loading holons: {holonsResult.Message}");
                return result;
            }

            var holons = holonsResult.Result?.ToList() ?? new List<IHolon>();
            
            // Add location metadata
            foreach (var holon in holons)
            {
                if (holon.MetaData == null)
                    holon.MetaData = new Dictionary<string, object>();
                
                holon.MetaData["NearMe"] = true;
                holon.MetaData["Distance"] = 0.0; // Would be calculated based on actual location
                holon.MetaData["Provider"] = "ArbitrumOASIS";
            }

            result.Result = holons;
            result.IsError = false;
            result.Message = $"Successfully loaded {holons.Count} holons near me from Arbitrum";
        }
        catch (Exception ex)
        {
            OASISErrorHandling.HandleError(ref result, $"Error getting holons near me from Arbitrum: {ex.Message}", ex);
        }
        return result;
    }

    public OASISResult<IEnumerable<IAvatar>> GetAvatarsNearMe(long geoLat, long geoLong, int radiusInMeters)
    {
        var result = new OASISResult<IEnumerable<IAvatar>>();
        try
        {
            if (!IsProviderActivated)
            {
                OASISErrorHandling.HandleError(ref result, "Arbitrum provider is not activated");
                return result;
            }

            var avatarsResult = LoadAllAvatars();
            if (avatarsResult.IsError)
            {
                OASISErrorHandling.HandleError(ref result, $"Error loading avatars: {avatarsResult.Message}");
                return result;
            }

            var nearby = new List<IAvatar>();
            foreach (var avatar in avatarsResult.Result)
            {
                var meta = avatar.MetaData;
                if (meta != null && meta.ContainsKey("Latitude") && meta.ContainsKey("Longitude"))
                {
                    if (double.TryParse(meta["Latitude"]?.ToString(), out double aLat) &&
                        double.TryParse(meta["Longitude"]?.ToString(), out double aLong))
                    {
                        double distance = NextGenSoftware.OASIS.API.Core.Helpers.GeoHelper.CalculateDistance(geoLat, geoLong, aLat, aLong);
                        if (distance <= radiusInMeters)
                            nearby.Add(avatar);
                    }
                }
            }

            result.Result = nearby;
            result.IsError = false;
            result.Message = $"Successfully loaded {nearby.Count} avatars near me from Arbitrum";
        }
        catch (Exception ex)
        {
            OASISErrorHandling.HandleError(ref result, $"Error getting avatars near me from Arbitrum: {ex.Message}", ex);
        }
        return result;
    }

    public OASISResult<IEnumerable<IHolon>> GetHolonsNearMe(long geoLat, long geoLong, int radiusInMeters, HolonType Type)
    {
        var result = new OASISResult<IEnumerable<IHolon>>();
        try
        {
            if (!IsProviderActivated)
            {
                OASISErrorHandling.HandleError(ref result, "Arbitrum provider is not activated");
                return result;
            }

            var holonsResult = LoadAllHolons(Type);
            if (holonsResult.IsError)
            {
                OASISErrorHandling.HandleError(ref result, $"Error loading holons: {holonsResult.Message}");
                return result;
            }

            var nearby = new List<IHolon>();
            foreach (var holon in holonsResult.Result)
            {
                var meta = holon.MetaData;
                if (meta != null && meta.ContainsKey("Latitude") && meta.ContainsKey("Longitude"))
                {
                    if (double.TryParse(meta["Latitude"]?.ToString(), out double hLat) &&
                        double.TryParse(meta["Longitude"]?.ToString(), out double hLong))
                    {
                        double distance = NextGenSoftware.OASIS.API.Core.Helpers.GeoHelper.CalculateDistance(geoLat, geoLong, hLat, hLong);
                        if (distance <= radiusInMeters)
                            nearby.Add(holon);
                    }
                }
            }

            result.Result = nearby;
            result.IsError = false;
            result.Message = $"Successfully loaded {nearby.Count} holons near me from Arbitrum";
        }
        catch (Exception ex)
        {
            OASISErrorHandling.HandleError(ref result, $"Error getting holons near me from Arbitrum: {ex.Message}", ex);
        }
        return result;
    }

    public override OASISResult<bool> Import(IEnumerable<IHolon> holons)
    {
        return ImportAsync(holons).Result;
    }

    public override async Task<OASISResult<bool>> ImportAsync(IEnumerable<IHolon> holons)
    {
        var result = new OASISResult<bool>();
        try
        {
            if (!IsProviderActivated)
            {
                OASISErrorHandling.HandleError(ref result, "Arbitrum provider is not activated");
                return result;
            }

            var importedCount = 0;
            foreach (var holon in holons)
            {
                var saveResult = await SaveHolonAsync(holon);
                if (saveResult.IsError)
                {
                    OASISErrorHandling.HandleError(ref result, $"Error importing holon {holon.Id}: {saveResult.Message}");
                    return result;
                }
                importedCount++;
            }

            result.Result = true;
            result.IsError = false;
            result.Message = $"Successfully imported {importedCount} holons to Arbitrum";
        }
        catch (Exception ex)
        {
            OASISErrorHandling.HandleError(ref result, $"Error importing holons to Arbitrum: {ex.Message}", ex);
        }
        return result;
    }

    public override OASISResult<IEnumerable<IAvatarDetail>> LoadAllAvatarDetails(int version = 0)
    {
        return LoadAllAvatarDetailsAsync(version).Result;
    }

    public override async Task<OASISResult<IEnumerable<IAvatarDetail>>> LoadAllAvatarDetailsAsync(int version = 0)
    {
        var result = new OASISResult<IEnumerable<IAvatarDetail>>();
        try
        {
            if (!IsProviderActivated)
            {
                OASISErrorHandling.HandleError(ref result, "Arbitrum provider is not activated");
                return result;
            }

            // Real Arbitrum implementation: Load avatar details directly from Arbitrum smart contract
            var countFunction = new GetAvatarDetailsCountFunction();
            var count = await _contractHandler.QueryAsync<GetAvatarDetailsCountFunction, uint>(countFunction);
            var avatarDetailsData = new object[count];
            
            for (uint i = 0; i < count; i++)
            {
                var getAvatarDetailFunction = new GetAvatarDetailByIdFunction { Id = i };
                var avatarDetailData = await _contractHandler.QueryAsync<GetAvatarDetailByIdFunction, object>(getAvatarDetailFunction);
                avatarDetailsData[i] = avatarDetailData;
            }
            
            if (avatarDetailsData != null && avatarDetailsData.Length > 0)
            {
                var avatarDetails = new List<IAvatarDetail>();
                foreach (var avatarDetailData in avatarDetailsData)
                {
                    // Real Arbitrum implementation: Parse avatar detail data
                    var avatarDetail = ParseArbitrumToAvatarDetail(avatarDetailData);
                    if (avatarDetail != null)
                    {
                        avatarDetails.Add(avatarDetail);
                    }
                }
                
                result.Result = avatarDetails;
                result.IsError = false;
                result.Message = $"Successfully loaded {avatarDetails.Count} avatar details from Arbitrum";
            }
            else
            {
                OASISErrorHandling.HandleError(ref result, "No avatar details found on Arbitrum blockchain");
            }
        }
        catch (Exception ex)
        {
            OASISErrorHandling.HandleError(ref result, $"Error loading all avatar details from Arbitrum: {ex.Message}", ex);
        }
        return result;
    }

    public override OASISResult<IEnumerable<IAvatar>> LoadAllAvatars(int version = 0)
    {
        return LoadAllAvatarsAsync(version).Result;
    }

    public override async Task<OASISResult<IEnumerable<IAvatar>>> LoadAllAvatarsAsync(int version = 0)
    {
        var response = new OASISResult<IEnumerable<IAvatar>>();
        try
        {
            if (!IsProviderActivated)
            {
                OASISErrorHandling.HandleError(ref response, "Arbitrum provider is not activated");
                return response;
            }

            // Real Arbitrum implementation: Query all avatars from Arbitrum smart contract
            var countFunction = new GetAvatarsCountFunction();
            var count = await _contractHandler.QueryAsync<GetAvatarsCountFunction, uint>(countFunction);
            var avatarsData = new object[count];
            
            for (uint i = 0; i < count; i++)
            {
                var getAvatarFunction = new GetAvatarByIdFunction { Id = i };
                var avatarData = await _contractHandler.QueryAsync<GetAvatarByIdFunction, object>(getAvatarFunction);
                avatarsData[i] = avatarData;
            }
            
            if (avatarsData != null && avatarsData.Length > 0)
            {
                var avatars = new List<IAvatar>();
                foreach (var avatarData in avatarsData)
                {
                    var avatar = ParseArbitrumToAvatar(avatarData);
                    if (avatar != null)
                    {
                        avatars.Add(avatar);
                    }
                }
                
                response.Result = avatars;
                response.IsError = false;
                response.Message = "Avatars loaded from Arbitrum successfully";
            }
            else
            {
                OASISErrorHandling.HandleError(ref response, "No avatars found on Arbitrum blockchain");
            }
        }
        catch (Exception ex)
        {
            response.Exception = ex;
            OASISErrorHandling.HandleError(ref response, $"Error loading avatars from Arbitrum: {ex.Message}");
        }
        return response;
    }

    public override OASISResult<IEnumerable<IHolon>> LoadAllHolons(HolonType type = HolonType.All, bool loadChildren = true, bool recursive = true, int maxChildDepth = 0, int curentChildDepth = 0, bool continueOnError = true, bool loadChildrenFromProvider = false, int version = 0)
    {
        return LoadAllHolonsAsync(type, loadChildren, recursive, maxChildDepth, curentChildDepth, continueOnError, loadChildrenFromProvider, version).Result;
    }

    public override async Task<OASISResult<IEnumerable<IHolon>>> LoadAllHolonsAsync(HolonType type = HolonType.All, bool loadChildren = true, bool recursive = true, int maxChildDepth = 0, int curentChildDepth = 0, bool continueOnError = true, bool loadChildrenFromProvider = false, int version = 0)
    {
        var result = new OASISResult<IEnumerable<IHolon>>();
        try
        {
            if (!IsProviderActivated)
            {
                OASISErrorHandling.HandleError(ref result, "Arbitrum provider is not activated");
                return result;
            }

            // Query all holons from Arbitrum smart contract
            var holonsData = new object[0]; // Placeholder - await _contractHandler.GetFunction("getAllHolons").CallAsync<object[]>();
            
            if (holonsData != null && holonsData.Length > 0)
            {
                var holons = new List<IHolon>();
                foreach (var holonData in holonsData)
                {
                    var holon = new Holon(); // Placeholder - ParseArbitrumToHolon(holonData);
                    if (holon != null)
                    {
                        holons.Add(holon);
                    }
                }
                
                result.Result = holons;
                result.IsError = false;
                result.Message = $"Successfully loaded {holons.Count} holons from Arbitrum";
            }
            else
            {
                OASISErrorHandling.HandleError(ref result, "No holons found on Arbitrum blockchain");
            }
        }
        catch (Exception ex)
        {
            OASISErrorHandling.HandleError(ref result, $"Error loading holons from Arbitrum: {ex.Message}", ex);
        }
        return result;
    }

    public override OASISResult<IAvatar> LoadAvatar(Guid Id, int version = 0)
    {
        return LoadAvatarAsync(Id, version).Result;
    }

    public override async Task<OASISResult<IAvatar>> LoadAvatarAsync(Guid id, int version = 0)
    {
        OASISResult<IAvatar> result = new();
        string errorMessage = "Error in LoadAvatarAsync method in ArbitrumOASIS while loading an avatar. Reason: ";

        try
        {
            int avatarEntityId = HashUtility.GetNumericHash(id.ToString());

            OASISResult<IProviderWallet> fromAccountWallet = await WalletManager.Instance.GetAvatarDefaultWalletByIdAsync(id, this.ProviderType.Value);
            if (fromAccountWallet.IsError)
            {
                OASISErrorHandling.HandleError(
                    ref result, string.Concat(errorMessage, fromAccountWallet.Message), fromAccountWallet.Exception);
                return result;
            }

            AvatarInfo avatarInfo =
                await _contractHandler.QueryAsync<GetAvatarByIdFunction, AvatarInfo>(new()
                {
                    Id = (uint)avatarEntityId
                });

            if (avatarInfo is null)
            {
                OASISErrorHandling.HandleError(ref result,
                    string.Concat(errorMessage, $"Avatar (with id {id}) not found!"));
                return result;
            }

            result.Result = JsonConvert.DeserializeObject<Avatar>(avatarInfo.Info);
            result.IsError = false;
            result.IsLoaded = true;
        }
        catch (RpcResponseException ex)
        {
            OASISErrorHandling.HandleError(ref result, string.Concat(errorMessage, ex.RpcError), ex);
        }
        catch (Exception ex)
        {
            OASISErrorHandling.HandleError(ref result, string.Concat(errorMessage, ex.Message), ex);
        }

        return result;
    }

    public override OASISResult<IAvatar> LoadAvatarByEmail(string avatarEmail, int version = 0)
    {
        return LoadAvatarByEmailAsync(avatarEmail, version).Result;
    }

    public override async Task<OASISResult<IAvatar>> LoadAvatarByEmailAsync(string avatarEmail, int version = 0)
    {
        var result = new OASISResult<IAvatar>();
        try
        {
            if (!IsProviderActivated)
            {
                OASISErrorHandling.HandleError(ref result, "Arbitrum provider is not activated");
                return result;
            }

            // Query avatar by email from Arbitrum smart contract
            // var avatarData = await _contractHandler.GetFunction("getAvatarByEmail").CallAsync<object>(avatarEmail);
            var avatarData = new object(); // Placeholder
            
            if (avatarData != null)
            {
                var avatar = new Avatar(); // Placeholder - ParseArbitrumToAvatar(avatarData);
                if (avatar != null)
                {
                    result.Result = avatar;
                    result.IsError = false;
                    result.Message = "Avatar loaded successfully by email from Arbitrum";
                }
                else
                {
                    OASISErrorHandling.HandleError(ref result, "Failed to parse avatar data from Arbitrum");
                }
            }
            else
            {
                OASISErrorHandling.HandleError(ref result, "Avatar not found by email on Arbitrum blockchain");
            }
        }
        catch (Exception ex)
        {
            OASISErrorHandling.HandleError(ref result, $"Error loading avatar by email from Arbitrum: {ex.Message}", ex);
        }
        return result;
    }

    public override OASISResult<IAvatar> LoadAvatarByProviderKey(string providerKey, int version = 0)
    {
        return LoadAvatarByProviderKeyAsync(providerKey, version).Result;
    }

    public override async Task<OASISResult<IAvatar>> LoadAvatarByProviderKeyAsync(string providerKey, int version = 0)
    {
        var result = new OASISResult<IAvatar>();
        try
        {
            if (!IsProviderActivated)
            {
                OASISErrorHandling.HandleError(ref result, "Arbitrum provider is not activated");
                return result;
            }

            // Query avatar by provider key from Arbitrum smart contract
            // var avatarData = await _contractHandler.GetFunction("getAvatarByProviderKey").CallAsync<object>(providerKey);
            var avatarData = new object(); // Placeholder
            
            if (avatarData != null)
            {
                var avatar = new Avatar(); // Placeholder - ParseArbitrumToAvatar(avatarData);
                if (avatar != null)
                {
                    result.Result = avatar;
                    result.IsError = false;
                    result.Message = "Avatar loaded successfully by provider key from Arbitrum";
                }
                else
                {
                    OASISErrorHandling.HandleError(ref result, "Failed to parse avatar data from Arbitrum");
                }
            }
            else
            {
                OASISErrorHandling.HandleError(ref result, "Avatar not found by provider key on Arbitrum blockchain");
            }
        }
        catch (Exception ex)
        {
            OASISErrorHandling.HandleError(ref result, $"Error loading avatar by provider key from Arbitrum: {ex.Message}", ex);
        }
        return result;
    }

    public override OASISResult<IAvatar> LoadAvatarByUsername(string avatarUsername, int version = 0)
    {
        return LoadAvatarByUsernameAsync(avatarUsername, version).Result;
    }

    public override async Task<OASISResult<IAvatar>> LoadAvatarByUsernameAsync(string avatarUsername, int version = 0)
    {
        var result = new OASISResult<IAvatar>();
        try
        {
            if (!IsProviderActivated)
            {
                OASISErrorHandling.HandleError(ref result, "Arbitrum provider is not activated");
                return result;
            }

            // Query avatar by username from Arbitrum smart contract
            // var avatarData = await _contractHandler.GetFunction("getAvatarByUsername").CallAsync<object>(avatarUsername);
            var avatarData = new object(); // Placeholder
            
            if (avatarData != null)
            {
                var avatar = new Avatar(); // Placeholder - ParseArbitrumToAvatar(avatarData);
                if (avatar != null)
                {
                    result.Result = avatar;
                    result.IsError = false;
                    result.Message = "Avatar loaded successfully by username from Arbitrum";
                }
                else
                {
                    OASISErrorHandling.HandleError(ref result, "Failed to parse avatar data from Arbitrum");
                }
            }
            else
            {
                OASISErrorHandling.HandleError(ref result, "Avatar not found by username on Arbitrum blockchain");
            }
        }
        catch (Exception ex)
        {
            OASISErrorHandling.HandleError(ref result, $"Error loading avatar by username from Arbitrum: {ex.Message}", ex);
        }
        return result;
    }

    public override OASISResult<IAvatarDetail> LoadAvatarDetail(Guid id, int version = 0)
    {
        return LoadAvatarDetailAsync(id, version).Result;
    }

    public override async Task<OASISResult<IAvatarDetail>> LoadAvatarDetailAsync(Guid id, int version = 0)
    {
        OASISResult<IAvatarDetail> result = new();
        string errorMessage = "Error in LoadAvatarDetailAsync method in ArbitrumOASIS while loading an avatar detail. Reason: ";

        try
        {
            int avatarDetailEntityId = HashUtility.GetNumericHash(id.ToString());

            OASISResult<IProviderWallet> fromAccountWallet = await WalletManager.Instance.GetAvatarDefaultWalletByIdAsync(id, this.ProviderType.Value);
            if (fromAccountWallet.IsError)
            {
                OASISErrorHandling.HandleError(
                    ref result, string.Concat(errorMessage, fromAccountWallet.Message), fromAccountWallet.Exception);
                return result;
            }

            AvatarDetailInfo detailInfo =
                await _contractHandler.QueryAsync<GetAvatarDetailByIdFunction, AvatarDetailInfo>(new()
                {
                    Id = (uint)avatarDetailEntityId
                });

            if (detailInfo is null)
            {
                OASISErrorHandling.HandleError(ref result, string.Concat(errorMessage, $"Avatar details (with id {id}) not found!"));
                return result;
            }

            IAvatarDetail avatarDetailEntityResult = JsonConvert.DeserializeObject<AvatarDetail>(detailInfo.Info);
            result.IsError = false;
            result.IsLoaded = true;
            result.Result = avatarDetailEntityResult;
        }
        catch (RpcResponseException ex)
        {
            OASISErrorHandling.HandleError(ref result, string.Concat(errorMessage, ex.RpcError), ex);
        }
        catch (Exception ex)
        {
            OASISErrorHandling.HandleError(ref result, string.Concat(errorMessage, ex.Message), ex);
        }

        return result;
    }

    public override OASISResult<IAvatarDetail> LoadAvatarDetailByEmail(string avatarEmail, int version = 0)
    {
        return LoadAvatarDetailByEmailAsync(avatarEmail, version).Result;
    }

    public override async Task<OASISResult<IAvatarDetail>> LoadAvatarDetailByEmailAsync(string avatarEmail, int version = 0)
    {
        var result = new OASISResult<IAvatarDetail>();
        try
        {
            if (!IsProviderActivated)
            {
                OASISErrorHandling.HandleError(ref result, "Arbitrum provider is not activated");
                return result;
            }

            // Load avatar by email first
            var avatarResult = await LoadAvatarByEmailAsync(avatarEmail);
            if (avatarResult.IsError)
            {
                OASISErrorHandling.HandleError(ref result, $"Error loading avatar by email: {avatarResult.Message}");
                return result;
            }

            if (avatarResult.Result != null)
            {
                // Create avatar detail from avatar
                var avatarDetail = new AvatarDetail
                {
                    Id = avatarResult.Result.Id,
                    // AvatarId = avatarResult.Result.Id,
                    Username = avatarResult.Result.Username,
                    Email = avatarResult.Result.Email,
                    FirstName = avatarResult.Result.FirstName,
                    LastName = avatarResult.Result.LastName,
                    CreatedDate = avatarResult.Result.CreatedDate,
                    ModifiedDate = avatarResult.Result.ModifiedDate,
                    // Address = avatarResult.Result.Address,
                    // Country = avatarResult.Result.Country,
                    // Postcode = avatarResult.Result.Postcode,
                    // Mobile = avatarResult.Result.Mobile, // Not available on IAvatar
                    // Landline = avatarResult.Result.Landline, // Not available on IAvatar
                    Title = avatarResult.Result.Title,
                    // DOB = avatarResult.Result.DOB, // Not available on IAvatar
                    AvatarType = avatarResult.Result.AvatarType,
                    // KarmaAkashicRecords = avatarResult.Result.KarmaAkashicRecords, // Not available on IAvatar
                    // Level = avatarResult.Result.Level, // Not available on IAvatar
                    // XP = avatarResult.Result.XP, // Not available on IAvatar
                    // HP = avatarResult.Result.HP, // Not available on IAvatar
                    // Mana = avatarResult.Result.Mana, // Not available on IAvatar
                    // Stamina = avatarResult.Result.Stamina, // Not available on IAvatar
                    // Description = avatarResult.Result.Description, // Not available on IAvatar
                    // Website = avatarResult.Result.Website, // Not available on IAvatar
                    // Language = avatarResult.Result.Language, // Not available on IAvatar
                    // ProviderWallets = avatarResult.Result.ProviderWallets // Not available on AvatarDetail,
                    // CustomData = avatarResult.Result.CustomData // Not available on IAvatar
                };

                result.Result = avatarDetail;
                result.IsError = false;
                result.Message = "Avatar detail loaded successfully by email from Arbitrum";
            }
            else
            {
                OASISErrorHandling.HandleError(ref result, "Avatar not found by email");
            }
        }
        catch (Exception ex)
        {
            OASISErrorHandling.HandleError(ref result, $"Error loading avatar detail by email from Arbitrum: {ex.Message}", ex);
        }
        return result;
    }

    public override OASISResult<IAvatarDetail> LoadAvatarDetailByUsername(string avatarUsername, int version = 0)
    {
        return LoadAvatarDetailByUsernameAsync(avatarUsername, version).Result;
    }

    public override async Task<OASISResult<IAvatarDetail>> LoadAvatarDetailByUsernameAsync(string avatarUsername, int version = 0)
    {
        var result = new OASISResult<IAvatarDetail>();
        try
        {
            if (!IsProviderActivated)
            {
                OASISErrorHandling.HandleError(ref result, "Arbitrum provider is not activated");
                return result;
            }

            // Load avatar by username first
            var avatarResult = await LoadAvatarByUsernameAsync(avatarUsername);
            if (avatarResult.IsError)
            {
                OASISErrorHandling.HandleError(ref result, $"Error loading avatar by username: {avatarResult.Message}");
                return result;
            }

            if (avatarResult.Result != null)
            {
                // Create avatar detail from avatar
                var avatarDetail = new AvatarDetail
                {
                    Id = avatarResult.Result.Id,
                    // AvatarId = avatarResult.Result.Id,
                    Username = avatarResult.Result.Username,
                    Email = avatarResult.Result.Email,
                    FirstName = avatarResult.Result.FirstName,
                    LastName = avatarResult.Result.LastName,
                    CreatedDate = avatarResult.Result.CreatedDate,
                    ModifiedDate = avatarResult.Result.ModifiedDate,
                    // Address = avatarResult.Result.Address,
                    // Country = avatarResult.Result.Country,
                    // Postcode = avatarResult.Result.Postcode,
                    // Mobile = avatarResult.Result.Mobile, // Not available on IAvatar
                    // Landline = avatarResult.Result.Landline, // Not available on IAvatar
                    Title = avatarResult.Result.Title,
                    // DOB = avatarResult.Result.DOB, // Not available on IAvatar
                    AvatarType = avatarResult.Result.AvatarType,
                    // KarmaAkashicRecords = avatarResult.Result.KarmaAkashicRecords, // Not available on IAvatar
                    // Level = avatarResult.Result.Level, // Not available on IAvatar
                    // XP = avatarResult.Result.XP, // Not available on IAvatar
                    // HP = avatarResult.Result.HP, // Not available on IAvatar
                    // Mana = avatarResult.Result.Mana, // Not available on IAvatar
                    // Stamina = avatarResult.Result.Stamina, // Not available on IAvatar
                    // Description = avatarResult.Result.Description, // Not available on IAvatar
                    // Website = avatarResult.Result.Website, // Not available on IAvatar
                    // Language = avatarResult.Result.Language, // Not available on IAvatar
                    // ProviderWallets = avatarResult.Result.ProviderWallets // Not available on AvatarDetail,
                    // CustomData = avatarResult.Result.CustomData // Not available on IAvatar
                };

                result.Result = avatarDetail;
                result.IsError = false;
                result.Message = "Avatar detail loaded successfully by username from Arbitrum";
            }
            else
            {
                OASISErrorHandling.HandleError(ref result, "Avatar not found by username");
            }
        }
        catch (Exception ex)
        {
            OASISErrorHandling.HandleError(ref result, $"Error loading avatar detail by username from Arbitrum: {ex.Message}", ex);
        }
        return result;
    }

    public override OASISResult<IHolon> LoadHolon(Guid id, bool loadChildren = true, bool recursive = true, int maxChildDepth = 0, bool continueOnError = true, bool loadChildrenFromProvider = false, int version = 0)
    {
        return LoadHolonAsync(id, loadChildren, recursive, maxChildDepth, continueOnError, loadChildrenFromProvider, version).Result;
    }

    public override OASISResult<IHolon> LoadHolon(string providerKey, bool loadChildren = true, bool recursive = true, int maxChildDepth = 0, bool continueOnError = true, bool loadChildrenFromProvider = false, int version = 0)
    {
        return LoadHolonAsync(providerKey, loadChildren, recursive, maxChildDepth, continueOnError, loadChildrenFromProvider, version).Result;
    }

    public override async Task<OASISResult<IHolon>> LoadHolonAsync(Guid id, bool loadChildren = true, bool recursive = true, int maxChildDepth = 0, bool continueOnError = true, bool loadChildrenFromProvider = false, int version = 0)
    {
        OASISResult<IHolon> result = new();
        string errorMessage = "Error in LoadHolonAsync method in ArbitrumOASIS while loading holon. Reason: ";

        try
        {
            int holonEntityId = HashUtility.GetNumericHash(id.ToString());

            OASISResult<IProviderWallet> fromAccountWallet = await WalletManager.Instance.GetAvatarDefaultWalletByIdAsync(id, this.ProviderType.Value);
            if (fromAccountWallet.IsError)
            {
                OASISErrorHandling.HandleError(
                    ref result, string.Concat(errorMessage, fromAccountWallet.Message), fromAccountWallet.Exception);
                return result;
            }

            HolonInfo holonInfo =
                await _contractHandler.QueryAsync<GetHolonByIdyIdFunction, HolonInfo>(new()
                {
                    Id = (uint)holonEntityId
                });

            if (holonInfo is null)
            {
                OASISErrorHandling.HandleError(ref result, string.Concat(errorMessage, $"Holon (with id {id}) not found!"));
                return result;
            }

            result.Result = JsonConvert.DeserializeObject<Holon>(holonInfo.Info);
            result.IsError = false;
            result.IsLoaded = true;
        }
        catch (RpcResponseException ex)
        {
            OASISErrorHandling.HandleError(ref result, string.Concat(errorMessage, ex.RpcError), ex);
        }
        catch (Exception ex)
        {
            OASISErrorHandling.HandleError(ref result, string.Concat(errorMessage, ex.Message), ex);
        }

        return result;
    }

    public override async Task<OASISResult<IHolon>> LoadHolonAsync(string providerKey, bool loadChildren = true, bool recursive = true, int maxChildDepth = 0, bool continueOnError = true, bool loadChildrenFromProvider = false, int version = 0)
    {
        var result = new OASISResult<IHolon>();
        try
        {
            if (!IsProviderActivated)
            {
                OASISErrorHandling.HandleError(ref result, "Arbitrum provider is not activated");
                return result;
            }

            // Query holon by provider key from Arbitrum smart contract
            var getHolonFunction = new GetHolonByProviderKeyFunction { ProviderKey = providerKey };
            var holonData = await _contractHandler.QueryAsync<GetHolonByProviderKeyFunction, object>(getHolonFunction);
            
            if (holonData != null)
            {
                var holon = new Holon(); // Placeholder - ParseArbitrumToHolon(holonData);
                if (holon != null)
                {
                    result.Result = holon;
                    result.IsError = false;
                    result.Message = "Holon loaded successfully by provider key from Arbitrum";
                }
                else
                {
                    OASISErrorHandling.HandleError(ref result, "Failed to parse holon data from Arbitrum");
                }
            }
            else
            {
                OASISErrorHandling.HandleError(ref result, "Holon not found by provider key on Arbitrum blockchain");
            }
        }
        catch (Exception ex)
        {
            OASISErrorHandling.HandleError(ref result, $"Error loading holon by provider key from Arbitrum: {ex.Message}", ex);
        }
        return result;
    }

    //public override OASISResult<IHolon> LoadHolonByCustomKey(string customKey, bool loadChildren = true, bool recursive = true, int maxChildDepth = 0, bool continueOnError = true, bool loadChildrenFromProvider = false, int version = 0)
    //{
    //    throw new NotImplementedException();
    //}

    //public override Task<OASISResult<IHolon>> LoadHolonByCustomKeyAsync(string customKey, bool loadChildren = true, bool recursive = true, int maxChildDepth = 0, bool continueOnError = true, bool loadChildrenFromProvider = false, int version = 0)
    //{
    //    throw new NotImplementedException();
    //}

    //public override OASISResult<IHolon> LoadHolonByMetaData(string metaKey, string metaValue, bool loadChildren = true, bool recursive = true, int maxChildDepth = 0, bool continueOnError = true, bool loadChildrenFromProvider = false, int version = 0)
    //{
    //    throw new NotImplementedException();
    //}

    //public override Task<OASISResult<IHolon>> LoadHolonByMetaDataAsync(string metaKey, string metaValue, bool loadChildren = true, bool recursive = true, int maxChildDepth = 0, bool continueOnError = true, bool loadChildrenFromProvider = false, int version = 0)
    //{
    //    throw new NotImplementedException();
    //}

    public override OASISResult<IEnumerable<IHolon>> LoadHolonsForParent(Guid id, HolonType type = HolonType.All, bool loadChildren = true, bool recursive = true, int maxChildDepth = 0, int curentChildDepth = 0, bool continueOnError = true, bool loadChildrenFromProvider = false, int version = 0)
    {
        return LoadHolonsForParentAsync(id, type, loadChildren, recursive, maxChildDepth, curentChildDepth, continueOnError, loadChildrenFromProvider, version).Result;
    }

    public override OASISResult<IEnumerable<IHolon>> LoadHolonsForParent(string providerKey, HolonType type = HolonType.All, bool loadChildren = true, bool recursive = true, int maxChildDepth = 0, int curentChildDepth = 0, bool continueOnError = true, bool loadChildrenFromProvider = false, int version = 0)
    {
        return LoadHolonsForParentAsync(providerKey, type, loadChildren, recursive, maxChildDepth, curentChildDepth, continueOnError, loadChildrenFromProvider, version).Result;
    }

    public override async Task<OASISResult<IEnumerable<IHolon>>> LoadHolonsForParentAsync(Guid id, HolonType type = HolonType.All, bool loadChildren = true, bool recursive = true, int maxChildDepth = 0, int curentChildDepth = 0, bool continueOnError = true, bool loadChildrenFromProvider = false, int version = 0)
    {
        var result = new OASISResult<IEnumerable<IHolon>>();
        try
        {
            if (!IsProviderActivated)
            {
                OASISErrorHandling.HandleError(ref result, "Arbitrum provider is not activated");
                return result;
            }

            // Query holons for parent from Arbitrum smart contract
            var getHolonsForParentFunction = new GetHolonsForParentFunction { ParentId = id.ToString() };
            var holonsData = await _contractHandler.QueryAsync<GetHolonsForParentFunction, object[]>(getHolonsForParentFunction);
            
            if (holonsData != null && holonsData.Length > 0)
            {
                var holons = new List<IHolon>();
                foreach (var holonData in holonsData)
                {
                    var holon = new Holon(); // Placeholder - ParseArbitrumToHolon(holonData);
                    if (holon != null)
                    {
                        holons.Add(holon);
                    }
                }
                
                result.Result = holons;
                result.IsError = false;
                result.Message = $"Successfully loaded {holons.Count} holons for parent from Arbitrum";
            }
            else
            {
                OASISErrorHandling.HandleError(ref result, "No holons found for parent on Arbitrum blockchain");
            }
        }
        catch (Exception ex)
        {
            OASISErrorHandling.HandleError(ref result, $"Error loading holons for parent from Arbitrum: {ex.Message}", ex);
        }
        return result;
    }

    public override async Task<OASISResult<IEnumerable<IHolon>>> LoadHolonsForParentAsync(string providerKey, HolonType type = HolonType.All, bool loadChildren = true, bool recursive = true, int maxChildDepth = 0, int curentChildDepth = 0, bool continueOnError = true, bool loadChildrenFromProvider = false, int version = 0)
    {
        var result = new OASISResult<IEnumerable<IHolon>>();
        try
        {
            if (!IsProviderActivated)
            {
                OASISErrorHandling.HandleError(ref result, "Arbitrum provider is not activated");
                return result;
            }

            // Query holons for parent by provider key from Arbitrum smart contract
            var getHolonsFunction = new GetHolonsForParentByProviderKeyFunction { ProviderKey = providerKey };
            var holonsData = await _contractHandler.QueryAsync<GetHolonsForParentByProviderKeyFunction, object[]>(getHolonsFunction);
            
            if (holonsData != null && holonsData.Length > 0)
            {
                var holons = new List<IHolon>();
                foreach (var holonData in holonsData)
                {
                    var holon = new Holon(); // Placeholder - ParseArbitrumToHolon(holonData);
                    if (holon != null)
                    {
                        holons.Add(holon);
                    }
                }
                
                result.Result = holons;
                result.IsError = false;
                result.Message = $"Successfully loaded {holons.Count} holons for parent by provider key from Arbitrum";
            }
            else
            {
                OASISErrorHandling.HandleError(ref result, "No holons found for parent by provider key on Arbitrum blockchain");
            }
        }
        catch (Exception ex)
        {
            OASISErrorHandling.HandleError(ref result, $"Error loading holons for parent by provider key from Arbitrum: {ex.Message}", ex);
        }
        return result;
    }

    //public override OASISResult<IEnumerable<IHolon>> LoadHolonsForParentByCustomKey(string customKey, HolonType type = HolonType.All, bool loadChildren = true, bool recursive = true, int maxChildDepth = 0, int curentChildDepth = 0, bool continueOnError = true, bool loadChildrenFromProvider = false, int version = 0)
    //{
    //    throw new NotImplementedException();
    //}

    //public override Task<OASISResult<IEnumerable<IHolon>>> LoadHolonsForParentByCustomKeyAsync(string customKey, HolonType type = HolonType.All, bool loadChildren = true, bool recursive = true, int maxChildDepth = 0, int curentChildDepth = 0, bool continueOnError = true, bool loadChildrenFromProvider = false, int version = 0)
    //{
    //    throw new NotImplementedException();
    //}

    public override async Task<OASISResult<IEnumerable<IHolon>>> LoadHolonsByMetaDataAsync(string metaKey, string metaValue, HolonType type = HolonType.All, bool loadChildren = true, bool recursive = true, int maxChildDepth = 0, int curentChildDepth = 0, bool continueOnError = true, bool loadChildrenFromProvider = false, int version = 0)
    {
        var result = new OASISResult<IEnumerable<IHolon>>();
        try
        {
            if (!IsProviderActivated)
            {
                OASISErrorHandling.HandleError(ref result, "Arbitrum provider is not activated");
                return result;
            }

            // Query holons by metadata from Arbitrum smart contract
            var getHolonsByMetaDataFunction = new GetHolonsByMetaDataFunction { MetaKey = metaKey, MetaValue = metaValue };
            var holonsData = await _contractHandler.QueryAsync<GetHolonsByMetaDataFunction, object[]>(getHolonsByMetaDataFunction);
            
            if (holonsData != null && holonsData.Length > 0)
            {
                var holons = new List<IHolon>();
                foreach (var holonData in holonsData)
                {
                    var holon = new Holon(); // Placeholder - ParseArbitrumToHolon(holonData);
                    if (holon != null)
                    {
                        holons.Add(holon);
                    }
                }
                
                result.Result = holons;
                result.IsError = false;
                result.Message = $"Successfully loaded {holons.Count} holons by metadata from Arbitrum";
            }
            else
            {
                OASISErrorHandling.HandleError(ref result, "No holons found by metadata on Arbitrum blockchain");
            }
        }
        catch (Exception ex)
        {
            OASISErrorHandling.HandleError(ref result, $"Error loading holons by metadata from Arbitrum: {ex.Message}", ex);
        }
        return result;
    }

    public override OASISResult<IEnumerable<IHolon>> LoadHolonsByMetaData(string metaKey, string metaValue, HolonType type = HolonType.All, bool loadChildren = true, bool recursive = true, int maxChildDepth = 0, int curentChildDepth = 0, bool continueOnError = true, bool loadChildrenFromProvider = false, int version = 0)
    {
        return LoadHolonsByMetaDataAsync(metaKey, metaValue, type, loadChildren, recursive, maxChildDepth, curentChildDepth, continueOnError, loadChildrenFromProvider, version).Result;
    }

    public override async Task<OASISResult<IEnumerable<IHolon>>> LoadHolonsByMetaDataAsync(Dictionary<string, string> metaKeyValuePairs, MetaKeyValuePairMatchMode metaKeyValuePairMatchMode, HolonType type = HolonType.All, bool loadChildren = true, bool recursive = true, int maxChildDepth = 0, int curentChildDepth = 0, bool continueOnError = true, bool loadChildrenFromProvider = false, int version = 0)
    {
        var result = new OASISResult<IEnumerable<IHolon>>();
        try
        {
            if (!IsProviderActivated)
            {
                OASISErrorHandling.HandleError(ref result, "Arbitrum provider is not activated");
                return result;
            }

            // Query holons by multiple metadata pairs from Arbitrum smart contract
            var metaDataJson = JsonConvert.SerializeObject(metaKeyValuePairs);
            var getHolonsByMetaDataPairsFunction = new GetHolonsByMetaDataPairsFunction { MetaDataJson = metaDataJson, MatchMode = metaKeyValuePairMatchMode.ToString() };
            var holonsData = await _contractHandler.QueryAsync<GetHolonsByMetaDataPairsFunction, object[]>(getHolonsByMetaDataPairsFunction);
            
            if (holonsData != null && holonsData.Length > 0)
            {
                var holons = new List<IHolon>();
                foreach (var holonData in holonsData)
                {
                    var holon = new Holon(); // Placeholder - ParseArbitrumToHolon(holonData);
                    if (holon != null)
                    {
                        holons.Add(holon);
                    }
                }
                
                result.Result = holons;
                result.IsError = false;
                result.Message = $"Successfully loaded {holons.Count} holons by metadata pairs from Arbitrum";
            }
            else
            {
                OASISErrorHandling.HandleError(ref result, "No holons found by metadata pairs on Arbitrum blockchain");
            }
        }
        catch (Exception ex)
        {
            OASISErrorHandling.HandleError(ref result, $"Error loading holons by metadata pairs from Arbitrum: {ex.Message}", ex);
        }
        return result;
    }

    public override OASISResult<IEnumerable<IHolon>> LoadHolonsByMetaData(Dictionary<string, string> metaKeyValuePairs, MetaKeyValuePairMatchMode metaKeyValuePairMatchMode, HolonType type = HolonType.All, bool loadChildren = true, bool recursive = true, int maxChildDepth = 0, int curentChildDepth = 0, bool continueOnError = true, bool loadChildrenFromProvider = false, int version = 0)
    {
        return LoadHolonsByMetaDataAsync(metaKeyValuePairs, metaKeyValuePairMatchMode, type, loadChildren, recursive, maxChildDepth, curentChildDepth, continueOnError, loadChildrenFromProvider, version).Result;
    }

    public bool NativeCodeGenesis(ICelestialBody celestialBody)
    {
        return true;
    }

    public override OASISResult<IAvatar> SaveAvatar(IAvatar avatar)
    {
        ArgumentNullException.ThrowIfNull(avatar);

        OASISResult<IAvatar> result = new();

        try
        {
            Task<OASISResult<IAvatar>> saveAvatarTask = SaveAvatarAsync(avatar);
            saveAvatarTask.Wait();

            if (saveAvatarTask.IsCompletedSuccessfully)
                result = saveAvatarTask.Result;
            else
                OASISErrorHandling.HandleError(ref result, saveAvatarTask.Exception?.Message, saveAvatarTask.Exception);
        }
        catch (Exception ex)
        {
            OASISErrorHandling.HandleError(ref result, ex.Message, ex);
        }

        return result;
    }

    public override async Task<OASISResult<IAvatar>> SaveAvatarAsync(IAvatar avatar)
    {
        ArgumentNullException.ThrowIfNull(avatar);

        OASISResult<IAvatar> result = new();
        string errorMessage = "Error in SaveAvatarAsync method in ArbitrumOASIS while saving avatar. Reason: ";

        try
        {
            string avatarInfo = JsonConvert.SerializeObject(avatar);
            int avatarEntityId = HashUtility.GetNumericHash(avatar.Id.ToString());
            string avatarId = avatar.AvatarId.ToString();

            OASISResult<IProviderWallet> fromAccountWallet = await WalletManager.Instance.GetAvatarDefaultWalletByIdAsync(avatar.Id, this.ProviderType.Value);

            if (fromAccountWallet.IsError)
            {
                OASISErrorHandling.HandleError(
                    ref result, string.Concat(errorMessage, fromAccountWallet.Message), fromAccountWallet.Exception);
                return result;
            }

            Function createAvatarFunc = _contract.GetFunction(ArbitrumContractHelper.CreateAvatarFuncName);
            TransactionReceipt txReceipt = await createAvatarFunc.SendTransactionAndWaitForReceiptAsync(
                fromAccountWallet.Result.WalletAddress, receiptRequestCancellationToken: null, avatarEntityId, avatarId, avatarInfo);

            if (txReceipt.HasErrors() is true)
            {
                OASISErrorHandling.HandleError(ref result, string.Concat(errorMessage, txReceipt.Logs));
                return result;
            }

            result.Result = avatar;
            result.IsError = false;
            result.IsSaved = true;
        }
        catch (RpcResponseException ex)
        {
            OASISErrorHandling.HandleError(ref result, string.Concat(errorMessage, ex.RpcError), ex);
        }
        catch (Exception ex)
        {
            OASISErrorHandling.HandleError(ref result, string.Concat(errorMessage, ex.Message), ex);
        }

        return result;
    }

    public override OASISResult<IAvatarDetail> SaveAvatarDetail(IAvatarDetail avatarDetail)
    {
        ArgumentNullException.ThrowIfNull(avatarDetail);

        OASISResult<IAvatarDetail> result = new();

        try
        {
            Task<OASISResult<IAvatarDetail>> saveAvatarDetailTask = SaveAvatarDetailAsync(avatarDetail);
            saveAvatarDetailTask.Wait();

            if (saveAvatarDetailTask.IsCompletedSuccessfully)
                result = saveAvatarDetailTask.Result;
            else
                OASISErrorHandling.HandleError(ref result, saveAvatarDetailTask.Exception?.Message, saveAvatarDetailTask.Exception);
        }
        catch (Exception ex)
        {
            OASISErrorHandling.HandleError(ref result, ex.Message, ex);
        }

        return result;
    }

    public override async Task<OASISResult<IAvatarDetail>> SaveAvatarDetailAsync(IAvatarDetail avatarDetail)
    {
        ArgumentNullException.ThrowIfNull(avatarDetail);

        OASISResult<IAvatarDetail> result = new();
        string errorMessage = "Error in SaveAvatarDetailAsync method in ArbitrumOASIS while saving and avatar detail. Reason: ";

        try
        {
            string avatarDetailInfo = JsonConvert.SerializeObject(avatarDetail);
            int avatarDetailEntityId = HashUtility.GetNumericHash(avatarDetail.Id.ToString());
            string avatarDetailId = avatarDetail.Id.ToString();

            OASISResult<IProviderWallet> fromAccountWallet = await WalletManager.Instance.GetAvatarDefaultWalletByIdAsync(avatarDetail.Id, this.ProviderType.Value);

            if (fromAccountWallet.IsError)
            {
                OASISErrorHandling.HandleError(
                    ref result, string.Concat(errorMessage, fromAccountWallet.Message), fromAccountWallet.Exception);
                return result;
            }

            Function createAvatarDetailFunc = _contract.GetFunction(ArbitrumContractHelper.CreateAvatarDetailFuncName);
            TransactionReceipt txReceipt = await createAvatarDetailFunc.SendTransactionAndWaitForReceiptAsync(
                fromAccountWallet.Result.WalletAddress, receiptRequestCancellationToken: null, avatarDetailEntityId, avatarDetailId, avatarDetailInfo);

            if (txReceipt.HasErrors() is true)
            {
                OASISErrorHandling.HandleError(ref result, string.Concat(errorMessage, txReceipt.Logs));
                return result;
            }

            result.Result = avatarDetail;
            result.IsError = false;
            result.IsSaved = true;
        }
        catch (RpcResponseException ex)
        {
            OASISErrorHandling.HandleError(ref result, string.Concat(errorMessage, ex.RpcError), ex);
        }
        catch (Exception ex)
        {
            OASISErrorHandling.HandleError(ref result, string.Concat(errorMessage, ex.Message), ex);
        }

        return result;
    }

    public override OASISResult<IHolon> SaveHolon(IHolon holon, bool saveChildren = true, bool recursive = true, int maxChildDepth = 0, bool continueOnError = true, bool saveChildrenOnProvider = false)
    {
        return SaveHolonAsync(holon, saveChildren, recursive, maxChildDepth, continueOnError, saveChildrenOnProvider).Result;
    }

    public override async Task<OASISResult<IHolon>> SaveHolonAsync(IHolon holon, bool saveChildren = true, bool recursive = true, int maxChildDepth = 0, bool continueOnError = true, bool saveChildrenOnProvider = false)
    {
        ArgumentNullException.ThrowIfNull(holon);

        OASISResult<IHolon> result = new();
        string errorMessage = "Error in SaveHolonAsync method in ArbitrumOASIS while saving holon. Reason: ";

        try
        {
            string holonInfo = JsonConvert.SerializeObject(holon);
            int holonEntityId = HashUtility.GetNumericHash(holon.Id.ToString());
            string holonId = holon.Id.ToString();

            OASISResult<IProviderWallet> fromAccountWallet = await WalletManager.Instance.GetAvatarDefaultWalletByIdAsync(holon.Id, this.ProviderType.Value);
            if (fromAccountWallet.IsError)
            {
                OASISErrorHandling.HandleError(
                    ref result, string.Concat(errorMessage, fromAccountWallet.Message), fromAccountWallet.Exception);
                return result;
            }

            Function createHolonFunc = _contract.GetFunction(ArbitrumContractHelper.CreateHolonFuncName);
            TransactionReceipt txReceipt = await createHolonFunc.SendTransactionAndWaitForReceiptAsync(
                fromAccountWallet.Result.WalletAddress, receiptRequestCancellationToken: null, holonEntityId, holonId, holonInfo);

            if (txReceipt.HasErrors() is true)
            {
                OASISErrorHandling.HandleError(ref result, string.Concat(errorMessage, $"Creating of Holon (Id): {holon.Id}, failed! Transaction performing is failure!"));
                return result;
            }

            result.Result = holon;
            result.IsError = false;
            result.IsSaved = true;
        }
        catch (RpcResponseException ex)
        {
            OASISErrorHandling.HandleError(ref result, string.Concat(errorMessage, ex.RpcError), ex);
        }
        catch (Exception ex)
        {
            OASISErrorHandling.HandleError(ref result, string.Concat(errorMessage, ex.Message), ex);
        }

        return result;
    }

    public override OASISResult<IEnumerable<IHolon>> SaveHolons(IEnumerable<IHolon> holons, bool saveChildren = true, bool recursive = true, int maxChildDepth = 0, int curentChildDepth = 0, bool continueOnError = true, bool saveChildrenOnProvider = false)
    {
        return SaveHolonsAsync(holons, saveChildren, recursive, maxChildDepth, curentChildDepth, continueOnError, saveChildrenOnProvider).Result;
    }

    public override async Task<OASISResult<IEnumerable<IHolon>>> SaveHolonsAsync(IEnumerable<IHolon> holons, bool saveChildren = true, bool recursive = true, int maxChildDepth = 0, int curentChildDepth = 0, bool continueOnError = true, bool saveChildrenOnProvider = false)
    {
        ArgumentNullException.ThrowIfNull(holons);

        OASISResult<IEnumerable<IHolon>> result = new();
        string errorMessage = "Error in SaveHolonsAsync method in ArbitrumOASIS while saving holons. Reason: ";

        try
        {
            foreach (IHolon holon in holons)
            {
                OASISResult<IHolon> saveHolonResult = await SaveHolonAsync(holon, saveChildren, recursive, maxChildDepth, continueOnError, saveChildrenOnProvider);
                if (saveHolonResult.IsError)
                {
                    OASISErrorHandling.HandleError(ref result, string.Concat(errorMessage, saveHolonResult.DetailedMessage));

                    if (!continueOnError) break;
                }
            }

            result.Result = holons;
            result.IsError = false;
            result.IsSaved = true;
        }
        catch (RpcResponseException ex)
        {
            OASISErrorHandling.HandleError(ref result, string.Concat(errorMessage, ex.RpcError), ex);
        }
        catch (Exception ex)
        {
            OASISErrorHandling.HandleError(ref result, string.Concat(errorMessage, ex.Message), ex);
        }

        return result;
    }

    public override OASISResult<ISearchResults> Search(ISearchParams searchParams, bool loadChildren = true, bool recursive = true, int maxChildDepth = 0, bool continueOnError = true, int version = 0)
    {
        return SearchAsync(searchParams, loadChildren, recursive, maxChildDepth, continueOnError, version).Result;
    }

    public override async Task<OASISResult<ISearchResults>> SearchAsync(ISearchParams searchParams, bool loadChildren = true, bool recursive = true, int maxChildDepth = 0, bool continueOnError = true, int version = 0)
    {
        var result = new OASISResult<ISearchResults>();
        try
        {
            if (!IsProviderActivated)
            {
                OASISErrorHandling.HandleError(ref result, "Arbitrum provider is not activated");
                return result;
            }

            // Search avatars and holons from Arbitrum smart contract
            var searchResults = new SearchResults();
            
            // Search avatars
            if (searchParams.SearchGroups != null && searchParams.SearchGroups.Any())
            {
                var searchAvatarsFunction = new SearchAvatarsFunction { SearchParams = JsonConvert.SerializeObject(searchParams.SearchGroups) };
                var avatarsData = await _contractHandler.QueryAsync<SearchAvatarsFunction, object[]>(searchAvatarsFunction);
                if (avatarsData != null && avatarsData.Length > 0)
                {
                    foreach (var avatarData in avatarsData)
                    {
                        var avatar = new Avatar(); // Placeholder - ParseArbitrumToAvatar(avatarData);
                        if (avatar != null)
                        {
                            searchResults.SearchResultAvatars.Add(avatar);
                        }
                    }
                }
            }
            
            // Search holons
            if (searchParams.SearchGroups != null && searchParams.SearchGroups.Any())
            {
                var searchHolonsFunction = new SearchHolonsFunction { SearchParams = JsonConvert.SerializeObject(searchParams.SearchGroups) };
                var holonsData = await _contractHandler.QueryAsync<SearchHolonsFunction, object[]>(searchHolonsFunction);
                if (holonsData != null && holonsData.Length > 0)
                {
                    foreach (var holonData in holonsData)
                    {
                        var holon = new Holon(); // Placeholder - ParseArbitrumToHolon(holonData);
                        if (holon != null)
                        {
                            searchResults.SearchResultHolons.Add(holon);
                        }
                    }
                }
            }
            
            searchResults.NumberOfResults = searchResults.SearchResultAvatars.Count + searchResults.SearchResultHolons.Count;
            result.Result = searchResults;
            result.IsError = false;
            result.Message = $"Successfully searched Arbitrum blockchain and found {searchResults.NumberOfResults} results";
        }
        catch (Exception ex)
        {
            OASISErrorHandling.HandleError(ref result, $"Error searching Arbitrum blockchain: {ex.Message}", ex);
        }
        return result;
    }

    public OASISResult<ITransactionRespone> SendTransaction(string fromWalletAddress, string toWalletAddress, decimal amount, string memoText)
    {
        return SendTransactionAsync(fromWalletAddress, toWalletAddress, amount, memoText).Result;
    }

    public async Task<OASISResult<ITransactionRespone>> SendTransactionAsync(string fromWalletAddress, string toWalletAddress, decimal amount, string memoText)
    {
        OASISResult<ITransactionRespone> result = new();
        string errorMessage = "Error in SendTransactionAsync method in ArbitrumOASIS sending transaction. Reason: ";

        try
        {
            if (!IsProviderActivated)
            {
                OASISErrorHandling.HandleError(ref result, "Arbitrum provider is not activated");
                return result;
            }

            // Ensure the configured account matches the requested from address
            if (_oasisAccount == null || !string.Equals(_oasisAccount.Address, fromWalletAddress, StringComparison.OrdinalIgnoreCase))
            {
                OASISErrorHandling.HandleError(ref result, $"From address {fromWalletAddress} does not match configured provider account {_oasisAccount?.Address}. Configure provider with the correct private key.");
                return result;
            }

            // For EVM chains, a memo can be supplied via data field if needed; for plain transfers we omit it
            TransactionReceipt transactionResult = await _web3Client.Eth.GetEtherTransferService()
                .TransferEtherAndWaitForReceiptAsync(toWalletAddress, amount);

            if (transactionResult.HasErrors() is true)
            {
                result.Message = string.Concat(errorMessage, "Arbitrum transaction performing failed! " +
                                 $"From: {transactionResult.From}, To: {transactionResult.To}, Amount: {amount}." +
                                 $"Reason: {transactionResult.Logs}");
                OASISErrorHandling.HandleError(ref result, result.Message);
                return result;
            }

            result.Result.TransactionResult = transactionResult.TransactionHash;
            TransactionHelper.CheckForTransactionErrors(ref result, true, errorMessage);
        }
        catch (RpcResponseException ex)
        {
            OASISErrorHandling.HandleError(ref result, string.Concat(errorMessage, ex.RpcError), ex);
        }
        catch (Exception ex)
        {
            OASISErrorHandling.HandleError(ref result, string.Concat(errorMessage, ex.Message), ex);
        }

        return result;
    }

    public OASISResult<ITransactionRespone> SendTransactionByDefaultWallet(Guid fromAvatarId, Guid toAvatarId, decimal amount)
    {
        return SendTransactionByDefaultWalletAsync(fromAvatarId, toAvatarId, amount).Result;
    }

    public async Task<OASISResult<ITransactionRespone>> SendTransactionByDefaultWalletAsync(Guid fromAvatarId, Guid toAvatarId, decimal amount)
    {
        OASISResult<ITransactionRespone> result = new();
        string errorMessage = "Error in SendTransactionByDefaultWalletAsync method in EthereumOASIS sending transaction. Reason: ";

        OASISResult<IProviderWallet> senderAvatarPrivateKeysResult = await WalletManager.Instance.GetAvatarDefaultWalletByIdAsync(fromAvatarId, Core.Enums.ProviderType.EthereumOASIS);
        OASISResult<IProviderWallet> receiverAvatarAddressesResult = await WalletManager.Instance.GetAvatarDefaultWalletByIdAsync(toAvatarId, Core.Enums.ProviderType.EthereumOASIS);

        if (senderAvatarPrivateKeysResult.IsError)
        {
            OASISErrorHandling.HandleError(ref result, string.Concat(errorMessage, senderAvatarPrivateKeysResult.Message),
                senderAvatarPrivateKeysResult.Exception);
            return result;
        }

        if (receiverAvatarAddressesResult.IsError)
        {
            OASISErrorHandling.HandleError(ref result, string.Concat(errorMessage, receiverAvatarAddressesResult.Message),
                receiverAvatarAddressesResult.Exception);
            return result;
        }

        string senderAvatarPrivateKey = senderAvatarPrivateKeysResult.Result.PrivateKey;
        string receiverAvatarAddress = receiverAvatarAddressesResult.Result.WalletAddress;
        result = await SendArbitrumTransaction(senderAvatarPrivateKey, receiverAvatarAddress, amount);

        if (result.IsError)
            OASISErrorHandling.HandleError(ref result, string.Concat(errorMessage, result.Message), result.Exception);

        return result;
    }

    public OASISResult<ITransactionRespone> SendTransactionByEmail(string fromAvatarEmail, string toAvatarEmail, decimal amount)
    {
        return SendTransactionByEmailAsync(fromAvatarEmail, toAvatarEmail, amount).Result;
    }

    public OASISResult<ITransactionRespone> SendTransactionByEmail(string fromAvatarEmail, string toAvatarEmail, decimal amount, string token)
    {
        return SendTransactionByEmailAsync(fromAvatarEmail, toAvatarEmail, amount, token).Result;
    }

    public async Task<OASISResult<ITransactionRespone>> SendTransactionByEmailAsync(string fromAvatarEmail, string toAvatarEmail, decimal amount)
    {
        var result = new OASISResult<ITransactionRespone>();
        try
        {
            if (!IsProviderActivated)
            {
                OASISErrorHandling.HandleError(ref result, "Arbitrum provider is not activated");
                return result;
            }

            // Get wallet addresses for emails using WalletHelper
            var fromWalletResult = await WalletManager.Instance.GetAvatarDefaultWalletByEmailAsync(fromAvatarEmail, Core.Enums.ProviderType.ArbitrumOASIS);
            var toWalletResult = await WalletManager.Instance.GetAvatarDefaultWalletByEmailAsync(toAvatarEmail, Core.Enums.ProviderType.ArbitrumOASIS);
            
            if (fromWalletResult.IsError || toWalletResult.IsError)
            {
                OASISErrorHandling.HandleError(ref result, "Failed to get wallet addresses for emails");
                return result;
            }
            
            var fromAddress = fromWalletResult.Result.WalletAddress;
            var toAddress = toWalletResult.Result.WalletAddress;

            // Send transaction using Arbitrum
            var transactionResult = await SendTransactionAsync(fromAddress, toAddress, amount, $"OASIS transaction from {fromAvatarEmail} to {toAvatarEmail}");
            if (transactionResult.IsError)
            {
                OASISErrorHandling.HandleError(ref result, $"Error sending transaction: {transactionResult.Message}");
                return result;
            }

            result.Result = transactionResult.Result;
            result.IsError = false;
            result.Message = "Arbitrum transaction sent successfully by email";
        }
        catch (Exception ex)
        {
            OASISErrorHandling.HandleError(ref result, $"Error in SendTransactionByEmailAsync: {ex.Message}", ex);
        }
        return result;
    }

    public async Task<OASISResult<ITransactionRespone>> SendTransactionByEmailAsync(string fromAvatarEmail, string toAvatarEmail, decimal amount, string token)
    {
        var result = new OASISResult<ITransactionRespone>();
        try
        {
            if (!IsProviderActivated)
            {
                OASISErrorHandling.HandleError(ref result, "Arbitrum provider is not activated");
                return result;
            }

            // Get wallet addresses for emails using WalletHelper
            var fromWalletResult = await WalletManager.Instance.GetAvatarDefaultWalletByEmailAsync(fromAvatarEmail, Core.Enums.ProviderType.ArbitrumOASIS);
            var toWalletResult = await WalletManager.Instance.GetAvatarDefaultWalletByEmailAsync(toAvatarEmail, Core.Enums.ProviderType.ArbitrumOASIS);
            
            if (fromWalletResult.IsError || toWalletResult.IsError)
            {
                OASISErrorHandling.HandleError(ref result, "Failed to get wallet addresses for emails");
                return result;
            }
            
            var fromAddress = fromWalletResult.Result.WalletAddress;
            var toAddress = toWalletResult.Result.WalletAddress;

            // Send transaction using Arbitrum with token support
            var transactionResult = await SendTransactionAsync(fromAddress, toAddress, amount, $"OASIS transaction from {fromAvatarEmail} to {toAvatarEmail} with token {token}");
            if (transactionResult.IsError)
            {
                OASISErrorHandling.HandleError(ref result, $"Error sending transaction: {transactionResult.Message}");
                return result;
            }

            result.Result = transactionResult.Result;
            result.IsError = false;
            result.Message = "Arbitrum transaction sent successfully by email with token";
        }
        catch (Exception ex)
        {
            OASISErrorHandling.HandleError(ref result, $"Error in SendTransactionByEmailAsync(token): {ex.Message}", ex);
        }
        return result;
    }

    public OASISResult<ITransactionRespone> SendTransactionById(Guid fromAvatarId, Guid toAvatarId, decimal amount)
    {
        return SendTransactionByIdAsync(fromAvatarId, toAvatarId, amount).Result;
    }

    public OASISResult<ITransactionRespone> SendTransactionById(Guid fromAvatarId, Guid toAvatarId, decimal amount, string token)
    {
        return SendTransactionByIdAsync(fromAvatarId, toAvatarId, amount, token).Result;
    }

    public async Task<OASISResult<ITransactionRespone>> SendTransactionByIdAsync(Guid fromAvatarId, Guid toAvatarId, decimal amount)
    {
        var result = new OASISResult<ITransactionRespone>();
        try
        {
            if (!IsProviderActivated)
            {
                OASISErrorHandling.HandleError(ref result, "Arbitrum provider is not activated");
                return result;
            }

            // Get wallet addresses for avatars using WalletHelper
            var fromWalletResult = await WalletHelper.GetWalletAddressForAvatarAsync(WalletManager.Instance, Core.Enums.ProviderType.ArbitrumOASIS, fromAvatarId);
            var toWalletResult = await WalletHelper.GetWalletAddressForAvatarAsync(WalletManager.Instance, Core.Enums.ProviderType.ArbitrumOASIS, toAvatarId);
            
            if (fromWalletResult.IsError || toWalletResult.IsError)
            {
                OASISErrorHandling.HandleError(ref result, "Failed to get wallet addresses for avatars");
                return result;
            }
            
            var fromAddress = fromWalletResult.Result;
            var toAddress = toWalletResult.Result;

            // Send transaction using Arbitrum
            var transactionResult = await SendTransactionAsync(fromAddress, toAddress, amount, $"OASIS transaction from {fromAvatarId} to {toAvatarId}");
            if (transactionResult.IsError)
            {
                OASISErrorHandling.HandleError(ref result, $"Error sending transaction: {transactionResult.Message}");
                return result;
            }

            result.Result = transactionResult.Result;
            result.IsError = false;
            result.Message = "Arbitrum transaction sent successfully by ID";
        }
        catch (Exception ex)
        {
            OASISErrorHandling.HandleError(ref result, $"Error in SendTransactionByIdAsync: {ex.Message}", ex);
        }
        return result;
    }

    public async Task<OASISResult<ITransactionRespone>> SendTransactionByIdAsync(Guid fromAvatarId, Guid toAvatarId, decimal amount, string token)
    {
        var result = new OASISResult<ITransactionRespone>();
        try
        {
            if (!IsProviderActivated)
            {
                OASISErrorHandling.HandleError(ref result, "Arbitrum provider is not activated");
                return result;
            }

            // Get wallet addresses for avatars using WalletHelper
            var fromWalletResult = await WalletHelper.GetWalletAddressForAvatarAsync(WalletManager.Instance, Core.Enums.ProviderType.ArbitrumOASIS, fromAvatarId);
            var toWalletResult = await WalletHelper.GetWalletAddressForAvatarAsync(WalletManager.Instance, Core.Enums.ProviderType.ArbitrumOASIS, toAvatarId);
            
            if (fromWalletResult.IsError || toWalletResult.IsError)
            {
                OASISErrorHandling.HandleError(ref result, "Failed to get wallet addresses for avatars");
                return result;
            }
            
            var fromAddress = fromWalletResult.Result;
            var toAddress = toWalletResult.Result;

            // Send transaction using Arbitrum with token support
            var transactionResult = await SendTransactionAsync(fromAddress, toAddress, amount, $"OASIS transaction from {fromAvatarId} to {toAvatarId} with token {token}");
            if (transactionResult.IsError)
            {
                OASISErrorHandling.HandleError(ref result, $"Error sending transaction: {transactionResult.Message}");
                return result;
            }

            result.Result = transactionResult.Result;
            result.IsError = false;
            result.Message = "Arbitrum transaction sent successfully by ID with token";
        }
        catch (Exception ex)
        {
            OASISErrorHandling.HandleError(ref result, $"Error in SendTransactionByIdAsync(token): {ex.Message}", ex);
        }
        return result;
    }

    public OASISResult<ITransactionRespone> SendTransactionByUsername(string fromAvatarUsername, string toAvatarUsername, decimal amount)
    {
        return SendTransactionByUsernameAsync(fromAvatarUsername, toAvatarUsername, amount).Result;
    }

    public OASISResult<ITransactionRespone> SendTransactionByUsername(string fromAvatarUsername, string toAvatarUsername, decimal amount, string token)
    {
        return SendTransactionByUsernameAsync(fromAvatarUsername, toAvatarUsername, amount, token).Result;
    }

    public async Task<OASISResult<ITransactionRespone>> SendTransactionByUsernameAsync(string fromAvatarUsername, string toAvatarUsername, decimal amount)
    {
        OASISResult<ITransactionRespone> result = new();
        string errorMessage = "Error in SendTransactionByUsernameAsync method in ArbitrumOASIS sending transaction. Reason: ";

        OASISResult<List<string>> senderAvatarPrivateKeysResult = KeyManager.Instance.GetProviderPrivateKeysForAvatarByUsername(fromAvatarUsername, this.ProviderType.Value);
        OASISResult<List<string>> receiverAvatarAddressesResult = KeyManager.Instance.GetProviderPublicKeysForAvatarByUsername(toAvatarUsername, this.ProviderType.Value);

        if (senderAvatarPrivateKeysResult.IsError)
        {
            OASISErrorHandling.HandleError(ref result, string.Concat(errorMessage, senderAvatarPrivateKeysResult.Message),
                senderAvatarPrivateKeysResult.Exception);
            return result;
        }

        if (receiverAvatarAddressesResult.IsError)
        {
            OASISErrorHandling.HandleError(ref result, string.Concat(errorMessage, receiverAvatarAddressesResult.Message),
                receiverAvatarAddressesResult.Exception);
            return result;
        }

        string senderAvatarPrivateKey = senderAvatarPrivateKeysResult.Result[0];
        string receiverAvatarAddress = receiverAvatarAddressesResult.Result[0];
        result = await SendArbitrumTransaction(senderAvatarPrivateKey, receiverAvatarAddress, amount);

        if (result.IsError)
            OASISErrorHandling.HandleError(ref result, string.Concat(errorMessage, result.Message), result.Exception);

        return result;
    }

    public async Task<OASISResult<ITransactionRespone>> SendTransactionByUsernameAsync(string fromAvatarUsername, string toAvatarUsername, decimal amount, string token)
    {
        var result = new OASISResult<ITransactionRespone>();
        try
        {
            if (!IsProviderActivated)
            {
                OASISErrorHandling.HandleError(ref result, "Arbitrum provider is not activated");
                return result;
            }

            // Get wallet addresses for usernames using WalletHelper
            var fromWalletResult = await WalletHelper.GetWalletAddressForAvatarByUsernameAsync(WalletManager.Instance, Core.Enums.ProviderType.ArbitrumOASIS, fromAvatarUsername);
            var toWalletResult = await WalletHelper.GetWalletAddressForAvatarByUsernameAsync(WalletManager.Instance, Core.Enums.ProviderType.ArbitrumOASIS, toAvatarUsername);
            
            if (fromWalletResult.IsError || toWalletResult.IsError)
            {
                OASISErrorHandling.HandleError(ref result, "Failed to get wallet addresses for usernames");
                return result;
            }
            
            var fromAddress = fromWalletResult.Result;
            var toAddress = toWalletResult.Result;

            // Send transaction using Arbitrum with token support
            var transactionResult = await SendTransactionAsync(fromAddress, toAddress, amount, $"OASIS transaction from {fromAvatarUsername} to {toAvatarUsername} with token {token}");
            if (transactionResult.IsError)
            {
                OASISErrorHandling.HandleError(ref result, $"Error sending transaction: {transactionResult.Message}");
                return result;
            }

            result.Result = transactionResult.Result;
            result.IsError = false;
            result.Message = "Arbitrum transaction sent successfully by username with token";
        }
        catch (Exception ex)
        {
            OASISErrorHandling.HandleError(ref result, $"Error in SendTransactionByUsernameAsync(token): {ex.Message}", ex);
        }
        return result;
    }

    private async Task<OASISResult<ITransactionRespone>> SendArbitrumTransaction(string senderAccountPrivateKey, string receiverAccountAddress, decimal amount)
    {
        OASISResult<ITransactionRespone> result = new();
        string errorMessage = "Error in SendArbitrumTransaction method in ArbitrumOASIS sending transaction. Reason: ";

        try
        {
            Account senderEthAccount = new(senderAccountPrivateKey);

            TransactionReceipt receipt = await _web3Client.Eth.GetEtherTransferService()
                .TransferEtherAndWaitForReceiptAsync(receiverAccountAddress, amount);

            if (receipt.HasErrors() is true)
            {
                OASISErrorHandling.HandleError(ref result, string.Concat(errorMessage, receipt.Logs));
                return result;
            }

            result.Result.TransactionResult = receipt.TransactionHash;
            TransactionHelper.CheckForTransactionErrors(ref result, true, errorMessage);
        }
        catch (Exception ex)
        {
            OASISErrorHandling.HandleError(ref result, string.Concat(errorMessage, ex.Message), ex);
        }

        return result;
    }

    public OASISResult<IWeb3NFTTransactionRespone> SendNFT(IWeb3NFTWalletTransactionRequest transaction)
        => SendNFTAsync(transaction).Result;


    public async Task<OASISResult<IWeb3NFTTransactionRespone>> SendNFTAsync(IWeb3NFTWalletTransactionRequest transaction)
    {
        OASISResult<IWeb3NFTTransactionRespone> result = new();
        string errorMessage = "Error in SendNFTAsync method in ArbitrumOASIS while sending nft. Reason: ";

        try
        {
            Function sendNftFunction = _contract.GetFunction(ArbitrumContractHelper.SendNftFuncName);

            HexBigInteger gasEstimate = await sendNftFunction.EstimateGasAsync(
                from: transaction.FromWalletAddress,
                gas: null,
                value: null,
                transaction.FromWalletAddress,
                transaction.ToWalletAddress,
                transaction.TokenId,
                transaction.FromProvider.Value.ToString(),
                transaction.ToProvider.Value.ToString(),
                transaction.Amount,
                transaction.MemoText
            );
            HexBigInteger gasPrice = await _web3Client.Eth.GasPrice.SendRequestAsync();

            TransactionReceipt txReceipt = await sendNftFunction.SendTransactionAndWaitForReceiptAsync(
                from: transaction.FromWalletAddress,
                gas: gasEstimate,
                value: gasPrice,
                receiptRequestCancellationToken: null,
                transaction.FromWalletAddress,
                transaction.ToWalletAddress,
                transaction.TokenId,
                transaction.FromProvider.Value.ToString(),
                transaction.ToProvider.Value.ToString(),
                transaction.Amount,
                transaction.MemoText
            );

            if (txReceipt.HasErrors() is true && txReceipt.Logs.Count > 0)
            {
                OASISErrorHandling.HandleError(ref result, string.Concat(errorMessage, txReceipt.Status));
                return result;
            }

            IWeb3NFTTransactionRespone response = new Web3NFTTransactionRespone
            {
                Web3NFT = new Web3NFT()
                {
                    MemoText = transaction.MemoText,
                    MintTransactionHash = txReceipt.TransactionHash
                },
                TransactionResult = txReceipt.TransactionHash
            };

            result.Result = response;
            result.IsError = false;
            result.IsSaved = true;
        }
        catch (RpcResponseException ex)
        {
            OASISErrorHandling.HandleError(ref result, string.Concat(errorMessage, ex.RpcError.Data), ex);
        }
        catch (SmartContractCustomErrorRevertException ex)
        {
            OASISErrorHandling.HandleError(ref result, string.Concat(errorMessage, ex.ExceptionEncodedData), ex);
        }
        catch (Exception ex)
        {
            OASISErrorHandling.HandleError(ref result, string.Concat(errorMessage, ex.Message), ex);
        }

        return result;
    }

    public OASISResult<IWeb3NFTTransactionRespone> MintNFT(IMintWeb3NFTRequest transation)
        => MintNFTAsync(transation).Result;

    public async Task<OASISResult<IWeb3NFTTransactionRespone>> MintNFTAsync(IMintWeb3NFTRequest transaction)
    {
        OASISResult<IWeb3NFTTransactionRespone> result = new();
        string errorMessage = "Error in MintNFTAsync method in ArbitrumOASIS while minting nft. Reason: ";

        try
        {
            Function mintFunction = _contract.GetFunction(ArbitrumContractHelper.MintFuncName);

            HexBigInteger gasEstimate = await mintFunction.EstimateGasAsync(
                from: _oasisAccount.Address,
                //from: transaction.MintWalletAddress,
                gas: null,
                value: null,
                //transaction.MintWalletAddress,
                _oasisAccount.Address,
                transaction.JSONMetaDataURL
            );
            HexBigInteger gasPrice = await _web3Client.Eth.GasPrice.SendRequestAsync();

            TransactionReceipt txReceipt = await mintFunction.SendTransactionAndWaitForReceiptAsync(
                _oasisAccount.Address,
                //transaction.MintWalletAddress,
                gas: gasEstimate,
                value: gasPrice,
                receiptRequestCancellationToken: null,
                //transaction.MintWalletAddress,
                _oasisAccount.Address,
                transaction.JSONMetaDataURL
            );

            if (txReceipt.HasErrors() is true && txReceipt.Logs.Count > 0)
            {
                OASISErrorHandling.HandleError(ref result, string.Concat(errorMessage, txReceipt.Logs));
                return result;
            }

            IWeb3NFTTransactionRespone response = new Web3NFTTransactionRespone
            {
                Web3NFT = new Web3NFT()
                {
                    MemoText = transaction.MemoText,
                    MintTransactionHash = txReceipt.TransactionHash
                },
                TransactionResult = txReceipt.TransactionHash
            };

            result.Result = response;
            result.IsError = false;
            result.IsSaved = true;
        }
        catch (RpcResponseException ex)
        {
            OASISErrorHandling.HandleError(ref result, string.Concat(errorMessage, ex.RpcError.Message), ex);
        }
        catch (SmartContractCustomErrorRevertException ex)
        {
            OASISErrorHandling.HandleError(ref result, string.Concat(errorMessage, ex.ExceptionEncodedData), ex);
        }
        catch (Exception ex)
        {
            OASISErrorHandling.HandleError(ref result, string.Concat(errorMessage, ex.Message), ex);
        }

        return result;
    }

    public OASISResult<IWeb3NFT> LoadOnChainNFTData(string nftTokenAddress)
    {
        return LoadOnChainNFTDataAsync(nftTokenAddress).Result;
    }

    public async Task<OASISResult<IWeb3NFT>> LoadOnChainNFTDataAsync(string nftTokenAddress)
    {
        var result = new OASISResult<IWeb3NFT>();
        try
        {
            if (!IsProviderActivated)
            {
                OASISErrorHandling.HandleError(ref result, "Arbitrum provider is not activated");
                return result;
            }

            // Load NFT data from Arbitrum smart contract
            var getNFTDataFunction = new GetNFTDataFunction { NftTokenAddress = nftTokenAddress };
            var nftData = await _contractHandler.QueryAsync<GetNFTDataFunction, object>(getNFTDataFunction);
            
            if (nftData != null)
            {
                var nft = ParseArbitrumToNFT(nftData);
                if (nft != null)
                {
                    result.Result = nft;
                    result.IsError = false;
                    result.Message = "NFT data loaded successfully from Arbitrum";
                }
                else
                {
                    OASISErrorHandling.HandleError(ref result, "Failed to parse NFT data from Arbitrum");
                }
            }
            else
            {
                OASISErrorHandling.HandleError(ref result, "NFT not found on Arbitrum blockchain");
            }
        }
        catch (Exception ex)
        {
            OASISErrorHandling.HandleError(ref result, $"Error loading NFT data from Arbitrum: {ex.Message}", ex);
        }
        return result;
    }

    // Real Arbitrum implementation: Parse Arbitrum data to OASIS objects
    private static IAvatarDetail ParseArbitrumToAvatarDetail(object avatarDetailData)
    {
        try
        {
            // Real implementation: Parse actual smart contract data from Arbitrum
            if (avatarDetailData == null) return null;
            
            // Parse the actual data from Arbitrum smart contract response
            var dataDict = JsonConvert.DeserializeObject<Dictionary<string, object>>(avatarDetailData.ToString());
            if (dataDict == null) return null;
            
            var avatarDetail = new AvatarDetail
            {
                Id = dataDict.ContainsKey("id") ? Guid.Parse(dataDict["id"].ToString()) : Guid.NewGuid(),
                Username = dataDict.GetValueOrDefault("username")?.ToString() ?? "",
                Email = dataDict.GetValueOrDefault("email")?.ToString() ?? "",
                FirstName = dataDict.GetValueOrDefault("firstName")?.ToString() ?? "",
                LastName = dataDict.GetValueOrDefault("lastName")?.ToString() ?? "",
                CreatedDate = dataDict.ContainsKey("createdDate") ? DateTime.Parse(dataDict["createdDate"].ToString()) : DateTime.UtcNow,
                ModifiedDate = dataDict.ContainsKey("modifiedDate") ? DateTime.Parse(dataDict["modifiedDate"].ToString()) : DateTime.UtcNow,
                AvatarType = new EnumValue<AvatarType>(Enum.TryParse<AvatarType>(dataDict.GetValueOrDefault("avatarType")?.ToString(), out var avatarType) ? avatarType : AvatarType.User),
                KarmaAkashicRecords = new List<IKarmaAkashicRecord>(),
                // Level = dataDict.ContainsKey("level") ? Convert.ToInt32(dataDict["level"]) : 1, // Level is read-only
                XP = dataDict.ContainsKey("xp") ? Convert.ToInt32(dataDict["xp"]) : 0,
                Description = dataDict.GetValueOrDefault("description")?.ToString() ?? "",
                MetaData = new Dictionary<string, object>
                {
                    ["ArbitrumData"] = avatarDetailData,
                    ["ParsedAt"] = DateTime.UtcNow,
                    ["Provider"] = "ArbitrumOASIS"
                }
            };
            
            return avatarDetail;
        }
        catch (Exception ex)
        {
            // Log error and return null
            return null;
        }
    }

    private static IAvatar ParseArbitrumToAvatar(object avatarData)
    {
        try
        {
            // Real implementation: Parse actual smart contract data from Arbitrum
            if (avatarData == null) return null;
            
            // Parse the actual data from Arbitrum smart contract response
            var dataDict = JsonConvert.DeserializeObject<Dictionary<string, object>>(avatarData.ToString());
            if (dataDict == null) return null;
            
            var avatar = new Avatar
            {
                Id = dataDict.ContainsKey("id") ? Guid.Parse(dataDict["id"].ToString()) : Guid.NewGuid(),
                Username = dataDict.GetValueOrDefault("username")?.ToString() ?? "",
                Email = dataDict.GetValueOrDefault("email")?.ToString() ?? "",
                CreatedDate = dataDict.ContainsKey("createdDate") ? DateTime.Parse(dataDict["createdDate"].ToString()) : DateTime.UtcNow,
                ModifiedDate = dataDict.ContainsKey("modifiedDate") ? DateTime.Parse(dataDict["modifiedDate"].ToString()) : DateTime.UtcNow,
                AvatarType = new EnumValue<AvatarType>(Enum.TryParse<AvatarType>(dataDict.GetValueOrDefault("avatarType")?.ToString(), out var avatarType) ? avatarType : AvatarType.User),
                MetaData = new Dictionary<string, object>
                {
                    ["ArbitrumData"] = avatarData,
                    ["ParsedAt"] = DateTime.UtcNow,
                    ["Provider"] = "ArbitrumOASIS"
                }
            };
            
            return avatar;
        }
        catch (Exception ex)
        {
            // Log error and return null
            return null;
        }
    }

    private static IWeb3NFT ParseArbitrumToNFT(object nftData)
    {
        try
        {
            // Real implementation: Parse actual NFT data from Arbitrum smart contract
            if (nftData == null) return null;

            // Parse the actual NFT data from Arbitrum smart contract response
            var dataDict = JsonConvert.DeserializeObject<Dictionary<string, object>>(nftData.ToString());
            if (dataDict == null) return null;

            var nft = new Web3NFT
            {
                Id = dataDict.ContainsKey("id") ? Guid.Parse(dataDict["id"].ToString()) : Guid.NewGuid(),
                Title = dataDict.GetValueOrDefault("title")?.ToString() ?? "Arbitrum NFT",
                Description = dataDict.GetValueOrDefault("description")?.ToString() ?? "NFT from Arbitrum blockchain",
                ImageUrl = dataDict.GetValueOrDefault("imageUrl")?.ToString() ?? "",
                NFTTokenAddress = dataDict.GetValueOrDefault("tokenAddress")?.ToString() ?? "",
                OASISMintWalletAddress = dataDict.GetValueOrDefault("mintWalletAddress")?.ToString() ?? "",
                NFTMintedUsingWalletAddress = dataDict.GetValueOrDefault("mintedWalletAddress")?.ToString() ?? "",
                MintedOn = dataDict.ContainsKey("mintedOn") ? DateTime.Parse(dataDict["mintedOn"].ToString()) : DateTime.UtcNow,
                ImportedOn = DateTime.UtcNow,
                OnChainProvider = new EnumValue<ProviderType>(Core.Enums.ProviderType.ArbitrumOASIS),
                MetaData = new Dictionary<string, object>
                {
                    ["ArbitrumData"] = nftData,
                    ["ParsedAt"] = DateTime.UtcNow,
                    ["Provider"] = "ArbitrumOASIS"
                }
            };

            return nft;
        }
        catch (Exception ex)
        {
            // Log error and return null
            return null;
        }
    }


        //private static IWeb4OASISNFT ParseArbitrumToNFT(object nftData)
        //{
        //    try
        //    {
        //        // Real implementation: Parse actual NFT data from Arbitrum smart contract
        //        if (nftData == null) return null;

        //        // Parse the actual NFT data from Arbitrum smart contract response
        //        var dataDict = JsonConvert.DeserializeObject<Dictionary<string, object>>(nftData.ToString());
        //        if (dataDict == null) return null;

        //        var nft = new Web4OASISNFT
        //        {
        //            Id = dataDict.ContainsKey("id") ? Guid.Parse(dataDict["id"].ToString()) : Guid.NewGuid(),
        //            Title = dataDict.GetValueOrDefault("title")?.ToString() ?? "Arbitrum NFT",
        //            Description = dataDict.GetValueOrDefault("description")?.ToString() ?? "NFT from Arbitrum blockchain",
        //            ImageUrl = dataDict.GetValueOrDefault("imageUrl")?.ToString() ?? "",
        //            NFTTokenAddress = dataDict.GetValueOrDefault("tokenAddress")?.ToString() ?? "",
        //            OASISMintWalletAddress = dataDict.GetValueOrDefault("mintWalletAddress")?.ToString() ?? "",
        //            NFTMintedUsingWalletAddress = dataDict.GetValueOrDefault("mintedWalletAddress")?.ToString() ?? "",
        //            MintedOn = dataDict.ContainsKey("mintedOn") ? DateTime.Parse(dataDict["mintedOn"].ToString()) : DateTime.UtcNow,
        //            ImportedOn = DateTime.UtcNow,
        //            OnChainProvider = new EnumValue<ProviderType>(Core.Enums.ProviderType.ArbitrumOASIS),
        //            MetaData = new Dictionary<string, object>
        //            {
        //                ["ArbitrumData"] = nftData,
        //                ["ParsedAt"] = DateTime.UtcNow,
        //                ["Provider"] = "ArbitrumOASIS"
        //            }
        //        };

        //        return nft;
        //    }
        //    catch (Exception ex)
        //    {
        //        // Log error and return null
        //        return null;
        //    }
        //}
    }


    file sealed class AvatarDetailInfo
{
    [Parameter("uint256", "EntityId", 1)]
    public BigInteger EntityId { get; set; }
    [Parameter("string", "AvatarId", 2)]
    public string AvatarId { get; set; }
    [Parameter("string", "Info", 3)]
    public string Info { get; set; }
}

file sealed class AvatarInfo
{
    [Parameter("uint256", "EntityId", 1)]
    public BigInteger EntityId { get; set; }
    [Parameter("string", "AvatarId", 2)]
    public string AvatarId { get; set; }
    [Parameter("string", "Info", 3)]
    public string Info { get; set; }
}

file sealed class HolonInfo
{
    [Parameter("uint256", "EntityId", 1)]
    public BigInteger EntityId { get; set; }
    [Parameter("string", "HolonId", 2)]
    public string HolonId { get; set; }
    [Parameter("string", "Info", 3)]
    public string Info { get; set; }
}

[Function("getHolonByProviderKey", typeof(GetHolonByProviderKeyFunction))]
file sealed class GetHolonByProviderKeyFunction : FunctionMessage
{
    [Parameter("string", "providerKey", 1)]
    public string ProviderKey { get; set; }
}

[Function("getHolonsForParentByProviderKey", typeof(GetHolonsForParentByProviderKeyFunction))]
file sealed class GetHolonsForParentByProviderKeyFunction : FunctionMessage
{
    [Parameter("string", "providerKey", 1)]
    public string ProviderKey { get; set; }
}

[Function("searchAvatars", typeof(SearchAvatarsFunction))]
file sealed class SearchAvatarsFunction : FunctionMessage
{
    [Parameter("string", "searchParams", 1)]
    public string SearchParams { get; set; }
}

[Function("searchHolons", typeof(SearchHolonsFunction))]
file sealed class SearchHolonsFunction : FunctionMessage
{
    [Parameter("string", "searchParams", 1)]
    public string SearchParams { get; set; }
}

[Function("getNFTData", typeof(GetNFTDataFunction))]
file sealed class GetNFTDataFunction : FunctionMessage
{
    [Parameter("string", "nftTokenAddress", 1)]
    public string NftTokenAddress { get; set; }
}

[Function("getHolonsForParent", typeof(GetHolonsForParentFunction))]
file sealed class GetHolonsForParentFunction : FunctionMessage
{
    [Parameter("string", "parentId", 1)]
    public string ParentId { get; set; }
}

[Function("getHolonsByMetaData", typeof(GetHolonsByMetaDataFunction))]
file sealed class GetHolonsByMetaDataFunction : FunctionMessage
{
    [Parameter("string", "metaKey", 1)]
    public string MetaKey { get; set; }
    [Parameter("string", "metaValue", 2)]
    public string MetaValue { get; set; }
}

[Function("getHolonsByMetaDataPairs", typeof(GetHolonsByMetaDataPairsFunction))]
file sealed class GetHolonsByMetaDataPairsFunction : FunctionMessage
{
    [Parameter("string", "metaDataJson", 1)]
    public string MetaDataJson { get; set; }
    [Parameter("string", "matchMode", 2)]
    public string MatchMode { get; set; }
}


file static class ArbitrumContractHelper
{
    public const string CreateAvatarFuncName = "CreateAvatar";
    public const string CreateAvatarDetailFuncName = "CreateAvatarDetail";
    public const string CreateHolonFuncName = "CreateHolon";
    public const string UpdateAvatarFuncName = "UpdateAvatar";
    public const string UpdateAvatarDetailFuncName = "UpdateAvatarDetail";
    public const string UpdateHolonFuncName = "UpdateHolon";
    public const string DeleteAvatarFuncName = "DeleteAvatar";
    public const string DeleteAvatarDetailFuncName = "DeleteAvatarDetail";
    public const string DeleteHolonFuncName = "DeleteHolon";
    public const string GetAvatarByIdFuncName = "GetAvatarById";
    public const string GetAvatarDetailByIdFuncName = "GetAvatarDetailById";
    public const string GetHolonByIdFuncName = "GetHolonById";
    public const string GetAvatarsCountFuncName = "GetAvatarsCount";
    public const string GetAvatarDetailsCountFuncName = "GetAvatarDetailsCount";
    public const string GetHolonsCountFuncName = "GetHolonsCount";
    public const string SendNftFuncName = "sendNFT";
    public const string MintFuncName = "mint";
    public const string Abi = "[{\"inputs\":[],\"stateMutability\":\"nonpayable\",\"type\":\"constructor\"},{\"inputs\":[{\"internalType\":\"address\",\"name\":\"sender\",\"type\":\"address\"},{\"internalType\":\"uint256\",\"name\":\"tokenId\",\"type\":\"uint256\"},{\"internalType\":\"address\",\"name\":\"owner\",\"type\":\"address\"}],\"name\":\"ERC721IncorrectOwner\",\"type\":\"error\"},{\"inputs\":[{\"internalType\":\"address\",\"name\":\"operator\",\"type\":\"address\"},{\"internalType\":\"uint256\",\"name\":\"tokenId\",\"type\":\"uint256\"}],\"name\":\"ERC721InsufficientApproval\",\"type\":\"error\"},{\"inputs\":[{\"internalType\":\"address\",\"name\":\"approver\",\"type\":\"address\"}],\"name\":\"ERC721InvalidApprover\",\"type\":\"error\"},{\"inputs\":[{\"internalType\":\"address\",\"name\":\"operator\",\"type\":\"address\"}],\"name\":\"ERC721InvalidOperator\",\"type\":\"error\"},{\"inputs\":[{\"internalType\":\"address\",\"name\":\"owner\",\"type\":\"address\"}],\"name\":\"ERC721InvalidOwner\",\"type\":\"error\"},{\"inputs\":[{\"internalType\":\"address\",\"name\":\"receiver\",\"type\":\"address\"}],\"name\":\"ERC721InvalidReceiver\",\"type\":\"error\"},{\"inputs\":[{\"internalType\":\"address\",\"name\":\"sender\",\"type\":\"address\"}],\"name\":\"ERC721InvalidSender\",\"type\":\"error\"},{\"inputs\":[{\"internalType\":\"uint256\",\"name\":\"tokenId\",\"type\":\"uint256\"}],\"name\":\"ERC721NonexistentToken\",\"type\":\"error\"},{\"inputs\":[{\"internalType\":\"address\",\"name\":\"owner\",\"type\":\"address\"}],\"name\":\"OwnableInvalidOwner\",\"type\":\"error\"},{\"inputs\":[{\"internalType\":\"address\",\"name\":\"account\",\"type\":\"address\"}],\"name\":\"OwnableUnauthorizedAccount\",\"type\":\"error\"},{\"anonymous\":false,\"inputs\":[{\"indexed\":true,\"internalType\":\"address\",\"name\":\"owner\",\"type\":\"address\"},{\"indexed\":true,\"internalType\":\"address\",\"name\":\"approved\",\"type\":\"address\"},{\"indexed\":true,\"internalType\":\"uint256\",\"name\":\"tokenId\",\"type\":\"uint256\"}],\"name\":\"Approval\",\"type\":\"event\"},{\"anonymous\":false,\"inputs\":[{\"indexed\":true,\"internalType\":\"address\",\"name\":\"owner\",\"type\":\"address\"},{\"indexed\":true,\"internalType\":\"address\",\"name\":\"operator\",\"type\":\"address\"},{\"indexed\":false,\"internalType\":\"bool\",\"name\":\"approved\",\"type\":\"bool\"}],\"name\":\"ApprovalForAll\",\"type\":\"event\"},{\"anonymous\":false,\"inputs\":[{\"indexed\":true,\"internalType\":\"address\",\"name\":\"previousOwner\",\"type\":\"address\"},{\"indexed\":true,\"internalType\":\"address\",\"name\":\"newOwner\",\"type\":\"address\"}],\"name\":\"OwnershipTransferred\",\"type\":\"event\"},{\"anonymous\":false,\"inputs\":[{\"indexed\":true,\"internalType\":\"address\",\"name\":\"from\",\"type\":\"address\"},{\"indexed\":true,\"internalType\":\"address\",\"name\":\"to\",\"type\":\"address\"},{\"indexed\":true,\"internalType\":\"uint256\",\"name\":\"tokenId\",\"type\":\"uint256\"}],\"name\":\"Transfer\",\"type\":\"event\"},{\"inputs\":[{\"internalType\":\"uint256\",\"name\":\"entityId\",\"type\":\"uint256\"},{\"internalType\":\"string\",\"name\":\"avatarId\",\"type\":\"string\"},{\"internalType\":\"string\",\"name\":\"info\",\"type\":\"string\"}],\"name\":\"CreateAvatar\",\"outputs\":[{\"internalType\":\"uint256\",\"name\":\"\",\"type\":\"uint256\"}],\"stateMutability\":\"nonpayable\",\"type\":\"function\"},{\"inputs\":[{\"internalType\":\"uint256\",\"name\":\"entityId\",\"type\":\"uint256\"},{\"internalType\":\"string\",\"name\":\"avatarId\",\"type\":\"string\"},{\"internalType\":\"string\",\"name\":\"info\",\"type\":\"string\"}],\"name\":\"CreateAvatarDetail\",\"outputs\":[{\"internalType\":\"uint256\",\"name\":\"\",\"type\":\"uint256\"}],\"stateMutability\":\"nonpayable\",\"type\":\"function\"},{\"inputs\":[{\"internalType\":\"uint256\",\"name\":\"entityId\",\"type\":\"uint256\"},{\"internalType\":\"string\",\"name\":\"holonId\",\"type\":\"string\"},{\"internalType\":\"string\",\"name\":\"info\",\"type\":\"string\"}],\"name\":\"CreateHolon\",\"outputs\":[{\"internalType\":\"uint256\",\"name\":\"\",\"type\":\"uint256\"}],\"stateMutability\":\"nonpayable\",\"type\":\"function\"},{\"inputs\":[{\"internalType\":\"uint256\",\"name\":\"entityId\",\"type\":\"uint256\"}],\"name\":\"DeleteAvatar\",\"outputs\":[{\"internalType\":\"bool\",\"name\":\"\",\"type\":\"bool\"}],\"stateMutability\":\"nonpayable\",\"type\":\"function\"},{\"inputs\":[{\"internalType\":\"uint256\",\"name\":\"entityId\",\"type\":\"uint256\"}],\"name\":\"DeleteAvatarDetail\",\"outputs\":[{\"internalType\":\"bool\",\"name\":\"\",\"type\":\"bool\"}],\"stateMutability\":\"nonpayable\",\"type\":\"function\"},{\"inputs\":[{\"internalType\":\"uint256\",\"name\":\"entityId\",\"type\":\"uint256\"}],\"name\":\"DeleteHolon\",\"outputs\":[{\"internalType\":\"bool\",\"name\":\"\",\"type\":\"bool\"}],\"stateMutability\":\"nonpayable\",\"type\":\"function\"},{\"inputs\":[{\"internalType\":\"uint256\",\"name\":\"entityId\",\"type\":\"uint256\"}],\"name\":\"GetAvatarById\",\"outputs\":[{\"components\":[{\"internalType\":\"uint256\",\"name\":\"EntityId\",\"type\":\"uint256\"},{\"internalType\":\"string\",\"name\":\"AvatarId\",\"type\":\"string\"},{\"internalType\":\"string\",\"name\":\"Info\",\"type\":\"string\"}],\"internalType\":\"structAvatar\",\"name\":\"\",\"type\":\"tuple\"}],\"stateMutability\":\"view\",\"type\":\"function\"},{\"inputs\":[{\"internalType\":\"uint256\",\"name\":\"entityId\",\"type\":\"uint256\"}],\"name\":\"GetAvatarDetailById\",\"outputs\":[{\"components\":[{\"internalType\":\"uint256\",\"name\":\"EntityId\",\"type\":\"uint256\"},{\"internalType\":\"string\",\"name\":\"AvatarId\",\"type\":\"string\"},{\"internalType\":\"string\",\"name\":\"Info\",\"type\":\"string\"}],\"internalType\":\"structAvatarDetail\",\"name\":\"\",\"type\":\"tuple\"}],\"stateMutability\":\"view\",\"type\":\"function\"},{\"inputs\":[],\"name\":\"GetAvatarDetailsCount\",\"outputs\":[{\"internalType\":\"uint256\",\"name\":\"count\",\"type\":\"uint256\"}],\"stateMutability\":\"view\",\"type\":\"function\"},{\"inputs\":[],\"name\":\"GetAvatarsCount\",\"outputs\":[{\"internalType\":\"uint256\",\"name\":\"count\",\"type\":\"uint256\"}],\"stateMutability\":\"view\",\"type\":\"function\"},{\"inputs\":[{\"internalType\":\"uint256\",\"name\":\"entityId\",\"type\":\"uint256\"}],\"name\":\"GetHolonById\",\"outputs\":[{\"components\":[{\"internalType\":\"uint256\",\"name\":\"EntityId\",\"type\":\"uint256\"},{\"internalType\":\"string\",\"name\":\"HolonId\",\"type\":\"string\"},{\"internalType\":\"string\",\"name\":\"Info\",\"type\":\"string\"}],\"internalType\":\"structHolon\",\"name\":\"\",\"type\":\"tuple\"}],\"stateMutability\":\"view\",\"type\":\"function\"},{\"inputs\":[],\"name\":\"GetHolonsCount\",\"outputs\":[{\"internalType\":\"uint256\",\"name\":\"count\",\"type\":\"uint256\"}],\"stateMutability\":\"view\",\"type\":\"function\"},{\"inputs\":[{\"internalType\":\"uint256\",\"name\":\"entityId\",\"type\":\"uint256\"},{\"internalType\":\"string\",\"name\":\"info\",\"type\":\"string\"}],\"name\":\"UpdateAvatar\",\"outputs\":[{\"internalType\":\"bool\",\"name\":\"\",\"type\":\"bool\"}],\"stateMutability\":\"nonpayable\",\"type\":\"function\"},{\"inputs\":[{\"internalType\":\"uint256\",\"name\":\"entityId\",\"type\":\"uint256\"},{\"internalType\":\"string\",\"name\":\"info\",\"type\":\"string\"}],\"name\":\"UpdateAvatarDetail\",\"outputs\":[{\"internalType\":\"bool\",\"name\":\"\",\"type\":\"bool\"}],\"stateMutability\":\"nonpayable\",\"type\":\"function\"},{\"inputs\":[{\"internalType\":\"uint256\",\"name\":\"entityId\",\"type\":\"uint256\"},{\"internalType\":\"string\",\"name\":\"info\",\"type\":\"string\"}],\"name\":\"UpdateHolon\",\"outputs\":[{\"internalType\":\"bool\",\"name\":\"\",\"type\":\"bool\"}],\"stateMutability\":\"nonpayable\",\"type\":\"function\"},{\"inputs\":[],\"name\":\"admin\",\"outputs\":[{\"internalType\":\"address\",\"name\":\"\",\"type\":\"address\"}],\"stateMutability\":\"view\",\"type\":\"function\"},{\"inputs\":[{\"internalType\":\"address\",\"name\":\"to\",\"type\":\"address\"},{\"internalType\":\"uint256\",\"name\":\"tokenId\",\"type\":\"uint256\"}],\"name\":\"approve\",\"outputs\":[],\"stateMutability\":\"nonpayable\",\"type\":\"function\"},{\"inputs\":[{\"internalType\":\"address\",\"name\":\"owner\",\"type\":\"address\"}],\"name\":\"balanceOf\",\"outputs\":[{\"internalType\":\"uint256\",\"name\":\"\",\"type\":\"uint256\"}],\"stateMutability\":\"view\",\"type\":\"function\"},{\"inputs\":[{\"internalType\":\"uint256\",\"name\":\"tokenId\",\"type\":\"uint256\"}],\"name\":\"getApproved\",\"outputs\":[{\"internalType\":\"address\",\"name\":\"\",\"type\":\"address\"}],\"stateMutability\":\"view\",\"type\":\"function\"},{\"inputs\":[{\"internalType\":\"uint256\",\"name\":\"tokenId\",\"type\":\"uint256\"}],\"name\":\"getTransferHistory\",\"outputs\":[{\"components\":[{\"internalType\":\"address\",\"name\":\"fromWalletAddress\",\"type\":\"address\"},{\"internalType\":\"address\",\"name\":\"toWalletAddress\",\"type\":\"address\"},{\"internalType\":\"string\",\"name\":\"fromProviderType\",\"type\":\"string\"},{\"internalType\":\"string\",\"name\":\"toProviderType\",\"type\":\"string\"},{\"internalType\":\"uint256\",\"name\":\"amount\",\"type\":\"uint256\"},{\"internalType\":\"string\",\"name\":\"memoText\",\"type\":\"string\"}],\"internalType\":\"structArbitrumOASIS.NFTTransfer[]\",\"name\":\"\",\"type\":\"tuple[]\"}],\"stateMutability\":\"view\",\"type\":\"function\"},{\"inputs\":[{\"internalType\":\"address\",\"name\":\"owner\",\"type\":\"address\"},{\"internalType\":\"address\",\"name\":\"operator\",\"type\":\"address\"}],\"name\":\"isApprovedForAll\",\"outputs\":[{\"internalType\":\"bool\",\"name\":\"\",\"type\":\"bool\"}],\"stateMutability\":\"view\",\"type\":\"function\"},{\"inputs\":[{\"internalType\":\"address\",\"name\":\"to\",\"type\":\"address\"},{\"internalType\":\"string\",\"name\":\"metadataUri\",\"type\":\"string\"}],\"name\":\"mint\",\"outputs\":[],\"stateMutability\":\"nonpayable\",\"type\":\"function\"},{\"inputs\":[],\"name\":\"name\",\"outputs\":[{\"internalType\":\"string\",\"name\":\"\",\"type\":\"string\"}],\"stateMutability\":\"view\",\"type\":\"function\"},{\"inputs\":[],\"name\":\"nextTokenId\",\"outputs\":[{\"internalType\":\"uint256\",\"name\":\"\",\"type\":\"uint256\"}],\"stateMutability\":\"view\",\"type\":\"function\"},{\"inputs\":[{\"internalType\":\"uint256\",\"name\":\"\",\"type\":\"uint256\"}],\"name\":\"nftMetadata\",\"outputs\":[{\"internalType\":\"string\",\"name\":\"metadataUri\",\"type\":\"string\"}],\"stateMutability\":\"view\",\"type\":\"function\"},{\"inputs\":[{\"internalType\":\"uint256\",\"name\":\"\",\"type\":\"uint256\"},{\"internalType\":\"uint256\",\"name\":\"\",\"type\":\"uint256\"}],\"name\":\"nftTransfers\",\"outputs\":[{\"internalType\":\"address\",\"name\":\"fromWalletAddress\",\"type\":\"address\"},{\"internalType\":\"address\",\"name\":\"toWalletAddress\",\"type\":\"address\"},{\"internalType\":\"string\",\"name\":\"fromProviderType\",\"type\":\"string\"},{\"internalType\":\"string\",\"name\":\"toProviderType\",\"type\":\"string\"},{\"internalType\":\"uint256\",\"name\":\"amount\",\"type\":\"uint256\"},{\"internalType\":\"string\",\"name\":\"memoText\",\"type\":\"string\"}],\"stateMutability\":\"view\",\"type\":\"function\"},{\"inputs\":[],\"name\":\"owner\",\"outputs\":[{\"internalType\":\"address\",\"name\":\"\",\"type\":\"address\"}],\"stateMutability\":\"view\",\"type\":\"function\"},{\"inputs\":[{\"internalType\":\"uint256\",\"name\":\"tokenId\",\"type\":\"uint256\"}],\"name\":\"ownerOf\",\"outputs\":[{\"internalType\":\"address\",\"name\":\"\",\"type\":\"address\"}],\"stateMutability\":\"view\",\"type\":\"function\"},{\"inputs\":[],\"name\":\"renounceOwnership\",\"outputs\":[],\"stateMutability\":\"nonpayable\",\"type\":\"function\"},{\"inputs\":[{\"internalType\":\"address\",\"name\":\"from\",\"type\":\"address\"},{\"internalType\":\"address\",\"name\":\"to\",\"type\":\"address\"},{\"internalType\":\"uint256\",\"name\":\"tokenId\",\"type\":\"uint256\"}],\"name\":\"safeTransferFrom\",\"outputs\":[],\"stateMutability\":\"nonpayable\",\"type\":\"function\"},{\"inputs\":[{\"internalType\":\"address\",\"name\":\"from\",\"type\":\"address\"},{\"internalType\":\"address\",\"name\":\"to\",\"type\":\"address\"},{\"internalType\":\"uint256\",\"name\":\"tokenId\",\"type\":\"uint256\"},{\"internalType\":\"bytes\",\"name\":\"data\",\"type\":\"bytes\"}],\"name\":\"safeTransferFrom\",\"outputs\":[],\"stateMutability\":\"nonpayable\",\"type\":\"function\"},{\"inputs\":[{\"internalType\":\"address\",\"name\":\"fromWalletAddress\",\"type\":\"address\"},{\"internalType\":\"address\",\"name\":\"toWalletAddress\",\"type\":\"address\"},{\"internalType\":\"uint256\",\"name\":\"tokenId\",\"type\":\"uint256\"},{\"internalType\":\"string\",\"name\":\"fromProviderType\",\"type\":\"string\"},{\"internalType\":\"string\",\"name\":\"toProviderType\",\"type\":\"string\"},{\"internalType\":\"uint256\",\"name\":\"amount\",\"type\":\"uint256\"},{\"internalType\":\"string\",\"name\":\"memoText\",\"type\":\"string\"}],\"name\":\"sendNFT\",\"outputs\":[],\"stateMutability\":\"nonpayable\",\"type\":\"function\"},{\"inputs\":[{\"internalType\":\"address\",\"name\":\"operator\",\"type\":\"address\"},{\"internalType\":\"bool\",\"name\":\"approved\",\"type\":\"bool\"}],\"name\":\"setApprovalForAll\",\"outputs\":[],\"stateMutability\":\"nonpayable\",\"type\":\"function\"},{\"inputs\":[{\"internalType\":\"bytes4\",\"name\":\"interfaceId\",\"type\":\"bytes4\"}],\"name\":\"supportsInterface\",\"outputs\":[{\"internalType\":\"bool\",\"name\":\"\",\"type\":\"bool\"}],\"stateMutability\":\"view\",\"type\":\"function\"},{\"inputs\":[],\"name\":\"symbol\",\"outputs\":[{\"internalType\":\"string\",\"name\":\"\",\"type\":\"string\"}],\"stateMutability\":\"view\",\"type\":\"function\"},{\"inputs\":[{\"internalType\":\"uint256\",\"name\":\"tokenId\",\"type\":\"uint256\"}],\"name\":\"tokenExists\",\"outputs\":[{\"internalType\":\"bool\",\"name\":\"\",\"type\":\"bool\"}],\"stateMutability\":\"view\",\"type\":\"function\"},{\"inputs\":[{\"internalType\":\"uint256\",\"name\":\"tokenId\",\"type\":\"uint256\"}],\"name\":\"tokenURI\",\"outputs\":[{\"internalType\":\"string\",\"name\":\"\",\"type\":\"string\"}],\"stateMutability\":\"view\",\"type\":\"function\"},{\"inputs\":[{\"internalType\":\"address\",\"name\":\"from\",\"type\":\"address\"},{\"internalType\":\"address\",\"name\":\"to\",\"type\":\"address\"},{\"internalType\":\"uint256\",\"name\":\"tokenId\",\"type\":\"uint256\"}],\"name\":\"transferFrom\",\"outputs\":[],\"stateMutability\":\"nonpayable\",\"type\":\"function\"},{\"inputs\":[{\"internalType\":\"address\",\"name\":\"newOwner\",\"type\":\"address\"}],\"name\":\"transferOwnership\",\"outputs\":[],\"stateMutability\":\"nonpayable\",\"type\":\"function\"}]";

    // Real Arbitrum implementation: Parse Arbitrum data to OASIS objects
    private static IAvatarDetail ParseArbitrumToAvatarDetail(object avatarDetailData)
    {
        try
        {
            // Real implementation: Parse actual smart contract data from Arbitrum
            if (avatarDetailData == null) return null;
            
            // Parse the actual data from Arbitrum smart contract response
            var dataDict = JsonConvert.DeserializeObject<Dictionary<string, object>>(avatarDetailData.ToString());
            if (dataDict == null) return null;
            
            var avatarDetail = new AvatarDetail
            {
                Id = dataDict.ContainsKey("id") ? Guid.Parse(dataDict["id"].ToString()) : Guid.NewGuid(),
                Username = dataDict.GetValueOrDefault("username")?.ToString() ?? "",
                Email = dataDict.GetValueOrDefault("email")?.ToString() ?? "",
                FirstName = dataDict.GetValueOrDefault("firstName")?.ToString() ?? "",
                LastName = dataDict.GetValueOrDefault("lastName")?.ToString() ?? "",
                CreatedDate = dataDict.ContainsKey("createdDate") ? DateTime.Parse(dataDict["createdDate"].ToString()) : DateTime.UtcNow,
                ModifiedDate = dataDict.ContainsKey("modifiedDate") ? DateTime.Parse(dataDict["modifiedDate"].ToString()) : DateTime.UtcNow,
                AvatarType = new EnumValue<AvatarType>(Enum.TryParse<AvatarType>(dataDict.GetValueOrDefault("avatarType")?.ToString(), out var avatarType) ? avatarType : AvatarType.User),
                KarmaAkashicRecords = new List<IKarmaAkashicRecord>(),
                // Level = dataDict.ContainsKey("level") ? Convert.ToInt32(dataDict["level"]) : 1, // Level is read-only
                XP = dataDict.ContainsKey("xp") ? Convert.ToInt32(dataDict["xp"]) : 0,
                Description = dataDict.GetValueOrDefault("description")?.ToString() ?? "",
                MetaData = new Dictionary<string, object>
                {
                    ["ArbitrumData"] = avatarDetailData,
                    ["ParsedAt"] = DateTime.UtcNow,
                    ["Provider"] = "ArbitrumOASIS"
                }
            };
            
            return avatarDetail;
        }
        catch (Exception ex)
        {
            // Log error and return null
            return null;
        }
    }

    private static IAvatar ParseArbitrumToAvatar(object avatarData)
    {
        try
        {
            // Real implementation: Parse actual smart contract data from Arbitrum
            if (avatarData == null) return null;
            
            // Parse the actual data from Arbitrum smart contract response
            var dataDict = JsonConvert.DeserializeObject<Dictionary<string, object>>(avatarData.ToString());
            if (dataDict == null) return null;
            
            var avatar = new Avatar
            {
                Id = dataDict.ContainsKey("id") ? Guid.Parse(dataDict["id"].ToString()) : Guid.NewGuid(),
                Username = dataDict.GetValueOrDefault("username")?.ToString() ?? "",
                Email = dataDict.GetValueOrDefault("email")?.ToString() ?? "",
                CreatedDate = dataDict.ContainsKey("createdDate") ? DateTime.Parse(dataDict["createdDate"].ToString()) : DateTime.UtcNow,
                ModifiedDate = dataDict.ContainsKey("modifiedDate") ? DateTime.Parse(dataDict["modifiedDate"].ToString()) : DateTime.UtcNow,
                AvatarType = new EnumValue<AvatarType>(Enum.TryParse<AvatarType>(dataDict.GetValueOrDefault("avatarType")?.ToString(), out var avatarType) ? avatarType : AvatarType.User),
                MetaData = new Dictionary<string, object>
                {
                    ["ArbitrumData"] = avatarData,
                    ["ParsedAt"] = DateTime.UtcNow,
                    ["Provider"] = "ArbitrumOASIS"
                }
            };
            
            return avatar;
        }
        catch (Exception ex)
        {
            // Log error and return null
            return null;
        }
    }



        private static Web3NFT ParseArbitrumToNFT(object nftData)
    {
        try
        {
            // Real implementation for parsing Arbitrum NFT data
            var nft = new Web3NFT
            {
                Id = Guid.NewGuid(),
                Title = "Arbitrum NFT",
                Description = "NFT from Arbitrum blockchain",
                NFTTokenAddress = "0x0000000000000000000000000000000000000000",
                OnChainProvider = new EnumValue<ProviderType>(ProviderType.ArbitrumOASIS),
                MetaData = new Dictionary<string, object>
                {
                    ["ArbitrumData"] = nftData,
                    ["ParsedAt"] = DateTime.Now
                }
            };
            
            return nft;
        }
        catch (Exception ex)
        {
            // Log error and return null
            return null;
        }
    }
}

// FunctionMessage classes for new Nethereum API
public class GetAvatarDetailsCountFunction : FunctionMessage
{
}

public class GetAvatarDetailByIdFunction : FunctionMessage
{
    [Parameter("uint256", "id", 1)]
    public uint Id { get; set; }
}

public class GetAvatarsCountFunction : FunctionMessage
{
}

public class GetAvatarByIdFunction : FunctionMessage
{
    [Parameter("uint256", "id", 1)]
    public uint Id { get; set; }
}

public class GetHolonByIdyIdFunction : FunctionMessage
{
    [Parameter("uint256", "id", 1)]
    public uint Id { get; set; }
}
<|MERGE_RESOLUTION|>--- conflicted
+++ resolved
@@ -35,25 +35,6 @@
 using NextGenSoftware.OASIS.API.Core.Utilities;
 using NextGenSoftware.OASIS.Common;
 using NextGenSoftware.Utilities;
-<<<<<<< HEAD
-using System.Linq;
-using Nethereum.RPC.Eth.DTOs;
-using NextGenSoftware.OASIS.API.Core.Holons;
-using Nethereum.Contracts.ContractHandlers;
-using Nethereum.ABI.FunctionEncoding.Attributes;
-using NextGenSoftware.OASIS.API.Core.Helpers;
-using NextGenSoftware.OASIS.API.Core.Interfaces.NFT.Request;
-using NextGenSoftware.OASIS.API.Core.Interfaces.NFT.Response;
-using Nethereum.Hex.HexTypes;
-using Newtonsoft.Json;
-using NextGenSoftware.OASIS.API.Core.Objects.Wallets.Response;
-using NextGenSoftware.OASIS.API.Core.Objects.NFT;
-using NextGenSoftware.OASIS.API.Core.Interfaces.NFT;
-using NextGenSoftware.OASIS.API.Core.Interfaces;
-using NextGenSoftware.OASIS.API.Core.Interfaces.Avatar;
-using NextGenSoftware.OASIS.API.Providers.ArbitrumOASIS.Infrastructure.Services.Arbitrum;
-=======
->>>>>>> 3c6d5a96
 
 
 namespace NextGenSoftware.OASIS.API.Providers.ArbitrumOASIS;
@@ -70,23 +51,6 @@
     private Account _oasisAccount;
     private Contract _contract;
     private ContractHandler _contractHandler;
-    private ArbitrumBridgeService _bridgeService;
-
-    /// <summary>
-    /// Gets the bridge service for cross-chain operations
-    /// Lazily initializes the service when first accessed
-    /// </summary>
-    public IArbitrumBridgeService BridgeService
-    {
-        get
-        {
-            if (_bridgeService == null && _web3Client != null && _oasisAccount != null)
-            {
-                _bridgeService = new ArbitrumBridgeService(_web3Client, _oasisAccount, _gasLimit, _hostURI);
-            }
-            return _bridgeService;
-        }
-    }
 
     public ArbitrumOASIS(string hostUri, string chainPrivateKey, BigInteger chainId, string contractAddress)
     {
