﻿using System;
using System.Collections.Generic;
using System.Reflection;
using System.Threading.Tasks;
using System.Linq;
using NextGenSoftware.OASIS.API.Core.CustomAttrbiutes;
using NextGenSoftware.OASIS.API.Core.Enums;
using NextGenSoftware.OASIS.API.Core.Events;
using NextGenSoftware.OASIS.API.Core.Helpers;
using NextGenSoftware.OASIS.API.Core.Interfaces;
using NextGenSoftware.OASIS.API.DNA;

namespace NextGenSoftware.OASIS.API.Core.Managers
{
    public class HolonManager : OASISManager
    {
        public delegate void StorageProviderError(object sender, AvatarManagerErrorEventArgs e);

        //TODO: In future more than one storage provider can be active at a time where each call can specify which provider to use.
        public HolonManager(IOASISStorage OASISStorageProvider, OASISDNA OASISDNA = null) : base(OASISStorageProvider, OASISDNA)
        {

        }

        public OASISResult<T> LoadHolon<T>(Guid id, ProviderType providerType = ProviderType.Default) where T : IHolon, new()
        {
            ProviderType currentProviderType = ProviderManager.CurrentStorageProviderType.Value;
            OASISResult<T> result = new OASISResult<T>();

            result = LoadHolonForProviderType(id, providerType, result);

            if (result.Result == null && ProviderManager.IsAutoFailOverEnabled)
            {
                foreach (EnumValue<ProviderType> type in ProviderManager.GetProviderAutoFailOverList())
                {
                    if (type.Value != providerType && type.Value != ProviderManager.CurrentStorageProviderType.Value)
                    {
                        result = LoadHolonForProviderType(id, type.Value, result);

                        if (result.Result != null)
                            break;
                    }
                }
            }

            if (result.Result == null)
            {
                result.IsError = true;
                string errorMessage = string.Concat("All registered OASIS Providers in the AutoFailOverList failed to load the holon with id ", id, ". Please view the logs for more information. Providers in the list are: ", ProviderManager.GetProviderAutoFailOverListAsString());
                result.Message = errorMessage;
                LoggingManager.Log(errorMessage, LogType.Error);
            }

            else if (result.Result.MetaData != null)
                result.Result = (T)MapMetaData<T>(result.Result);

            SwitchBackToCurrentProvider(currentProviderType, ref result);

            // Store the original holon for change tracking in STAR/COSMIC.
            result.Result.Original = result.Result;
            return result;
        }

        public OASISResult<IHolon> LoadHolon(Guid id, ProviderType providerType = ProviderType.Default)
        {
            ProviderType currentProviderType = ProviderManager.CurrentStorageProviderType.Value;
            OASISResult<IHolon> result = new OASISResult<IHolon>();

            result = LoadHolonForProviderType(id, providerType, result);

            if (result.Result == null && ProviderManager.IsAutoFailOverEnabled)
            {
                foreach (EnumValue<ProviderType> type in ProviderManager.GetProviderAutoFailOverList())
                {
                    if (type.Value != providerType && type.Value != ProviderManager.CurrentStorageProviderType.Value)
                    {
                        result = LoadHolonForProviderType(id, type.Value, result);

                        if (result.Result != null)
                            break;
                    }
                }
            }

            if (result.Result == null)
            {
                result.IsError = true;
                string errorMessage = string.Concat("All registered OASIS Providers in the AutoFailOverList failed to load the holon with id ", id, ". Please view the logs for more information. Providers in the list are: ", ProviderManager.GetProviderAutoFailOverListAsString());
                result.Message = errorMessage;
                LoggingManager.Log(errorMessage, LogType.Error);
            }

            SwitchBackToCurrentProvider(currentProviderType, ref result);

            // Store the original holon for change tracking in STAR/COSMIC.
            result.Result.Original = result.Result;
            return result;
        }

        public async Task<OASISResult<IHolon>> LoadHolonAsync(Guid id, ProviderType providerType = ProviderType.Default)
        {
            ProviderType currentProviderType = ProviderManager.CurrentStorageProviderType.Value;
            OASISResult<IHolon> result = new OASISResult<IHolon>();

            result = await LoadHolonForProviderTypeAsync(id, providerType, result);

            if (result.Result == null && ProviderManager.IsAutoFailOverEnabled)
            {
                foreach (EnumValue<ProviderType> type in ProviderManager.GetProviderAutoFailOverList())
                {
                    if (type.Value != providerType && type.Value != ProviderManager.CurrentStorageProviderType.Value)
                    {
                        result = await LoadHolonForProviderTypeAsync(id, type.Value, result);

                        if (result.Result != null)
                            break;
                    }
                }
            }

            if (result.Result == null)
            {
                result.IsError = true;
                string errorMessage = string.Concat("All registered OASIS Providers in the AutoFailOverList failed to load the holon with id ", id, ". Please view the logs for more information. Providers in the list are: ", ProviderManager.GetProviderAutoFailOverListAsString());
                result.Message = errorMessage;
                LoggingManager.Log(errorMessage, LogType.Error);
                ErrorHandling.HandleError(ref result, result.Message);
            }

            SwitchBackToCurrentProvider(currentProviderType, ref result);

            // Store the original holon for change tracking in STAR/COSMIC.
            result.Result.Original = result.Result;
            return result;
        }

        public async Task<OASISResult<T>> LoadHolonAsync<T>(Guid id, ProviderType providerType = ProviderType.Default) where T : IHolon, new()
        {
            ProviderType currentProviderType = ProviderManager.CurrentStorageProviderType.Value;
            OASISResult<T> result = new OASISResult<T>();

            result = await LoadHolonForProviderTypeAsync(id, providerType, result);

            if (result.Result == null && ProviderManager.IsAutoFailOverEnabled)
            {
                foreach (EnumValue<ProviderType> type in ProviderManager.GetProviderAutoFailOverList())
                {
                    if (type.Value != providerType && type.Value != ProviderManager.CurrentStorageProviderType.Value)
                    {
                        result = await LoadHolonForProviderTypeAsync(id, type.Value, result);

                        if (result.Result != null)
                            break;
                    }
                }
            }

            if (result.Result == null)
            {
                result.IsError = true;
                string errorMessage = string.Concat("All registered OASIS Providers in the AutoFailOverList failed to load the holon with id ", id, ". Please view the logs for more information. Providers in the list are: ", ProviderManager.GetProviderAutoFailOverListAsString());
                result.Message = errorMessage;
                LoggingManager.Log(errorMessage, LogType.Error);
            }
            else if (result.Result.MetaData != null)
                result.Result = (T)MapMetaData<T>(result.Result);

            SwitchBackToCurrentProvider(currentProviderType, ref result);

            // Store the original holon for change tracking in STAR/COSMIC.
            result.Result.Original = result.Result;
            return result;
        }

        public OASISResult<IHolon> LoadHolon(string providerKey, ProviderType providerType = ProviderType.Default)
        {
            ProviderType currentProviderType = ProviderManager.CurrentStorageProviderType.Value;
            OASISResult<IHolon> result = new OASISResult<IHolon>();

            result = LoadHolonForProviderType(providerKey, providerType, result);

            if (result.Result == null && ProviderManager.IsAutoFailOverEnabled)
            {
                foreach (EnumValue<ProviderType> type in ProviderManager.GetProviderAutoFailOverList())
                {
                    if (type.Value != providerType && type.Value != ProviderManager.CurrentStorageProviderType.Value)
                    {
                        result = LoadHolonForProviderType(providerKey, type.Value, result);

                        if (result.Result != null)
                            break;
                    }
                }
            }

            if (result.Result == null)
            {
                result.IsError = true;
                string errorMessage = string.Concat("All registered OASIS Providers in the AutoFailOverList failed to load the holon with providerKey ", providerKey, ". Please view the logs for more information. Providers in the list are: ", ProviderManager.GetProviderAutoFailOverListAsString());
                result.Message = errorMessage;
                LoggingManager.Log(errorMessage, LogType.Error);
            }

            SwitchBackToCurrentProvider(currentProviderType, ref result);

            // Store the original holon for change tracking in STAR/COSMIC.
            result.Result.Original = result.Result;
            return result;
        }

        public OASISResult<T> LoadHolon<T>(string providerKey, ProviderType providerType = ProviderType.Default) where T : IHolon, new()
        {
            ProviderType currentProviderType = ProviderManager.CurrentStorageProviderType.Value;
            OASISResult<T> result = new OASISResult<T>();

            result = LoadHolonForProviderType(providerKey, providerType, result);

            if (result.Result == null && ProviderManager.IsAutoFailOverEnabled)
            {
                foreach (EnumValue<ProviderType> type in ProviderManager.GetProviderAutoFailOverList())
                {
                    if (type.Value != providerType && type.Value != ProviderManager.CurrentStorageProviderType.Value)
                    {
                        result = LoadHolonForProviderType(providerKey, type.Value, result);

                        if (result.Result != null)
                            break;
                    }
                }
            }

            if (result.Result == null)
            {
                result.IsError = true;
                string errorMessage = string.Concat("All registered OASIS Providers in the AutoFailOverList failed to load the holon with providerKey ", providerKey, ". Please view the logs for more information. Providers in the list are: ", ProviderManager.GetProviderAutoFailOverListAsString());
                result.Message = errorMessage;
                LoggingManager.Log(errorMessage, LogType.Error);
            }
            else if (result.Result.MetaData != null)
                result.Result = (T)MapMetaData<T>(result.Result);

            SwitchBackToCurrentProvider(currentProviderType, ref result);

            // Store the original holon for change tracking in STAR/COSMIC.
            result.Result.Original = result.Result;
            return result;
        }

        public async Task<OASISResult<IHolon>> LoadHolonAsync(string providerKey, ProviderType providerType = ProviderType.Default)
        {
            ProviderType currentProviderType = ProviderManager.CurrentStorageProviderType.Value;
            OASISResult<IHolon> result = new OASISResult<IHolon>();

            result = await LoadHolonForProviderTypeAsync(providerKey, providerType, result);

            if (result.Result == null && ProviderManager.IsAutoFailOverEnabled)
            {
                foreach (EnumValue<ProviderType> type in ProviderManager.GetProviderAutoFailOverList())
                {
                    if (type.Value != providerType && type.Value != ProviderManager.CurrentStorageProviderType.Value)
                    {
                        result = await LoadHolonForProviderTypeAsync(providerKey, type.Value, result);

                        if (result.Result != null)
                            break;
                    }
                }
            }

            if (result.Result == null)
            {
                result.IsError = true;
                string errorMessage = string.Concat("All registered OASIS Providers in the AutoFailOverList failed to load the holon with providerKey ", providerKey, ". Please view the logs for more information. Providers in the list are: ", ProviderManager.GetProviderAutoFailOverListAsString());
                result.Message = errorMessage;
                LoggingManager.Log(errorMessage, LogType.Error);
            }

            SwitchBackToCurrentProvider(currentProviderType, ref result);

            // Store the original holon for change tracking in STAR/COSMIC.
            result.Result.Original = result.Result;
            return result;
        }

        public async Task<OASISResult<T>> LoadHolonAsync<T>(string providerKey, ProviderType providerType = ProviderType.Default) where T : IHolon, new()
        {
            ProviderType currentProviderType = ProviderManager.CurrentStorageProviderType.Value;
            OASISResult<T> result = new OASISResult<T>();

            result = await LoadHolonForProviderTypeAsync(providerKey, providerType, result);

            if (result.Result == null && ProviderManager.IsAutoFailOverEnabled)
            {
                foreach (EnumValue<ProviderType> type in ProviderManager.GetProviderAutoFailOverList())
                {
                    if (type.Value != providerType && type.Value != ProviderManager.CurrentStorageProviderType.Value)
                    {
                        result = await LoadHolonForProviderTypeAsync(providerKey, type.Value, result);

                        if (result.Result != null)
                            break;
                    }
                }
            }

            if (result.Result == null)
            {
                result.IsError = true;
                string errorMessage = string.Concat("All registered OASIS Providers in the AutoFailOverList failed to load the holon with providerKey ", providerKey, ". Please view the logs for more information. Providers in the list are: ", ProviderManager.GetProviderAutoFailOverListAsString());
                result.Message = errorMessage;
                LoggingManager.Log(errorMessage, LogType.Error);
            }
            else if (result.Result.MetaData != null)
                result.Result = (T)MapMetaData<T>(result.Result);

            SwitchBackToCurrentProvider(currentProviderType, ref result);

            // Store the original holon for change tracking in STAR/COSMIC.
            result.Result.Original = result.Result;
            return result;
        }

        public OASISResult<IEnumerable<IHolon>> LoadHolonsForParent(Guid id, HolonType holonType = HolonType.All, ProviderType providerType = ProviderType.Default)
        {
            ProviderType currentProviderType = ProviderManager.CurrentStorageProviderType.Value;
            OASISResult<IEnumerable<IHolon>> result = new OASISResult<IEnumerable<IHolon>>();

            result = LoadHolonsForParentForProviderType(id, holonType, providerType, result);

            if (result.Result == null && ProviderManager.IsAutoFailOverEnabled)
            {
                foreach (EnumValue<ProviderType> type in ProviderManager.GetProviderAutoFailOverList())
                {
                    if (type.Value != providerType && type.Value != ProviderManager.CurrentStorageProviderType.Value)
                    {
                        result = LoadHolonsForParentForProviderType(id, holonType, type.Value, result);

                        if (result.Result != null)
                            break;
                    }
                }
            }

            if (result.Result == null)
            {
                result.IsError = true;
                string errorMessage = string.Concat("All registered OASIS Providers in the AutoFailOverList failed to load holons for parent with id ", id, ", and holonType ", Enum.GetName(typeof(HolonType), holonType), ". Please view the logs for more information. Providers in the list are: ", ProviderManager.GetProviderAutoFailOverListAsString());
                result.Message = errorMessage;
                LoggingManager.Log(errorMessage, LogType.Error);
            }

            SwitchBackToCurrentProvider(currentProviderType, ref result);

            // Store the original holon for change tracking in STAR/COSMIC.
            foreach (IHolon holon in result.Result)
                holon.Original = holon;

            return result;
        }

        public OASISResult<IEnumerable<T>> LoadHolonsForParent<T>(Guid id, HolonType holonType = HolonType.All, ProviderType providerType = ProviderType.Default) where T : IHolon, new()
        {
            ProviderType currentProviderType = ProviderManager.CurrentStorageProviderType.Value;
            OASISResult<IEnumerable<T>> result = new OASISResult<IEnumerable<T>>();

            result = LoadHolonsForParentForProviderType(id, holonType, providerType, result);

            if (result.Result == null && ProviderManager.IsAutoFailOverEnabled)
            {
                foreach (EnumValue<ProviderType> type in ProviderManager.GetProviderAutoFailOverList())
                {
                    if (type.Value != providerType && type.Value != ProviderManager.CurrentStorageProviderType.Value)
                    {
                        result = LoadHolonsForParentForProviderType(id, holonType, type.Value, result);

                        if (result.Result != null)
                            break;
                    }
                }
            }

            if (result.Result == null)
            {
                result.IsError = true;
                string errorMessage = string.Concat("All registered OASIS Providers in the AutoFailOverList failed to load holons for parent with id ", id, ", and holonType ", Enum.GetName(typeof(HolonType), holonType), ". Please view the logs for more information. Providers in the list are: ", ProviderManager.GetProviderAutoFailOverListAsString());
                result.Message = errorMessage;
                LoggingManager.Log(errorMessage, LogType.Error);
            }
            else
                MapMetaData(result);

            SwitchBackToCurrentProvider(currentProviderType, ref result);

            // Store the original holon for change tracking in STAR/COSMIC.
            foreach (IHolon holon in result.Result)
                holon.Original = holon;

            return result;
        }

        public async Task<OASISResult<IEnumerable<IHolon>>> LoadHolonsForParentAsync(Guid id, HolonType holonType = HolonType.All, ProviderType providerType = ProviderType.Default)
        {
            ProviderType currentProviderType = ProviderManager.CurrentStorageProviderType.Value;
            OASISResult<IEnumerable<IHolon>> result = new OASISResult<IEnumerable<IHolon>>();

            result = await LoadHolonsForParentForProviderTypeAsync(id, holonType, providerType, result);

            if (result.Result == null && ProviderManager.IsAutoFailOverEnabled)
            {
                foreach (EnumValue<ProviderType> type in ProviderManager.GetProviderAutoFailOverList())
                {
                    if (type.Value != providerType && type.Value != ProviderManager.CurrentStorageProviderType.Value)
                    {
                        result = await LoadHolonsForParentForProviderTypeAsync(id, holonType, type.Value, result);

                        if (result.Result != null)
                            break;
                    }
                }
            }

            if (result.Result == null)
            {
                result.IsError = true;
                string errorMessage = string.Concat("All registered OASIS Providers in the AutoFailOverList failed to load holons for parent with id ", id, ", and holonType ", Enum.GetName(typeof(HolonType), holonType), ". Please view the logs for more information. Providers in the list are: ", ProviderManager.GetProviderAutoFailOverListAsString());
                result.Message = errorMessage;
                LoggingManager.Log(errorMessage, LogType.Error);
                ErrorHandling.HandleError(ref result, result.Message);
            }

            SwitchBackToCurrentProvider(currentProviderType, ref result);

            // Store the original holon for change tracking in STAR/COSMIC.
            foreach (IHolon holon in result.Result)
                holon.Original = holon;

            return result;
        }

        public async Task<OASISResult<IEnumerable<T>>> LoadHolonsForParentAsync<T>(Guid id, HolonType holonType = HolonType.All, ProviderType providerType = ProviderType.Default) where T : IHolon, new()
        {
            ProviderType currentProviderType = ProviderManager.CurrentStorageProviderType.Value;
            OASISResult<IEnumerable<T>> result = new OASISResult<IEnumerable<T>>();

            result = await LoadHolonsForParentForProviderTypeAsync(id, holonType, providerType, result);

            if (result.Result == null && ProviderManager.IsAutoFailOverEnabled)
            {
                foreach (EnumValue<ProviderType> type in ProviderManager.GetProviderAutoFailOverList())
                {
                    if (type.Value != providerType && type.Value != ProviderManager.CurrentStorageProviderType.Value)
                    {
                        result = await LoadHolonsForParentForProviderTypeAsync(id, holonType, type.Value, result);

                        if (result.Result != null)
                            break;
                    }
                }
            }

            if (result.Result == null)
            {
                result.IsError = true;
                string errorMessage = string.Concat("All registered OASIS Providers in the AutoFailOverList failed to load holons for parent with id ", id, ", and holonType ", Enum.GetName(typeof(HolonType), holonType), ". Please view the logs for more information. Providers in the list are: ", ProviderManager.GetProviderAutoFailOverListAsString());
                result.Message = errorMessage;
                LoggingManager.Log(errorMessage, LogType.Error);
            }
            else
                MapMetaData(result);

            SwitchBackToCurrentProvider(currentProviderType, ref result);

            // Store the original holon for change tracking in STAR/COSMIC.
            foreach (IHolon holon in result.Result)
                holon.Original = holon;

            return result;
        }

        public OASISResult<IEnumerable<IHolon>> LoadHolonsForParent(string providerKey, HolonType holonType = HolonType.All, ProviderType providerType = ProviderType.Default)
        {
            ProviderType currentProviderType = ProviderManager.CurrentStorageProviderType.Value;
            OASISResult<IEnumerable<IHolon>> result = new OASISResult<IEnumerable<IHolon>>();

            result = LoadHolonsForParentForProviderType(providerKey, holonType, providerType, result);

            if (result.Result == null && ProviderManager.IsAutoFailOverEnabled)
            {
                foreach (EnumValue<ProviderType> type in ProviderManager.GetProviderAutoFailOverList())
                {
                    if (type.Value != providerType && type.Value != ProviderManager.CurrentStorageProviderType.Value)
                    {
                        result = LoadHolonsForParentForProviderType(providerKey, holonType, type.Value, result);

                        if (result.Result != null)
                            break;
                    }
                }
            }

            if (result.Result == null)
            {
                result.IsError = true;
                string errorMessage = string.Concat("All registered OASIS Providers in the AutoFailOverList failed to load holons for parent with providerKey ", providerKey, ", and holonType ", Enum.GetName(typeof(HolonType), holonType), ". Please view the logs for more information. Providers in the list are: ", ProviderManager.GetProviderAutoFailOverListAsString());
                result.Message = errorMessage;
                LoggingManager.Log(errorMessage, LogType.Error);
            }

            SwitchBackToCurrentProvider(currentProviderType, ref result);

            // Store the original holon for change tracking in STAR/COSMIC.
            foreach (IHolon holon in result.Result)
                holon.Original = holon;

            return result;
        }

        public OASISResult<IEnumerable<T>> LoadHolonsForParent<T>(string providerKey, HolonType holonType = HolonType.All, ProviderType providerType = ProviderType.Default) where T : IHolon, new()
        {
            ProviderType currentProviderType = ProviderManager.CurrentStorageProviderType.Value;
            OASISResult<IEnumerable<T>> result = new OASISResult<IEnumerable<T>>();

            result = LoadHolonsForParentForProviderType(providerKey, holonType, providerType, result);

            if (result.Result == null && ProviderManager.IsAutoFailOverEnabled)
            {
                foreach (EnumValue<ProviderType> type in ProviderManager.GetProviderAutoFailOverList())
                {
                    if (type.Value != providerType && type.Value != ProviderManager.CurrentStorageProviderType.Value)
                    {
                        result = LoadHolonsForParentForProviderType(providerKey, holonType, type.Value, result);

                        if (result.Result != null)
                            break;
                    }
                }
            }

            if (result.Result == null)
            {
                result.IsError = true;
                string errorMessage = string.Concat("All registered OASIS Providers in the AutoFailOverList failed to load holons for parent with providerKey ", providerKey, ", and holonType ", Enum.GetName(typeof(HolonType), holonType), ". Please view the logs for more information. Providers in the list are: ", ProviderManager.GetProviderAutoFailOverListAsString());
                result.Message = errorMessage;
                LoggingManager.Log(errorMessage, LogType.Error);
            }
            else
                MapMetaData(result);

            SwitchBackToCurrentProvider(currentProviderType, ref result);

            // Store the original holon for change tracking in STAR/COSMIC.
            foreach (IHolon holon in result.Result)
                holon.Original = holon;

            return result;
        }

        //TODO: Need to implement this proper way of calling an OASIS method across the entire OASIS...
        public async Task<OASISResult<IEnumerable<IHolon>>> LoadHolonsForParentAsync(string providerKey, HolonType holonType = HolonType.All, ProviderType providerType = ProviderType.Default)
        {
            ProviderType currentProviderType = ProviderManager.CurrentStorageProviderType.Value;
            OASISResult<IEnumerable<IHolon>> result = new OASISResult<IEnumerable<IHolon>>();

            result = await LoadHolonsForParentForProviderTypeAsync(providerKey, holonType, providerType, result);

            if (result.Result == null && ProviderManager.IsAutoFailOverEnabled)
            {
                foreach (EnumValue<ProviderType> type in ProviderManager.GetProviderAutoFailOverList())
                {
                    if (type.Value != providerType && type.Value != ProviderManager.CurrentStorageProviderType.Value)
                    {
                        result = await LoadHolonsForParentForProviderTypeAsync(providerKey, holonType, type.Value, result);

                        if (result.Result != null)
                            break;
                    }
                }
            }

            if (result.Result == null)
            {
                result.IsError = true;
                string errorMessage = string.Concat("All registered OASIS Providers in the AutoFailOverList failed to load holons for parent with providerKey ", providerKey, ", and holonType ", Enum.GetName(typeof(HolonType), holonType), ". Please view the logs for more information. Providers in the list are: ", ProviderManager.GetProviderAutoFailOverListAsString());
                result.Message = errorMessage;
                LoggingManager.Log(errorMessage, LogType.Error);
                ErrorHandling.HandleError(ref result, result.Message);
            }

            SwitchBackToCurrentProvider(currentProviderType, ref result);

            // Store the original holon for change tracking in STAR/COSMIC.
            foreach (IHolon holon in result.Result)
                holon.Original = holon;

            return result;
        }

        public async Task<OASISResult<IEnumerable<T>>> LoadHolonsForParentAsync<T>(string providerKey, HolonType holonType = HolonType.All, ProviderType providerType = ProviderType.Default) where T : IHolon, new()
        {
            ProviderType currentProviderType = ProviderManager.CurrentStorageProviderType.Value;
            OASISResult<IEnumerable<T>> result = new OASISResult<IEnumerable<T>>();

            result = await LoadHolonsForParentForProviderTypeAsync(providerKey, holonType, providerType, result);

            if (result.Result == null && ProviderManager.IsAutoFailOverEnabled)
            {
                foreach (EnumValue<ProviderType> type in ProviderManager.GetProviderAutoFailOverList())
                {
                    if (type.Value != providerType && type.Value != ProviderManager.CurrentStorageProviderType.Value)
                    {
                        result = await LoadHolonsForParentForProviderTypeAsync(providerKey, holonType, type.Value, result);

                        if (result.Result != null)
                            break;
                    }
                }
            }

            if (result.Result == null)
            {
                result.IsError = true;
                string errorMessage = string.Concat("All registered OASIS Providers in the AutoFailOverList failed to load holons for parent with providerKey ", providerKey, ", and holonType ", Enum.GetName(typeof(HolonType), holonType), ". Please view the logs for more information. Providers in the list are: ", ProviderManager.GetProviderAutoFailOverListAsString());
                result.Message = errorMessage;
                LoggingManager.Log(errorMessage, LogType.Error);
            }
            else
                MapMetaData(result);

            SwitchBackToCurrentProvider(currentProviderType, ref result);

            // Store the original holon for change tracking in STAR/COSMIC.
            foreach (IHolon holon in result.Result)
                holon.Original = holon;

            return result;
        }

        public OASISResult<IEnumerable<IHolon>> LoadAllHolons(HolonType holonType = HolonType.All, ProviderType providerType = ProviderType.Default)
        {
            ProviderType currentProviderType = ProviderManager.CurrentStorageProviderType.Value;
            OASISResult<IEnumerable<IHolon>> result = new OASISResult<IEnumerable<IHolon>>();

            result = LoadAllHolonsForProviderType(holonType, providerType, result);

            if (result.Result == null && ProviderManager.IsAutoFailOverEnabled)
            {
                foreach (EnumValue<ProviderType> type in ProviderManager.GetProviderAutoFailOverList())
                {
                    if (type.Value != providerType && type.Value != ProviderManager.CurrentStorageProviderType.Value)
                    {
                        result = LoadAllHolonsForProviderType(holonType, type.Value, result);

                        if (result.Result != null)
                            break;
                    }
                }
            }

            if (result.Result == null)
            {
                result.IsError = true;
                string errorMessage = string.Concat("All registered OASIS Providers in the AutoFailOverList failed to load all holons for holonType ", Enum.GetName(typeof(HolonType), holonType), ". Please view the logs for more information. Providers in the list are: ", ProviderManager.GetProviderAutoFailOverListAsString());
                result.Message = errorMessage;
                LoggingManager.Log(errorMessage, LogType.Error);
            }

            SwitchBackToCurrentProvider(currentProviderType, ref result);

            // Store the original holon for change tracking in STAR/COSMIC.
            foreach (IHolon holon in result.Result)
                holon.Original = holon;

            return result;
        }

        public OASISResult<IEnumerable<T>> LoadAllHolons<T>(HolonType holonType = HolonType.All, ProviderType providerType = ProviderType.Default) where T : IHolon, new()
        {
            ProviderType currentProviderType = ProviderManager.CurrentStorageProviderType.Value;
            OASISResult<IEnumerable<T>> result = new OASISResult<IEnumerable<T>>();

            result = LoadAllHolonsForProviderType(holonType, providerType, result);

            if (result.Result == null && ProviderManager.IsAutoFailOverEnabled)
            {
                foreach (EnumValue<ProviderType> type in ProviderManager.GetProviderAutoFailOverList())
                {
                    if (type.Value != providerType && type.Value != ProviderManager.CurrentStorageProviderType.Value)
                    {
                        result = LoadAllHolonsForProviderType(holonType, type.Value, result);

                        if (result.Result != null)
                            break;
                    }
                }
            }

            if (result.Result == null)
            {
                result.IsError = true;
                string errorMessage = string.Concat("All registered OASIS Providers in the AutoFailOverList failed to load all holons for holonType ", Enum.GetName(typeof(HolonType), holonType), ". Please view the logs for more information. Providers in the list are: ", ProviderManager.GetProviderAutoFailOverListAsString());
                result.Message = errorMessage;
                LoggingManager.Log(errorMessage, LogType.Error);
            }
            else
                MapMetaData(result);

            SwitchBackToCurrentProvider(currentProviderType, ref result);

            // Store the original holon for change tracking in STAR/COSMIC.
            foreach (IHolon holon in result.Result)
                holon.Original = holon;

            return result;
        }

        public async Task<OASISResult<IEnumerable<IHolon>>> LoadAllHolonsAsync(HolonType holonType = HolonType.All, ProviderType providerType = ProviderType.Default)
        {
            ProviderType currentProviderType = ProviderManager.CurrentStorageProviderType.Value;
            OASISResult<IEnumerable<IHolon>> result = new OASISResult<IEnumerable<IHolon>>();

            result = await LoadAllHolonsForProviderTypeAsync(holonType, providerType, result);

            if (result.Result == null && ProviderManager.IsAutoFailOverEnabled)
            {
                foreach (EnumValue<ProviderType> type in ProviderManager.GetProviderAutoFailOverList())
                {
                    if (type.Value != providerType && type.Value != ProviderManager.CurrentStorageProviderType.Value)
                    {
                        result = await LoadAllHolonsForProviderTypeAsync(holonType, type.Value, result);

                        if (result.Result != null)
                            break;
                    }
                }
            }

            if (result.Result == null)
            {
                result.IsError = true;
                string errorMessage = string.Concat("All registered OASIS Providers in the AutoFailOverList failed to load all holons for holonType ", Enum.GetName(typeof(HolonType), holonType), ". Please view the logs for more information. Providers in the list are: ", ProviderManager.GetProviderAutoFailOverListAsString());
                result.Message = errorMessage;
                LoggingManager.Log(errorMessage, LogType.Error);
                ErrorHandling.HandleError(ref result, result.Message);
            }

            SwitchBackToCurrentProvider(currentProviderType, ref result);

            // Store the original holon for change tracking in STAR/COSMIC.
            foreach (IHolon holon in result.Result)
                holon.Original = holon;

            return result;
        }

        public async Task<OASISResult<IEnumerable<T>>> LoadAllHolonsAsync<T>(HolonType holonType = HolonType.All, ProviderType providerType = ProviderType.Default) where T : IHolon, new()
        {
            ProviderType currentProviderType = ProviderManager.CurrentStorageProviderType.Value;
            OASISResult<IEnumerable<T>> result = new OASISResult<IEnumerable<T>>();

            result = await LoadAllHolonsForProviderTypeAsync(holonType, providerType, result);

            if (result.Result == null && ProviderManager.IsAutoFailOverEnabled)
            {
                foreach (EnumValue<ProviderType> type in ProviderManager.GetProviderAutoFailOverList())
                {
                    if (type.Value != providerType && type.Value != ProviderManager.CurrentStorageProviderType.Value)
                    {
                        result = await LoadAllHolonsForProviderTypeAsync(holonType, type.Value, result);

                        if (result.Result != null)
                            break;
                    }
                }
            }

            if (result.Result == null)
            {
                result.IsError = true;
                string errorMessage = string.Concat("All registered OASIS Providers in the AutoFailOverList failed to load all holons for holonType ", Enum.GetName(typeof(HolonType), holonType), ". Please view the logs for more information. Providers in the list are: ", ProviderManager.GetProviderAutoFailOverListAsString());
                result.Message = errorMessage;
                LoggingManager.Log(errorMessage, LogType.Error);
                ErrorHandling.HandleError(ref result, result.Message);
            }
            else
                MapMetaData(result);

            SwitchBackToCurrentProvider(currentProviderType, ref result);

            // Store the original holon for change tracking in STAR/COSMIC.
            foreach (IHolon holon in result.Result)
                holon.Original = holon;

            return result;
        }

        public OASISResult<IHolon> SaveHolon(IHolon holon, bool saveChildrenRecursive = true, ProviderType providerType = ProviderType.Default)
        {
            ProviderType currentProviderType = ProviderManager.CurrentStorageProviderType.Value;
            OASISResult<IHolon> result = new OASISResult<IHolon>();

            result = SaveHolonForProviderType(PrepareHolonForSaving(holon), providerType, saveChildrenRecursive, result);

            if (result.Result == null && ProviderManager.IsAutoFailOverEnabled)
            {
                foreach (EnumValue<ProviderType> type in ProviderManager.GetProviderAutoFailOverList())
                {
                    if (type.Value != providerType && type.Value != ProviderManager.CurrentStorageProviderType.Value)
                    {
                        result = SaveHolonForProviderType(holon, type.Value, saveChildrenRecursive, result);

                        if (result.Result != null)
                            break;
                    }
                }
            }

            if (result.Result == null || result.IsError)
                HandleSaveHolonError(ref result, holon);
  
            if (ProviderManager.IsAutoReplicationEnabled)
            {
                foreach (EnumValue<ProviderType> type in ProviderManager.GetProvidersThatAreAutoReplicating())
                {
                    if (type.Value != providerType && type.Value != ProviderManager.CurrentStorageProviderType.Value)
                        SaveHolonForProviderType(holon, type.Value, saveChildrenRecursive);
                }
            }

            SwitchBackToCurrentProvider(currentProviderType, ref result);
            result.IsSaved = result.Result != null && result.Result.Id != Guid.Empty;
            result.Result.IsChanged = !result.IsSaved;

            return result;
        }

        public OASISResult<T> SaveHolon<T>(IHolon holon, bool saveChildrenRecursive = true, ProviderType providerType = ProviderType.Default) where T : IHolon, new()
        {
            ProviderType currentProviderType = ProviderManager.CurrentStorageProviderType.Value;
            OASISResult<T> result = new OASISResult<T>((T)holon);
            OASISResult<IHolon> holonSaveResult = new OASISResult<IHolon>();

            holonSaveResult = SaveHolonForProviderType(PrepareHolonForSaving(holon), providerType, saveChildrenRecursive, holonSaveResult);

            if ((holonSaveResult.IsError || holonSaveResult.Result == null) && ProviderManager.IsAutoFailOverEnabled)
            {
                ErrorHandling.HandleError(ref holonSaveResult, holonSaveResult.Message);
                result.InnerMessages.Add(result.Message);
                result.IsWarning = true;
                result.IsError = false;

                foreach (EnumValue<ProviderType> type in ProviderManager.GetProviderAutoFailOverList())
                {
                    if (type.Value != providerType && type.Value != ProviderManager.CurrentStorageProviderType.Value)
                    {
                        holonSaveResult = SaveHolonForProviderType(holon, type.Value, saveChildrenRecursive, holonSaveResult);

                        if (holonSaveResult.IsError || holonSaveResult.Result == null)
                        {
                            ErrorHandling.HandleError(ref holonSaveResult, holonSaveResult.Message);
                            result.InnerMessages.Add(result.Message);
                            result.IsWarning = true;
                            result.IsError = false;
                        }
                        else
                            break;
                    }
                }
            }

            if (holonSaveResult.Result == null || holonSaveResult.IsError)
                HandleSaveHolonError(ref result, holon);
            else
                result.Result = Mapper<IHolon, T>.MapBaseHolonProperties(holonSaveResult.Result, result.Result);

            if (ProviderManager.IsAutoReplicationEnabled)
            {
                foreach (EnumValue<ProviderType> type in ProviderManager.GetProvidersThatAreAutoReplicating())
                {
                    if (type.Value != providerType && type.Value != ProviderManager.CurrentStorageProviderType.Value)
                        SaveHolonForProviderType(holon, type.Value, saveChildrenRecursive);
                }
            }

            SwitchBackToCurrentProvider(currentProviderType, ref result);
            result.IsSaved = result.Result != null && result.Result.Id != Guid.Empty;
            result.Result.IsChanged = !result.IsSaved;

            return result;
        }

        //TODO: Need to implement this format to ALL other Holon/Avatar Manager methods with OASISResult, etc.
        public async Task<OASISResult<IHolon>> SaveHolonAsync(IHolon holon, bool saveChildrenRecursive = true, ProviderType providerType = ProviderType.Default) 
        {
            ProviderType currentProviderType = ProviderManager.CurrentStorageProviderType.Value;
            OASISResult<IHolon> result = new OASISResult<IHolon>();

            result = await SaveHolonForProviderTypeAsync(PrepareHolonForSaving(holon), providerType, saveChildrenRecursive, result);

            if ((result.IsError || result.Result == null) && ProviderManager.IsAutoFailOverEnabled)
            {
                ErrorHandling.HandleError(ref result, result.Message);
                result.InnerMessages.Add(result.Message);
                result.IsWarning = true;
                result.IsError = false;

                foreach (EnumValue<ProviderType> type in ProviderManager.GetProviderAutoFailOverList())
                {
                    if (type.Value != providerType && type.Value != ProviderManager.CurrentStorageProviderType.Value)
                    {
                        result = await SaveHolonForProviderTypeAsync(holon, type.Value, saveChildrenRecursive, result);

                        if (result.IsError || result.Result == null)
                        {
                            ErrorHandling.HandleError(ref result, result.Message);
                            result.InnerMessages.Add(result.Message);
                            result.IsWarning = true;
                            result.IsError = false;
                        }
                        else
                            break;
                    }
                }
            }

<<<<<<< HEAD
            if (result.Result == null)
            {
                result.IsError = true;
                string errorMessage = string.Concat("All registered OASIS Providers in the AutoFailOverList failed to save ", LoggingHelper.GetHolonInfoForLogging(holon), ". Please view the logs for more information. Providers in the list are: ", ProviderManager.GetProviderAutoFailOverListAsString());
                result.Message = errorMessage;
                LoggingManager.Log(errorMessage, LogType.Error);
                ErrorHandling.HandleError(ref result, result.Message);
            }
           
=======
            if (result.Result == null || result.IsError)
                HandleSaveHolonError(ref result, holon);

>>>>>>> 57dd92c0
            if (ProviderManager.IsAutoReplicationEnabled)
            {
                foreach (EnumValue<ProviderType> type in ProviderManager.GetProvidersThatAreAutoReplicating())
                {
                    if (type.Value != providerType && type.Value != ProviderManager.CurrentStorageProviderType.Value)
                        await SaveHolonForProviderTypeAsync(holon, type.Value, saveChildrenRecursive);
                }
            }

            SwitchBackToCurrentProvider(currentProviderType, ref result);
            result.IsSaved = result.Result != null && result.Result.Id != Guid.Empty;
            result.Result.IsChanged = !result.IsSaved;

            return result;
        }


        //TODO: Need to implement this format to ALL other Holon/Avatar Manager methods with OASISResult, etc.
        public async Task<OASISResult<T>> SaveHolonAsync<T>(IHolon holon, bool saveChildrenRecursive = true, ProviderType providerType = ProviderType.Default) where T : IHolon, new()
        {
            ProviderType currentProviderType = ProviderManager.CurrentStorageProviderType.Value;
            OASISResult<T> result = new OASISResult<T>((T)holon);
            OASISResult<IHolon> holonSaveResult = new OASISResult<IHolon>();

            holonSaveResult = await SaveHolonForProviderTypeAsync(PrepareHolonForSaving(holon), providerType, saveChildrenRecursive, holonSaveResult);

            if ((holonSaveResult.IsError || holonSaveResult.Result == null) && ProviderManager.IsAutoFailOverEnabled)
            {
                ErrorHandling.HandleError(ref holonSaveResult, holonSaveResult.Message);
                result.InnerMessages.Add(holonSaveResult.Message);
                result.IsWarning = true;
                result.IsError = false;

                foreach (EnumValue<ProviderType> type in ProviderManager.GetProviderAutoFailOverList())
                {
                    if (type.Value != providerType && type.Value != ProviderManager.CurrentStorageProviderType.Value)
                    {
                        holonSaveResult = await SaveHolonForProviderTypeAsync(holon, type.Value, saveChildrenRecursive, holonSaveResult);

                        if (holonSaveResult.IsError || holonSaveResult.Result == null)
                        {
                            ErrorHandling.HandleError(ref holonSaveResult, holonSaveResult.Message);
                            result.InnerMessages.Add(holonSaveResult.Message);
                            result.IsWarning = true;
                            result.IsError = false;
                        }
                        else
                            break;
                    }
                }
            }

            if (result.Result == null || result.IsError)
                HandleSaveHolonError(ref result, holon);
            else
                result.Result = Mapper<IHolon, T>.MapBaseHolonProperties(holonSaveResult.Result, result.Result);

            if (ProviderManager.IsAutoReplicationEnabled)
            {
                foreach (EnumValue<ProviderType> type in ProviderManager.GetProvidersThatAreAutoReplicating())
                {
                    if (type.Value != providerType && type.Value != ProviderManager.CurrentStorageProviderType.Value)
                        await SaveHolonForProviderTypeAsync(holon, type.Value, saveChildrenRecursive);
                }
            }

            SwitchBackToCurrentProvider(currentProviderType, ref result);
            result.IsSaved = result.Result != null && result.Result.Id != Guid.Empty;
            result.Result.IsChanged = !result.IsSaved;

            return result;
        }

        public OASISResult<IEnumerable<IHolon>> SaveHolons(IEnumerable<IHolon> holons, bool saveChildrenRecursive = true, ProviderType providerType = ProviderType.Default)
        {
            ProviderType currentProviderType = ProviderManager.CurrentStorageProviderType.Value;
            OASISResult<IEnumerable<IHolon>> result = new OASISResult<IEnumerable<IHolon>>();

            result = SaveHolonsForProviderType(PrepareHolonsForSaving(holons), providerType, saveChildrenRecursive, result);

            if (result.Result == null && ProviderManager.IsAutoFailOverEnabled)
            {
                foreach (EnumValue<ProviderType> type in ProviderManager.GetProviderAutoFailOverList())
                {
                    if (type.Value != providerType && type.Value != ProviderManager.CurrentStorageProviderType.Value)
                        result = SaveHolonsForProviderType(holons, type.Value, saveChildrenRecursive, result);
                }
            }

            if (result.Result == null)
            {
                result.IsError = true;
                result.Message = string.Concat("All Registered OASIS Providers In The AutoFailOverList Failed To Save The Holons. Providers in list are ", ProviderManager.GetProviderAutoFailOverListAsString());
            }
            else
            {
                //Should already be false but just in case...
                foreach (IHolon holon in result.Result)
                    holon.IsChanged = false;
            }

            if (ProviderManager.IsAutoReplicationEnabled)
            {
                foreach (EnumValue<ProviderType> type in ProviderManager.GetProvidersThatAreAutoReplicating())
                {
                    if (type.Value != providerType && type.Value != ProviderManager.CurrentStorageProviderType.Value)
                        SaveHolonsForProviderType(holons, type.Value);
                }
            }

            SwitchBackToCurrentProvider(currentProviderType, ref result);
            return result;
        }

        
        public OASISResult<IEnumerable<T>> SaveHolons<T>(IEnumerable<IHolon> holons, bool saveChildrenRecursive = true, ProviderType providerType = ProviderType.Default) where T : IHolon, new()
        {
            ProviderType currentProviderType = ProviderManager.CurrentStorageProviderType.Value;
            OASISResult<IEnumerable<T>> result = new OASISResult<IEnumerable<T>>();
            OASISResult<IEnumerable<IHolon>> holonSaveResult = new OASISResult<IEnumerable<IHolon>>();
            List<T> originalHolons = new List<T>();

            foreach (IHolon holon in holons)
                originalHolons.Add((T)holon);

            holonSaveResult = SaveHolonsForProviderType(PrepareHolonsForSaving(holons), providerType, saveChildrenRecursive, holonSaveResult);

            if (holonSaveResult.Result == null && ProviderManager.IsAutoFailOverEnabled)
            {
                foreach (EnumValue<ProviderType> type in ProviderManager.GetProviderAutoFailOverList())
                {
                    if (type.Value != providerType && type.Value != ProviderManager.CurrentStorageProviderType.Value)
                        holonSaveResult = SaveHolonsForProviderType(holons, type.Value, saveChildrenRecursive, holonSaveResult);
                }
            }

            if (holonSaveResult.Result == null)
            {
                result.IsError = true;
                result.Message = string.Concat("All Registered OASIS Providers In The AutoFailOverList Failed To Save The Holons. Providers in list are ", ProviderManager.GetProviderAutoFailOverListAsString());
            }
            else
            {
                List<IHolon> savedHolons = holonSaveResult.Result.ToList();

                for (int i=0; i < savedHolons.Count; i++)
                {
                    savedHolons[i].IsChanged = false;  //Should already be false but just in case...
                    savedHolons[i].IsNewHolon = false;

                    //Update the base holon properties that have now been updated (id, createddate, modifieddata, etc)
                    originalHolons[i] = Mapper<IHolon, T>.MapBaseHolonProperties(savedHolons[i], originalHolons[i]);
                }
            }

            if (ProviderManager.IsAutoReplicationEnabled)
            {
                foreach (EnumValue<ProviderType> type in ProviderManager.GetProvidersThatAreAutoReplicating())
                {
                    if (type.Value != providerType && type.Value != ProviderManager.CurrentStorageProviderType.Value)
                        SaveHolonsForProviderType(holons, type.Value);
                }
            }

            result.Result = originalHolons;
            SwitchBackToCurrentProvider(currentProviderType, ref result);

            return result;
        }

        //TODO: Need to implement this format to ALL other Holon/Avatar Manager methods with OASISResult, etc.
        public async Task<OASISResult<IEnumerable<IHolon>>> SaveHolonsAsync(IEnumerable<IHolon> holons, bool saveChildrenRecursive = true, ProviderType providerType = ProviderType.Default)
        {
            ProviderType currentProviderType = ProviderManager.CurrentStorageProviderType.Value;
            OASISResult<IEnumerable<IHolon>> result = new OASISResult<IEnumerable<IHolon>>();

            result = await SaveHolonsForProviderTypeAsync(PrepareHolonsForSaving(holons), providerType, saveChildrenRecursive, result);

            if (result.Result == null && ProviderManager.IsAutoFailOverEnabled)
            {
                foreach (EnumValue<ProviderType> type in ProviderManager.GetProviderAutoFailOverList())
                {
                    if (type.Value != providerType && type.Value != ProviderManager.CurrentStorageProviderType.Value)
                        result = await SaveHolonsForProviderTypeAsync(holons, type.Value, saveChildrenRecursive, result);
                }
            }

            if (result.Result == null)
            {
                result.IsError = true;
                result.Message = string.Concat("All Registered OASIS Providers In The AutoFailOverList Failed To Save The Holons. Providers in list are ", ProviderManager.GetProviderAutoFailOverListAsString());
            }
            else
            {
                //Should already be false but just in case...
                foreach (IHolon holon in result.Result)
                    holon.IsChanged = false;
            }

            if (ProviderManager.IsAutoReplicationEnabled)
            {
                foreach (EnumValue<ProviderType> type in ProviderManager.GetProvidersThatAreAutoReplicating())
                {
                    if (type.Value != providerType && type.Value != ProviderManager.CurrentStorageProviderType.Value)
                        await SaveHolonsForProviderTypeAsync(holons, type.Value);
                }
            }

            SwitchBackToCurrentProvider(currentProviderType, ref result);
            return result;
        }

        //TODO: Need to implement this format to ALL other Holon/Avatar Manager methods with OASISResult, etc.
        public async Task<OASISResult<IEnumerable<T>>> SaveHolonsAsync<T>(IEnumerable<IHolon> holons, bool saveChildrenRecursive = true, ProviderType providerType = ProviderType.Default) where T : IHolon, new()
        {
            ProviderType currentProviderType = ProviderManager.CurrentStorageProviderType.Value;
            OASISResult<IEnumerable<T>> result = new OASISResult<IEnumerable<T>>();
            OASISResult<IEnumerable<IHolon>> holonSaveResult = new OASISResult<IEnumerable<IHolon>>();
            List<T> originalHolons = new List<T>();

            foreach (IHolon holon in holons)
                originalHolons.Add((T)holon);

            holonSaveResult = await SaveHolonsForProviderTypeAsync(PrepareHolonsForSaving(holons), providerType, saveChildrenRecursive, holonSaveResult);

            if (holonSaveResult.Result == null && ProviderManager.IsAutoFailOverEnabled)
            {
                foreach (EnumValue<ProviderType> type in ProviderManager.GetProviderAutoFailOverList())
                {
                    if (type.Value != providerType && type.Value != ProviderManager.CurrentStorageProviderType.Value)
                        holonSaveResult = await SaveHolonsForProviderTypeAsync(holons, type.Value, saveChildrenRecursive, holonSaveResult);
                }
            }

            if (holonSaveResult.Result == null)
            {
                result.IsError = true;
                result.Message = string.Concat("All Registered OASIS Providers In The AutoFailOverList Failed To Save The Holons. Providers in list are ", ProviderManager.GetProviderAutoFailOverListAsString());
            }
            else
            {
                List<IHolon> savedHolons = holonSaveResult.Result.ToList();

                for (int i = 0; i < savedHolons.Count; i++)
                {
                    savedHolons[i].IsChanged = false;  //Should already be false but just in case...
                    savedHolons[i].IsNewHolon = false;

                    //Update the base holon properties that have now been updated (id, createddate, modifieddata, etc)
                    originalHolons[i] = Mapper<IHolon, T>.MapBaseHolonProperties(savedHolons[i], originalHolons[i]);
                }
            }

            if (ProviderManager.IsAutoReplicationEnabled)
            {
                foreach (EnumValue<ProviderType> type in ProviderManager.GetProvidersThatAreAutoReplicating())
                {
                    if (type.Value != providerType && type.Value != ProviderManager.CurrentStorageProviderType.Value)
                        await SaveHolonsForProviderTypeAsync(holons, type.Value);
                }
            }

            SwitchBackToCurrentProvider(currentProviderType, ref result);
            return result;
        }

        public OASISResult<bool> DeleteHolon(Guid id, bool softDelete = true, ProviderType providerType = ProviderType.Default)
        {
            OASISResult<bool> result = new OASISResult<bool>();

            try
            {
                OASISResult<IOASISStorage> providerResult = ProviderManager.SetAndActivateCurrentStorageProvider(providerType);

                if (providerResult.IsError)
                {
                    result.IsError = true;
                    result.Message = providerResult.Message;
                }
                else
                {
                    result.Result = providerResult.Result.DeleteHolon(id, softDelete);

                    if (!result.IsError && result.Result && ProviderManager.IsAutoReplicationEnabled)
                    {
                        foreach (EnumValue<ProviderType> type in ProviderManager.GetProvidersThatAreAutoReplicating())
                        {
                            if (type.Value != providerType && type.Value != ProviderManager.CurrentStorageProviderType.Value)
                            {
                                try
                                {
                                    OASISResult<IOASISStorage> autoReplicateProviderResult = ProviderManager.SetAndActivateCurrentStorageProvider(providerType);

                                    if (autoReplicateProviderResult.IsError)
                                    {
                                        result.IsError = true;
                                        result.InnerMessages.Add(autoReplicateProviderResult.Message);
                                    }
                                    else
                                    {
                                        result.Result = autoReplicateProviderResult.Result.DeleteHolon(id, softDelete);

                                        if (result.IsError)
                                            result.InnerMessages.Add(string.Concat("An error occured in DeleteHolon method. id: ", id, ", softDelete = ", softDelete, ", providerType = ", Enum.GetName(typeof(ProviderType), type.Value)));
                                    }
                                }
                                catch (Exception ex)
                                {
                                    string errorMessage = string.Concat("An unknown error occured in DeleteHolon method. id: ", id, ", softDelete = ", softDelete, ", providerType = ", Enum.GetName(typeof(ProviderType), type.Value), " Error details: ", ex.ToString());
                                    result.IsError = true;
                                    result.InnerMessages.Add(errorMessage);
                                    LoggingManager.Log(errorMessage, LogType.Error);
                                    result.Exception = ex;
                                }
                            }
                        }
                    }
                }
            }
            catch (Exception ex)
            {
                string errorMessage = string.Concat("An unknown error occured in DeleteHolon method. id: ", id, ", softDelete = ", softDelete, ", providerType = ", Enum.GetName(typeof(ProviderType), providerType), " Error details: ", ex.ToString());
                result.IsError = true;
                result.Message = errorMessage;
                LoggingManager.Log(errorMessage, LogType.Error);
                result.Exception = ex;
            }

            if (result.InnerMessages.Count > 0)
            {
                result.IsError = true;
                result.Message = string.Concat("More than one error occured in DeleteHolon attempting to auto-replicate the deletion of the holon with id: ", id, ", softDelete = ", softDelete);
            }

            return result;
        }

        public async Task<OASISResult<bool>> DeleteHolonAsync(Guid id, bool softDelete = true, ProviderType providerType = ProviderType.Default)
        {
            OASISResult<bool> result = new OASISResult<bool>();

            try
            {
                OASISResult<IOASISStorage> providerResult = ProviderManager.SetAndActivateCurrentStorageProvider(providerType);

                if (providerResult.IsError)
                {
                    result.IsError = true;
                    result.Message = providerResult.Message;
                    ErrorHandling.HandleError(ref result, result.Message);
                }
                else
                {
                    result.Result = await providerResult.Result.DeleteHolonAsync(id, softDelete);

                    if (!result.IsError && result.Result && ProviderManager.IsAutoReplicationEnabled)
                    {
                        foreach (EnumValue<ProviderType> type in ProviderManager.GetProvidersThatAreAutoReplicating())
                        {
                            if (type.Value != providerType && type.Value != ProviderManager.CurrentStorageProviderType.Value)
                            {
                                try
                                {
                                    OASISResult<IOASISStorage> autoReplicateProviderResult = ProviderManager.SetAndActivateCurrentStorageProvider(providerType);

                                    if (autoReplicateProviderResult.IsError)
                                    {
                                        result.IsError = true;
                                        result.InnerMessages.Add(autoReplicateProviderResult.Message);
                                    }
                                    else
                                    {
                                        result.Result = await autoReplicateProviderResult.Result.DeleteHolonAsync(id, softDelete);

                                        if (result.IsError)
                                            result.InnerMessages.Add(string.Concat("An error occured in DeleteHolonAsync method. id: ", id, ", softDelete = ", softDelete, ", providerType = ", Enum.GetName(typeof(ProviderType), type.Value)));
                                    }
                                }
                                catch (Exception ex)
                                {
                                    string errorMessage = string.Concat("An unknown error occured in DeleteHolonAsync method. id: ", id, ", softDelete = ", softDelete, ", providerType = ", Enum.GetName(typeof(ProviderType), type.Value), " Error details: ", ex.ToString());
                                    result.IsError = true;
                                    result.InnerMessages.Add(errorMessage);
                                    LoggingManager.Log(errorMessage, LogType.Error);
                                    ErrorHandling.HandleError(ref result, result.Message);
                                    result.Exception = ex;
                                }
                            }
                        }
                    }
                }
            }
            catch (Exception ex)
            {
                string errorMessage = string.Concat("An unknown error occured in DeleteHolonAsync method. id: ", id, ", softDelete = ", softDelete, ", providerType = ", Enum.GetName(typeof(ProviderType), providerType), " Error details: ", ex.ToString());
                result.IsError = true;
                result.Message = errorMessage;
                LoggingManager.Log(errorMessage, LogType.Error);
                ErrorHandling.HandleError(ref result, result.Message);
                result.Exception = ex;
            }

            if (result.InnerMessages.Count > 0)
            {
                result.IsError = true;
                result.Message = string.Concat("More than one error occured in DeleteHolonAsync attempting to auto-replicate the deletion of the holon with id: ", id, ", softDelete = ", softDelete);
                ErrorHandling.HandleError(ref result, result.Message);   
            }

            return result;
        }

        public OASISResult<bool> DeleteHolon(string providerKey, bool softDelete = true, ProviderType providerType = ProviderType.Default)
        {
            OASISResult<bool> result = new OASISResult<bool>();

            try
            {
                OASISResult<IOASISStorage> providerResult = ProviderManager.SetAndActivateCurrentStorageProvider(providerType);

                if (providerResult.IsError)
                {
                    result.IsError = true;
                    result.Message = providerResult.Message;
                }
                else
                {
                    result.Result = providerResult.Result.DeleteHolon(providerKey, softDelete);

                    if (!result.IsError && result.Result && ProviderManager.IsAutoReplicationEnabled)
                    {
                        foreach (EnumValue<ProviderType> type in ProviderManager.GetProvidersThatAreAutoReplicating())
                        {
                            if (type.Value != providerType && type.Value != ProviderManager.CurrentStorageProviderType.Value)
                            {
                                try
                                {
                                    OASISResult<IOASISStorage> autoReplicateProviderResult = ProviderManager.SetAndActivateCurrentStorageProvider(providerType);

                                    if (autoReplicateProviderResult.IsError)
                                    {
                                        result.IsError = true;
                                        result.InnerMessages.Add(autoReplicateProviderResult.Message);
                                    }
                                    else
                                    {
                                        result.Result = autoReplicateProviderResult.Result.DeleteHolon(providerKey, softDelete);

                                        if (result.IsError)
                                            result.InnerMessages.Add(string.Concat("An error occured in DeleteHolon method. providerKey: ", providerKey, ", softDelete = ", softDelete, ", providerType = ", Enum.GetName(typeof(ProviderType), type.Value)));
                                    }
                                }
                                catch (Exception ex)
                                {
                                    string errorMessage = string.Concat("An unknown error occured in DeleteHolon method. providerKey: ", providerKey, ", softDelete = ", softDelete, ", providerType = ", Enum.GetName(typeof(ProviderType), type.Value), " Error details: ", ex.ToString());
                                    result.IsError = true;
                                    result.InnerMessages.Add(errorMessage);
                                    LoggingManager.Log(errorMessage, LogType.Error);
                                    result.Exception = ex;
                                }
                            }
                        }
                    }
                }
            }
            catch (Exception ex)
            {
                string errorMessage = string.Concat("An unknown error occured in DeleteHolon method. providerKey: ", providerKey, ", softDelete = ", softDelete, ", providerType = ", Enum.GetName(typeof(ProviderType), providerType), " Error details: ", ex.ToString());
                result.IsError = true;
                result.Message = errorMessage;
                LoggingManager.Log(errorMessage, LogType.Error);
                result.Exception = ex;
            }

            if (result.InnerMessages.Count > 0)
            {
                result.IsError = true;
                result.Message = string.Concat("More than one error occured in DeleteHolon attempting to auto-replicate the deletion of the holon with providerKey: ", providerKey, ", softDelete = ", softDelete);
            }

            return result;
        }

        public async Task<OASISResult<bool>> DeleteHolonAsync(string providerKey, bool softDelete = true, ProviderType providerType = ProviderType.Default)
        {
            OASISResult<bool> result = new OASISResult<bool>();

            try
            {
                OASISResult<IOASISStorage> providerResult = ProviderManager.SetAndActivateCurrentStorageProvider(providerType);

                if (providerResult.IsError)
                {
                    result.IsError = true;
                    result.Message = providerResult.Message;
                }
                else
                {
                    result.Result = await providerResult.Result.DeleteHolonAsync(providerKey, softDelete);

                    if (!result.IsError && result.Result && ProviderManager.IsAutoReplicationEnabled)
                    {
                        foreach (EnumValue<ProviderType> type in ProviderManager.GetProvidersThatAreAutoReplicating())
                        {
                            if (type.Value != providerType && type.Value != ProviderManager.CurrentStorageProviderType.Value)
                            {
                                try
                                {
                                    OASISResult<IOASISStorage> autoReplicateProviderResult = ProviderManager.SetAndActivateCurrentStorageProvider(providerType);

                                    if (autoReplicateProviderResult.IsError)
                                    {
                                        result.IsError = true;
                                        result.InnerMessages.Add(autoReplicateProviderResult.Message);
                                    }
                                    else
                                    {
                                        result.Result = await autoReplicateProviderResult.Result.DeleteHolonAsync(providerKey, softDelete);

                                        if (result.IsError)
                                            result.InnerMessages.Add(string.Concat("An error occured in DeleteHolonAsync method. providerKey: ", providerKey, ", softDelete = ", softDelete, ", providerType = ", Enum.GetName(typeof(ProviderType), type.Value)));
                                    }
                                }
                                catch (Exception ex)
                                {
                                    string errorMessage = string.Concat("An unknown error occured in DeleteHolonAsync method. providerKey: ", providerKey, ", softDelete = ", softDelete, ", providerType = ", Enum.GetName(typeof(ProviderType), type.Value), " Error details: ", ex.ToString());
                                    result.IsError = true;
                                    result.InnerMessages.Add(errorMessage);
                                    LoggingManager.Log(errorMessage, LogType.Error);
                                    result.Exception = ex;
                                }
                            }
                        }
                    }
                }
            }
            catch (Exception ex)
            {
                string errorMessage = string.Concat("An unknown error occured in DeleteHolonAsync method. providerKey: ", providerKey, ", softDelete = ", softDelete, ", providerType = ", Enum.GetName(typeof(ProviderType), providerType), " Error details: ", ex.ToString());
                result.IsError = true;
                result.Message = errorMessage;
                LoggingManager.Log(errorMessage, LogType.Error);
                result.Exception = ex;
            }

            if (result.InnerMessages.Count > 0)
            {
                result.IsError = true;
                result.Message = string.Concat("More than one error occured in DeleteHolonAsync attempting to auto-replicate the deletion of the holon with providerKey: ", providerKey, ", softDelete = ", softDelete);
            }

            return result;
        }

        private IHolon PrepareHolonForSaving(IHolon holon)
        {
            // TODO: I think it's best to include audit stuff here so the providers do not need to worry about it?
            // Providers could always override this behaviour if they choose...

            if (holon.Id == Guid.Empty)
            {
                holon.Id = Guid.NewGuid();
                holon.IsNewHolon = true;
            }

            //if (holon.Id != Guid.Empty)
            if (!holon.IsNewHolon)
            {
                holon.ModifiedDate = DateTime.Now;

                if (AvatarManager.LoggedInAvatar != null)
                    holon.ModifiedByAvatarId = AvatarManager.LoggedInAvatar.Id;
            }
            else
            {
                holon.IsActive = true;
                holon.CreatedDate = DateTime.Now;

                if (AvatarManager.LoggedInAvatar != null)
                    holon.CreatedByAvatarId = AvatarManager.LoggedInAvatar.Id;
            }

            // Retreive any custom properties and store in the holon metadata dictionary.
            // TODO: Would ideally like to find a better way to do this so we can avoid reflection if possible because of the potential overhead!
            // Need to do some perfomrnace tests with reflection turned on/off (so with this code enabled/disabled) to see what the overhead is exactly...
            PropertyInfo[] props = holon.GetType().GetProperties(BindingFlags.Public | BindingFlags.Instance);
            //bool customPropsFound = false;

            foreach (PropertyInfo propertyInfo in props)
            {
                foreach (CustomAttributeData data in propertyInfo.CustomAttributes)
                {
                    if (data.AttributeType == (typeof(CustomOASISProperty)))
                    {
                        holon.MetaData[propertyInfo.Name] = propertyInfo.GetValue(holon).ToString();
                       // customPropsFound = true;
                        break;
                    }
                }
            }

            //if (customPropsFound)
            //{
            //    holon.MetaData["CustomHolonTypeAssembly"] = holon.GetType().AssemblyQualifiedName;
            //    holon.MetaData["CustomHolonType"] = holon.GetType().Name;
            //}

            return holon;
        }

        private IEnumerable<IHolon> PrepareHolonsForSaving(IEnumerable<IHolon> holons)
        {
            List<IHolon> holonsToReturn = new List<IHolon>();

            foreach (IHolon holon in holons)
                holonsToReturn.Add(PrepareHolonForSaving(holon));

            return holonsToReturn;
        }

        //private IEnumerable<T> PrepareHolonsForSaving<T>(IEnumerable<T> holons) where T : IHolon, new()
        //{
        //    List<T> holonsToReturn = new List<T>();

        //    foreach (T holon in holons)
        //        holonsToReturn.Add(PrepareHolonForSaving<T>(holon));

        //    return holonsToReturn;
        //}

        private void LogError(IHolon holon, ProviderType providerType, string errorMessage)
        {
            LoggingManager.Log(string.Concat("An error occured attempting to save the ", LoggingHelper.GetHolonInfoForLogging(holon), " using the ", Enum.GetName(providerType), " provider. Error Details: ", errorMessage), LogType.Error);
        }

        private OASISResult<IHolon> LoadHolonForProviderType(Guid id, ProviderType providerType, OASISResult<IHolon> result = null)
        {
            try
            {
                OASISResult<IOASISStorage> providerResult = ProviderManager.SetAndActivateCurrentStorageProvider(providerType);

                if (providerResult.IsError)
                {
                    LoggingManager.Log(providerResult.Message, LogType.Error);

                    if (result != null)
                    {
                        result.IsError = true;
                        result.Message = providerResult.Message;
                    }
                }
                else if (result != null)
                {
                    result.Result = providerResult.Result.LoadHolon(id);
                    result.IsSaved = true;
                }
            }
            catch (Exception ex)
            {
                if (result != null)
                    result.Result = null;

                LoggingManager.Log(string.Concat("An error occured attempting to load the holon for id ", id, " using the ", Enum.GetName(providerType), " provider. Error Details: ", ex.ToString()), LogType.Error);
            }

            return result;
        }

        
        private OASISResult<T> LoadHolonForProviderType<T>(Guid id, ProviderType providerType, OASISResult<T> result = null) where T : IHolon, new()
        {
            try
            {
                OASISResult<IOASISStorage> providerResult = ProviderManager.SetAndActivateCurrentStorageProvider(providerType);

                if (providerResult.IsError)
                {
                    LoggingManager.Log(providerResult.Message, LogType.Error);

                    if (result != null)
                    {
                        result.IsError = true;
                        result.Message = providerResult.Message;
                    }
                }
                else if (result != null)
                {
                    T convertedHolon = (T)Activator.CreateInstance(typeof(T));
                    result.Result = Mapper<IHolon, T>.MapBaseHolonProperties(providerResult.Result.LoadHolon(id));
                    result.IsSaved = true;
                }
            }
            catch (Exception ex)
            {
                if (result != null)
                    result.Result = default(T);

                LoggingManager.Log(string.Concat("An error occured attempting to load the holon for id ", id, " using the ", Enum.GetName(providerType), " provider. Error Details: ", ex.ToString()), LogType.Error);
            }

            return result;
        }

        private async Task<OASISResult<IHolon>> LoadHolonForProviderTypeAsync(Guid id, ProviderType providerType, OASISResult<IHolon> result = null)
        {
            try
            {
                OASISResult<IOASISStorage> providerResult = ProviderManager.SetAndActivateCurrentStorageProvider(providerType);

                if (providerResult.IsError)
                {
                    LoggingManager.Log(providerResult.Message, LogType.Error);

                    if (result != null)
                    {
                        result.IsError = true;
                        result.Message = providerResult.Message;
                    }
                }
                else if (result != null)
                {
                    result.Result = await providerResult.Result.LoadHolonAsync(id);
                    result.IsSaved = true;
                }
            }
            catch (Exception ex)
            {
                if (result != null)
                    result.Result = null;

                LoggingManager.Log(string.Concat("An error occured attempting to load the holon for id ", id, " using the ", Enum.GetName(providerType), " provider. Error Details: ", ex.ToString()), LogType.Error);
            }

            return result;
        }

        private async Task<OASISResult<T>> LoadHolonForProviderTypeAsync<T>(Guid id, ProviderType providerType, OASISResult<T> result = null) where T : IHolon, new()
        {
            try
            {
                OASISResult<IOASISStorage> providerResult = ProviderManager.SetAndActivateCurrentStorageProvider(providerType);

                if (providerResult.IsError)
                {
                    LoggingManager.Log(providerResult.Message, LogType.Error);

                    if (result != null)
                    {
                        result.IsError = true;
                        result.Message = providerResult.Message;
                    }
                }
                else if (result != null)
                {
                    T convertedHolon = (T)Activator.CreateInstance(typeof(T)); //TODO: Need to find faster alternative to relfection... maybe JSON?
                    result.Result = Mapper<IHolon, T>.MapBaseHolonProperties(await providerResult.Result.LoadHolonAsync(id));
                    result.IsSaved = true;
                }
            }
            catch (Exception ex)
            {
                if (result != null)
                    result.Result = default(T);

                LoggingManager.Log(string.Concat("An error occured attempting to load the holon for id ", id, " using the ", Enum.GetName(providerType), " provider. Error Details: ", ex.ToString()), LogType.Error);
            }

            return result;
        }

        private OASISResult<IHolon> LoadHolonForProviderType(string providerKey, ProviderType providerType, OASISResult<IHolon> result = null)
        {
            try
            {
                OASISResult<IOASISStorage> providerResult = ProviderManager.SetAndActivateCurrentStorageProvider(providerType);

                if (providerResult.IsError)
                {
                    LoggingManager.Log(providerResult.Message, LogType.Error);

                    if (result != null)
                    {
                        result.IsError = true;
                        result.Message = providerResult.Message;
                    }
                }
                else if (result != null)
                {
                    result.Result = providerResult.Result.LoadHolon(providerKey);
                    result.IsSaved = true;
                }
            }
            catch (Exception ex)
            {
                if (result != null)
                    result.Result = null;

                LoggingManager.Log(string.Concat("An error occured attempting to load the holon for providerKey ", providerKey, " using the ", Enum.GetName(providerType), " provider. Error Details: ", ex.ToString()), LogType.Error);
            }

            return result;
        }

        private OASISResult<T> LoadHolonForProviderType<T>(string providerKey, ProviderType providerType, OASISResult<T> result = null) where T : IHolon, new()
        {
            try
            {
                OASISResult<IOASISStorage> providerResult = ProviderManager.SetAndActivateCurrentStorageProvider(providerType);

                if (providerResult.IsError)
                {
                    LoggingManager.Log(providerResult.Message, LogType.Error);

                    if (result != null)
                    {
                        result.IsError = true;
                        result.Message = providerResult.Message;
                    }
                }
                else if (result != null)
                {
                    T convertedHolon = (T)Activator.CreateInstance(typeof(T)); //TODO: Need to find faster alternative to relfection... maybe JSON?
                    result.Result = Mapper<IHolon, T>.MapBaseHolonProperties(providerResult.Result.LoadHolon(providerKey));
                    result.IsSaved = true;
                }
            }
            catch (Exception ex)
            {
                if (result != null)
                    result.Result = default(T);

                LoggingManager.Log(string.Concat("An error occured attempting to load the holon for providerKey ", providerKey, " using the ", Enum.GetName(providerType), " provider. Error Details: ", ex.ToString()), LogType.Error);
            }

            return result;
        }

        private async Task<OASISResult<IHolon>> LoadHolonForProviderTypeAsync(string providerKey, ProviderType providerType, OASISResult<IHolon> result = null)
        {
            try
            {
                OASISResult<IOASISStorage> providerResult = ProviderManager.SetAndActivateCurrentStorageProvider(providerType);

                if (providerResult.IsError)
                {
                    LoggingManager.Log(providerResult.Message, LogType.Error);

                    if (result != null)
                    {
                        result.IsError = true;
                        result.Message = providerResult.Message;
                    }
                }
                else if (result != null)
                {
                    result.Result = await providerResult.Result.LoadHolonAsync(providerKey);
                    result.IsSaved = true;
                }
            }
            catch (Exception ex)
            {
                if (result != null)
                    result.Result = null;

                LoggingManager.Log(string.Concat("An error occured attempting to load the holon for providerKey ", providerKey, " using the ", Enum.GetName(providerType), " provider. Error Details: ", ex.ToString()), LogType.Error);
            }

            return result;
        }

        private async Task<OASISResult<T>> LoadHolonForProviderTypeAsync<T>(string providerKey, ProviderType providerType, OASISResult<T> result = null) where T : IHolon, new()
        {
            try
            {
                OASISResult<IOASISStorage> providerResult = ProviderManager.SetAndActivateCurrentStorageProvider(providerType);

                if (providerResult.IsError)
                {
                    LoggingManager.Log(providerResult.Message, LogType.Error);

                    if (result != null)
                    {
                        result.IsError = true;
                        result.Message = providerResult.Message;
                    }
                }
                else if (result != null)
                {
                    T convertedHolon = (T)Activator.CreateInstance(typeof(T)); //TODO: Need to find faster alternative to relfection... maybe JSON?
                    result.Result = Mapper<IHolon, T>.MapBaseHolonProperties(await providerResult.Result.LoadHolonAsync(providerKey));
                    result.IsSaved = true;
                }
            }
            catch (Exception ex)
            {
                if (result != null)
                    result.Result = default(T);

                LoggingManager.Log(string.Concat("An error occured attempting to load the holon for providerKey ", providerKey, " using the ", Enum.GetName(providerType), " provider. Error Details: ", ex.ToString()), LogType.Error);
            }

            return result;
        }

        private OASISResult<IEnumerable<IHolon>> LoadHolonsForParentForProviderType(Guid id, HolonType holonType, ProviderType providerType, OASISResult<IEnumerable<IHolon>> result = null)
        {
            try
            {
                OASISResult<IOASISStorage> providerResult = ProviderManager.SetAndActivateCurrentStorageProvider(providerType);

                if (providerResult.IsError)
                {
                    LoggingManager.Log(providerResult.Message, LogType.Error);

                    if (result != null)
                    {
                        result.IsError = true;
                        result.Message = providerResult.Message;
                    }
                }
                else if (result != null)
                {
                    result.Result = providerResult.Result.LoadHolonsForParent(id, holonType);
                    result.IsSaved = true;
                }
            }
            catch (Exception ex)
            {
                if (result != null)
                    result.Result = null;

                LoggingManager.Log(string.Concat("An error occured attempting to load the holons for parent with id ", id, " and holonType ", Enum.GetName(typeof(HolonType), holonType), " using the ", Enum.GetName(providerType), " provider. Error Details: ", ex.ToString()), LogType.Error);
            }

            return result;
        }

        private OASISResult<IEnumerable<T>> LoadHolonsForParentForProviderType<T>(Guid id, HolonType holonType, ProviderType providerType, OASISResult<IEnumerable<T>> result = null) where T : IHolon, new()
        {
            try
            {
                OASISResult<IOASISStorage> providerResult = ProviderManager.SetAndActivateCurrentStorageProvider(providerType);

                if (providerResult.IsError)
                {
                    LoggingManager.Log(providerResult.Message, LogType.Error);

                    if (result != null)
                    {
                        result.IsError = true;
                        result.Message = providerResult.Message;
                    }
                }
                else if (result != null)
                {
                    T convertedHolon = (T)Activator.CreateInstance(typeof(T)); //TODO: Need to find faster alternative to relfection... maybe JSON?
                    result.Result = Mapper<IHolon, T>.MapBaseHolonProperties(providerResult.Result.LoadHolonsForParent(id, holonType)); 
                    result.IsSaved = true;
                }
            }
            catch (Exception ex)
            {
                if (result != null)
                    result.Result = null;

                LoggingManager.Log(string.Concat("An error occured attempting to load the holons for parent with id ", id, " and holonType ", Enum.GetName(typeof(HolonType), holonType), " using the ", Enum.GetName(providerType), " provider. Error Details: ", ex.ToString()), LogType.Error);
            }

            return result;
        }

        private async Task<OASISResult<IEnumerable<IHolon>>> LoadHolonsForParentForProviderTypeAsync(Guid id, HolonType holonType, ProviderType providerType, OASISResult<IEnumerable<IHolon>> result = null)
        {
            try
            {
                OASISResult<IOASISStorage> providerResult = ProviderManager.SetAndActivateCurrentStorageProvider(providerType);

                if (providerResult.IsError)
                {
                    LoggingManager.Log(providerResult.Message, LogType.Error);

                    if (result != null)
                    {
                        result.IsError = true;
                        result.Message = providerResult.Message;
                    }
                }
                else if (result != null)
                {
                    result.Result = await providerResult.Result.LoadHolonsForParentAsync(id, holonType);
                    result.IsSaved = true;
                }
            }
            catch (Exception ex)
            {
                if (result != null)
                    result.Result = null;

                LoggingManager.Log(string.Concat("An error occured attempting to load the holons for parent with id ", id, " and holonType ", Enum.GetName(typeof(HolonType), holonType), " using the ", Enum.GetName(providerType), " provider. Error Details: ", ex.ToString()), LogType.Error);
            }

            return result;
        }

        private async Task<OASISResult<IEnumerable<T>>> LoadHolonsForParentForProviderTypeAsync<T>(Guid id, HolonType holonType, ProviderType providerType, OASISResult<IEnumerable<T>> result = null) where T : IHolon, new()
        {
            try
            {
                OASISResult<IOASISStorage> providerResult = ProviderManager.SetAndActivateCurrentStorageProvider(providerType);

                if (providerResult.IsError)
                {
                    LoggingManager.Log(providerResult.Message, LogType.Error);

                    if (result != null)
                    {
                        result.IsError = true;
                        result.Message = providerResult.Message;
                    }
                }
                else if (result != null)
                {
                    T convertedHolon = (T)Activator.CreateInstance(typeof(T)); //TODO: Need to find faster alternative to relfection... maybe JSON?
                    result.Result = Mapper<IHolon, T>.MapBaseHolonProperties(await providerResult.Result.LoadHolonsForParentAsync(id, holonType));
                    result.IsSaved = true;
                }
            }
            catch (Exception ex)
            {
                if (result != null)
                    result.Result = null;

                LoggingManager.Log(string.Concat("An error occured attempting to load the holons for parent with id ", id, " and holonType ", Enum.GetName(typeof(HolonType), holonType), " using the ", Enum.GetName(providerType), " provider. Error Details: ", ex.ToString()), LogType.Error);
            }

            return result;
        }

        private OASISResult<IEnumerable<IHolon>> LoadHolonsForParentForProviderType(string providerKey, HolonType holonType, ProviderType providerType, OASISResult<IEnumerable<IHolon>> result = null)
        {
            try
            {
                OASISResult<IOASISStorage> providerResult = ProviderManager.SetAndActivateCurrentStorageProvider(providerType);

                if (providerResult.IsError)
                {
                    LoggingManager.Log(providerResult.Message, LogType.Error);

                    if (result != null)
                    {
                        result.IsError = true;
                        result.Message = providerResult.Message;
                    }
                }
                else if (result != null)
                {
                    result.Result = providerResult.Result.LoadHolonsForParent(providerKey, holonType);
                    result.IsSaved = true;
                }
            }
            catch (Exception ex)
            {
                if (result != null)
                    result.Result = null;

                LoggingManager.Log(string.Concat("An error occured attempting to load the holons for parent with providerKey ", providerKey, " and holonType ", Enum.GetName(typeof(HolonType), holonType), " using the ", Enum.GetName(providerType), " provider. Error Details: ", ex.ToString()), LogType.Error);
            }

            return result;
        }

        private OASISResult<IEnumerable<T>> LoadHolonsForParentForProviderType<T>(string providerKey, HolonType holonType, ProviderType providerType, OASISResult<IEnumerable<T>> result = null) where T : IHolon, new()
        {
            try
            {
                OASISResult<IOASISStorage> providerResult = ProviderManager.SetAndActivateCurrentStorageProvider(providerType);

                if (providerResult.IsError)
                {
                    LoggingManager.Log(providerResult.Message, LogType.Error);

                    if (result != null)
                    {
                        result.IsError = true;
                        result.Message = providerResult.Message;
                    }
                }
                else if (result != null)
                {
                    T convertedHolon = (T)Activator.CreateInstance(typeof(T)); //TODO: Need to find faster alternative to relfection... maybe JSON?
                    result.Result = Mapper<IHolon, T>.MapBaseHolonProperties(providerResult.Result.LoadHolonsForParent(providerKey, holonType));
                    result.IsSaved = true;
                }
            }
            catch (Exception ex)
            {
                if (result != null)
                    result.Result = null;

                LoggingManager.Log(string.Concat("An error occured attempting to load the holons for parent with providerKey ", providerKey, " and holonType ", Enum.GetName(typeof(HolonType), holonType), " using the ", Enum.GetName(providerType), " provider. Error Details: ", ex.ToString()), LogType.Error);
            }

            return result;
        }

        private async Task<OASISResult<IEnumerable<IHolon>>> LoadHolonsForParentForProviderTypeAsync(string providerKey, HolonType holonType, ProviderType providerType, OASISResult<IEnumerable<IHolon>> result = null)
        {
            try
            {
                OASISResult<IOASISStorage> providerResult = ProviderManager.SetAndActivateCurrentStorageProvider(providerType);

                if (providerResult.IsError)
                {
                    LoggingManager.Log(providerResult.Message, LogType.Error);

                    if (result != null)
                    {
                        result.IsError = true;
                        result.Message = providerResult.Message;
                    }
                }
                else if (result != null)
                {
                    result = await providerResult.Result.LoadHolonsForParentAsync(providerKey, holonType);
                    result.IsSaved = true;
                }
            }
            catch (Exception ex)
            {
                if (result != null)
                    result.Result = null;

                LoggingManager.Log(string.Concat("An error occured attempting to load the holons for parent with providerKey ", providerKey, " and holonType ", Enum.GetName(typeof(HolonType), holonType), " using the ", Enum.GetName(providerType), " provider. Error Details: ", ex.ToString()), LogType.Error);
            }

            return result;
        }

        private async Task<OASISResult<IEnumerable<T>>> LoadHolonsForParentForProviderTypeAsync<T>(string providerKey, HolonType holonType, ProviderType providerType, OASISResult<IEnumerable<T>> result = null) where T : IHolon, new()
        {
            try
            {
                OASISResult<IOASISStorage> providerResult = ProviderManager.SetAndActivateCurrentStorageProvider(providerType);

                if (providerResult.IsError)
                {
                    LoggingManager.Log(providerResult.Message, LogType.Error);

                    if (result != null)
                    {
                        result.IsError = true;
                        result.Message = providerResult.Message;
                    }
                }
                else if (result != null)
                {
                    T convertedHolon = (T)Activator.CreateInstance(typeof(T)); //TODO: Need to find faster alternative to relfection... maybe JSON?
                    OASISResult<IEnumerable<IHolon>> loadHolonsForParentResult = await providerResult.Result.LoadHolonsForParentAsync(providerKey, holonType);

                    if (!loadHolonsForParentResult.IsError && loadHolonsForParentResult.Result != null)
                    {
                        result.Result = Mapper<IHolon, T>.MapBaseHolonProperties(loadHolonsForParentResult.Result);
                        result.IsSaved = true;
                    }
                    else
                    {
                        result.IsError = true;
                        result.Message = loadHolonsForParentResult.Message;
                    }
                }
            }
            catch (Exception ex)
            {
                if (result != null)
                    result.Result = null;

                LoggingManager.Log(string.Concat("An error occured attempting to load the holons for parent with providerKey ", providerKey, " and holonType ", Enum.GetName(typeof(HolonType), holonType), " using the ", Enum.GetName(providerType), " provider. Error Details: ", ex.ToString()), LogType.Error);
            }

            return result;
        }

        private OASISResult<IEnumerable<IHolon>> LoadAllHolonsForProviderType(HolonType holonType, ProviderType providerType, OASISResult<IEnumerable<IHolon>> result = null)
        {
            try
            {
                OASISResult<IOASISStorage> providerResult = ProviderManager.SetAndActivateCurrentStorageProvider(providerType);

                if (providerResult.IsError)
                {
                    LoggingManager.Log(providerResult.Message, LogType.Error);

                    if (result != null)
                    {
                        result.IsError = true;
                        result.Message = providerResult.Message;
                    }
                }
                else if (result != null)
                {
                    result.Result = providerResult.Result.LoadAllHolons(holonType);
                    result.IsSaved = true;
                }
            }
            catch (Exception ex)
            {
                if (result != null)
                    result.Result = null;

                LoggingManager.Log(string.Concat("An error occured attempting to load all holons for holonType ", Enum.GetName(typeof(HolonType), holonType), " using the ", Enum.GetName(providerType), " provider. Error Details: ", ex.ToString()), LogType.Error);
            }

            return result;
        }

        private OASISResult<IEnumerable<T>> LoadAllHolonsForProviderType<T>(HolonType holonType, ProviderType providerType, OASISResult<IEnumerable<T>> result = null) where T : IHolon, new()
        {
            try
            {
                OASISResult<IOASISStorage> providerResult = ProviderManager.SetAndActivateCurrentStorageProvider(providerType);

                if (providerResult.IsError)
                {
                    LoggingManager.Log(providerResult.Message, LogType.Error);

                    if (result != null)
                    {
                        result.IsError = true;
                        result.Message = providerResult.Message;
                    }
                }
                else if (result != null)
                {
                    T convertedHolon = (T)Activator.CreateInstance(typeof(T)); //TODO: Need to find faster alternative to relfection... maybe JSON?
                    result.Result = Mapper<IHolon, T>.MapBaseHolonProperties(providerResult.Result.LoadAllHolons(holonType));
                    result.IsSaved = true;
                }
            }
            catch (Exception ex)
            {
                if (result != null)
                    result.Result = null;

                LoggingManager.Log(string.Concat("An error occured attempting to load all holons for holonType ", Enum.GetName(typeof(HolonType), holonType), " using the ", Enum.GetName(providerType), " provider. Error Details: ", ex.ToString()), LogType.Error);
            }

            return result;
        }

        private async Task<OASISResult<IEnumerable<IHolon>>> LoadAllHolonsForProviderTypeAsync(HolonType holonType, ProviderType providerType, OASISResult<IEnumerable<IHolon>> result = null)
        {
            try
            {
                OASISResult<IOASISStorage> providerResult = ProviderManager.SetAndActivateCurrentStorageProvider(providerType);

                if (providerResult.IsError)
                {
                    LoggingManager.Log(providerResult.Message, LogType.Error);

                    if (result != null)
                    {
                        result.IsError = true;
                        result.Message = providerResult.Message;
                    }
                }
                else if (result != null)
                {
                    result.Result = await providerResult.Result.LoadAllHolonsAsync(holonType);
                    result.IsSaved = true;
                }
            }
            catch (Exception ex)
            {
                if (result != null)
                    result.Result = null;

                LoggingManager.Log(string.Concat("An error occured attempting to load all holons for holonType ", Enum.GetName(typeof(HolonType), holonType), " using the ", Enum.GetName(providerType), " provider. Error Details: ", ex.ToString()), LogType.Error);
            }

            return result;
        }

        private async Task<OASISResult<IEnumerable<T>>> LoadAllHolonsForProviderTypeAsync<T>(HolonType holonType, ProviderType providerType, OASISResult<IEnumerable<T>> result = null) where T : IHolon, new()
        {
            try
            {
                OASISResult<IOASISStorage> providerResult = ProviderManager.SetAndActivateCurrentStorageProvider(providerType);

                if (providerResult.IsError)
                {
                    LoggingManager.Log(providerResult.Message, LogType.Error);

                    if (result != null)
                    {
                        result.IsError = true;
                        result.Message = providerResult.Message;
                    }
                }
                else if (result != null)
                {
                    T convertedHolon = (T)Activator.CreateInstance(typeof(T)); //TODO: Need to find faster alternative to relfection... maybe JSON?
                    result.Result = Mapper<IHolon, T>.MapBaseHolonProperties(await providerResult.Result.LoadAllHolonsAsync(holonType));
                    result.IsSaved = true;
                }
            }
            catch (Exception ex)
            {
                if (result != null)
                    result.Result = null;

                LoggingManager.Log(string.Concat("An error occured attempting to load all holons for holonType ", Enum.GetName(typeof(HolonType), holonType), " using the ", Enum.GetName(providerType), " provider. Error Details: ", ex.ToString()), LogType.Error);
            }

            return result;
        }

        //TODO: Why do we pass in result?! Need to look into this tomorrow! ;-) lol
        private OASISResult<IHolon> SaveHolonForProviderType(IHolon holon, ProviderType providerType, bool saveChildrenRecursive, OASISResult<IHolon> result = null)
        {
            try
            {
                OASISResult<IOASISStorage> providerResult = ProviderManager.SetAndActivateCurrentStorageProvider(providerType);

                if (providerResult.IsError)
                {
                    LoggingManager.Log(providerResult.Message, LogType.Error);

                    if (result != null)
                    {
                        result.IsError = true;
                        result.Message = providerResult.Message;
                    }

                    //TODO: In future will return these extra error messages in the OASISResult.
                }
                else if (result != null)
                {
                    OASISResult<IHolon> saveHolonResult = providerResult.Result.SaveHolon(holon, saveChildrenRecursive);

                    if (!saveHolonResult.IsError && saveHolonResult != null)
                    {
                        result.Result = saveHolonResult.Result;
                        result.IsSaved = true;
                    }
                    else
                    {
                        result.IsError = true;
                        result.Message = saveHolonResult.Message;
                    }
                }
            }
            catch (Exception ex)
            {
                if (result != null)
                    result.Result = null;

                LogError(holon, providerType, ex.ToString());
            }

            return result;
        }

        private async Task<OASISResult<IHolon>> SaveHolonForProviderTypeAsync(IHolon holon, ProviderType providerType, bool saveChildrenRecursive, OASISResult<IHolon> result = null)
        {
            try
            {
                OASISResult<IOASISStorage> providerResult = ProviderManager.SetAndActivateCurrentStorageProvider(providerType);

                if (providerResult.IsError)
                {
                    LoggingManager.Log(providerResult.Message, LogType.Error);

                    if (result != null)
                    {
                        result.IsError = true;
                        result.Message = providerResult.Message;
                    }

                    //TODO: In future will return these extra error messages in the OASISResult.
                }
                else if (result != null)
                {
                    OASISResult<IHolon> saveHolonResult = await providerResult.Result.SaveHolonAsync(holon, saveChildrenRecursive);

                    if (!saveHolonResult.IsError && saveHolonResult != null)
                    {
                        result.Result = saveHolonResult.Result;
                        result.IsSaved = true;
                    }
                    else
                    {
                        result.IsError = true;
                        result.Message = saveHolonResult.Message;
                    }
                }
            }
            catch (Exception ex)
            {
                if (result != null)
                    result.Result = null;

                LogError(holon, providerType, ex.ToString());
            }

            return result;
        }

        private OASISResult<IEnumerable<IHolon>> SaveHolonsForProviderType(IEnumerable<IHolon> holons, ProviderType providerType, bool saveChildrenRecursive = true, OASISResult<IEnumerable<IHolon>> result = null)
        {
            try
            {
                OASISResult<IOASISStorage> providerResult = ProviderManager.SetAndActivateCurrentStorageProvider(providerType);

                if (providerResult.IsError)
                {
                    LoggingManager.Log(providerResult.Message, LogType.Error);

                    if (result != null)
                    {
                        result.IsError = true;
                        result.Message = providerResult.Message;
                    }

                    //TODO: In future will return these extra error messages in the OASISResult.
                }
                else if (result != null)
                {
                    OASISResult<IEnumerable<IHolon>> saveHolonsResult = providerResult.Result.SaveHolons(holons, saveChildrenRecursive);

                    if (!saveHolonsResult.IsError && saveHolonsResult != null)
                    {
                        result.Result = saveHolonsResult.Result;
                        result.IsSaved = true;
                    }
                    else
                    {
                        result.IsError = true;
                        result.Message = saveHolonsResult.Message;
                    }
                }
            }
            catch (Exception ex)
            {
                if (result != null)
                    result.Result = null;

                LoggingManager.Log(string.Concat("An error occured attempting to save the holons using the ", Enum.GetName(providerType), " provider. Error Details: ", ex.ToString()), LogType.Error);
            }

            return result;
        }

        private async Task<OASISResult<IEnumerable<IHolon>>> SaveHolonsForProviderTypeAsync(IEnumerable<IHolon> holons, ProviderType providerType,  bool saveChildrenRecursive = true, OASISResult<IEnumerable<IHolon>> result = null)
        {
            try
            {
                OASISResult<IOASISStorage> providerResult = ProviderManager.SetAndActivateCurrentStorageProvider(providerType);

                if (providerResult.IsError)
                {
                    LoggingManager.Log(providerResult.Message, LogType.Error);

                    if (result != null)
                    {
                        result.IsError = true;
                        result.Message = providerResult.Message;
                    }

                    //TODO: In future will return these extra error messages in the OASISResult.
                }
                else if (result != null)
                {
                    OASISResult<IEnumerable<IHolon>> saveHolonsResult = await providerResult.Result.SaveHolonsAsync(holons, saveChildrenRecursive);

                    if (!saveHolonsResult.IsError && saveHolonsResult != null)
                    {
                        result.Result = saveHolonsResult.Result;
                        result.IsSaved = true;
                    }
                    else
                    {
                        result.IsError = true;
                        result.Message = saveHolonsResult.Message;
                    }
                }
            }
            catch (Exception ex)
            {
                if (result != null)
                    result.Result = null;

                LoggingManager.Log(string.Concat("An error occured attempting to save the holons using the ", Enum.GetName(providerType), " provider. Error Details: ", ex.ToString()), LogType.Error);
            }

            return result;
        }

        private void SwitchBackToCurrentProvider<T>(ProviderType currentProviderType, ref OASISResult<T> result)
        {
            OASISResult<IOASISStorage> providerResult = ProviderManager.SetAndActivateCurrentStorageProvider(currentProviderType);

            if (providerResult.IsError)
            {
                result.IsWarning = true; //TODO: Not sure if this should be an error or a warning? Because there was no error saving the holons but an error switching back to the current provider.                
                //result.InnerMessages.Add(string.Concat("The holons saved but there was an error switching the default provider back to ", Enum.GetName(typeof(ProviderType), currentProviderType), " provider. Error Details: ", providerResult.Message));
                result.Message = string.Concat(result.Message, ". The holons saved but there was an error switching the default provider back to ", Enum.GetName(typeof(ProviderType), currentProviderType), " provider. Error Details: ", providerResult.Message);
            }
        }

        private void MapMetaData<T>(OASISResult<IEnumerable<T>> result) where T : IHolon
        {
            List<T> holons = result.Result.ToList();
            for (int i = 0; i < holons.Count(); i++)
            {
                if (holons[i].MetaData != null)
                    holons[i] = (T)MapMetaData<T>(holons[i]);
            }
        }

        private IHolon MapMetaData<T>(IHolon holon)
        {
            foreach (string key in holon.MetaData.Keys)
            {
                PropertyInfo propInfo = typeof(T).GetProperty(key);

                if (propInfo.PropertyType == typeof(Guid))
                    propInfo.SetValue(holon, new Guid(holon.MetaData[key]));

                else if (propInfo.PropertyType == typeof(bool))
                    propInfo.SetValue(holon, Convert.ToBoolean(holon.MetaData[key]));

                else if (propInfo.PropertyType == typeof(DateTime))
                    propInfo.SetValue(holon, Convert.ToDateTime(holon.MetaData[key]));

                else if (propInfo.PropertyType == typeof(int))
                    propInfo.SetValue(holon, Convert.ToInt32(holon.MetaData[key]));

                else if (propInfo.PropertyType == typeof(long))
                    propInfo.SetValue(holon, Convert.ToInt64(holon.MetaData[key]));

                else if (propInfo.PropertyType == typeof(float))
                    propInfo.SetValue(holon, Convert.ToDouble(holon.MetaData[key])); //TODO: Check if this is right?! :)

                else if (propInfo.PropertyType == typeof(double))
                    propInfo.SetValue(holon, Convert.ToDouble(holon.MetaData[key]));

                else if (propInfo.PropertyType == typeof(decimal))
                    propInfo.SetValue(holon, Convert.ToDecimal(holon.MetaData[key]));

                else if (propInfo.PropertyType == typeof(UInt16))
                    propInfo.SetValue(holon, Convert.ToUInt16(holon.MetaData[key]));

                else if (propInfo.PropertyType == typeof(UInt32))
                    propInfo.SetValue(holon, Convert.ToUInt32(holon.MetaData[key]));

                else if (propInfo.PropertyType == typeof(UInt64))
                    propInfo.SetValue(holon, Convert.ToUInt64(holon.MetaData[key]));

                else if (propInfo.PropertyType == typeof(Single))
                    propInfo.SetValue(holon, Convert.ToSingle(holon.MetaData[key]));

                else if (propInfo.PropertyType == typeof(char))
                    propInfo.SetValue(holon, Convert.ToChar(holon.MetaData[key]));

                else if (propInfo.PropertyType == typeof(byte))
                    propInfo.SetValue(holon, Convert.ToByte(holon.MetaData[key]));

                else if (propInfo.PropertyType == typeof(sbyte))
                    propInfo.SetValue(holon, Convert.ToSByte(holon.MetaData[key]));

                else
                    propInfo.SetValue(holon, holon.MetaData[key]);

                //TODO: Add any other missing types...
            }

            return holon;
        }

        private string BuildInnerMessageError(List<string> innerMessages)
        {
            string result = "";
            foreach (string innerMessage in innerMessages)
                result = string.Concat(result, innerMessage, "/n");

            return result;
        }

        //private void HandleSaveHolonError(ref OASISResult<IHolon> result, IHolon holon)
        //{
        //    ErrorHandling.HandleError(ref result, string.Concat("All registered OASIS Providers in the AutoFailOverList failed to save ", LoggingHelper.GetHolonInfoForLogging(holon), ". Reason: ", BuildInnerMessageError(result.InnerMessages), ". Please view the logs and InnerMessages property for more information. Providers in the list are: ", ProviderManager.GetProviderAutoFailOverListAsString()));
        //}

        private void HandleSaveHolonError<T>(ref OASISResult<T> result, IHolon holon) where T : IHolon
        {
            ErrorHandling.HandleError(ref result, string.Concat("All registered OASIS Providers in the AutoFailOverList failed to save ", LoggingHelper.GetHolonInfoForLogging(holon), ". Reason: ", BuildInnerMessageError(result.InnerMessages), ". Please view the logs and InnerMessages property for more information. Providers in the list are: ", ProviderManager.GetProviderAutoFailOverListAsString()));
        }
    }
}<|MERGE_RESOLUTION|>--- conflicted
+++ resolved
@@ -425,7 +425,6 @@
                 string errorMessage = string.Concat("All registered OASIS Providers in the AutoFailOverList failed to load holons for parent with id ", id, ", and holonType ", Enum.GetName(typeof(HolonType), holonType), ". Please view the logs for more information. Providers in the list are: ", ProviderManager.GetProviderAutoFailOverListAsString());
                 result.Message = errorMessage;
                 LoggingManager.Log(errorMessage, LogType.Error);
-                ErrorHandling.HandleError(ref result, result.Message);
             }
 
             SwitchBackToCurrentProvider(currentProviderType, ref result);
@@ -583,7 +582,6 @@
                 string errorMessage = string.Concat("All registered OASIS Providers in the AutoFailOverList failed to load holons for parent with providerKey ", providerKey, ", and holonType ", Enum.GetName(typeof(HolonType), holonType), ". Please view the logs for more information. Providers in the list are: ", ProviderManager.GetProviderAutoFailOverListAsString());
                 result.Message = errorMessage;
                 LoggingManager.Log(errorMessage, LogType.Error);
-                ErrorHandling.HandleError(ref result, result.Message);
             }
 
             SwitchBackToCurrentProvider(currentProviderType, ref result);
@@ -740,7 +738,6 @@
                 string errorMessage = string.Concat("All registered OASIS Providers in the AutoFailOverList failed to load all holons for holonType ", Enum.GetName(typeof(HolonType), holonType), ". Please view the logs for more information. Providers in the list are: ", ProviderManager.GetProviderAutoFailOverListAsString());
                 result.Message = errorMessage;
                 LoggingManager.Log(errorMessage, LogType.Error);
-                ErrorHandling.HandleError(ref result, result.Message);
             }
 
             SwitchBackToCurrentProvider(currentProviderType, ref result);
@@ -779,7 +776,6 @@
                 string errorMessage = string.Concat("All registered OASIS Providers in the AutoFailOverList failed to load all holons for holonType ", Enum.GetName(typeof(HolonType), holonType), ". Please view the logs for more information. Providers in the list are: ", ProviderManager.GetProviderAutoFailOverListAsString());
                 result.Message = errorMessage;
                 LoggingManager.Log(errorMessage, LogType.Error);
-                ErrorHandling.HandleError(ref result, result.Message);
             }
             else
                 MapMetaData(result);
@@ -814,9 +810,14 @@
                 }
             }
 
-            if (result.Result == null || result.IsError)
-                HandleSaveHolonError(ref result, holon);
-  
+            if (result.Result == null)
+            {
+                result.IsError = true;
+                string errorMessage = string.Concat("All registered OASIS Providers in the AutoFailOverList failed to save ", LoggingHelper.GetHolonInfoForLogging(holon), ". Please view the logs for more information. Providers in the list are: ", ProviderManager.GetProviderAutoFailOverListAsString());
+                result.Message = errorMessage;
+                LoggingManager.Log(errorMessage, LogType.Error);
+            }
+
             if (ProviderManager.IsAutoReplicationEnabled)
             {
                 foreach (EnumValue<ProviderType> type in ProviderManager.GetProvidersThatAreAutoReplicating())
@@ -841,34 +842,27 @@
 
             holonSaveResult = SaveHolonForProviderType(PrepareHolonForSaving(holon), providerType, saveChildrenRecursive, holonSaveResult);
 
-            if ((holonSaveResult.IsError || holonSaveResult.Result == null) && ProviderManager.IsAutoFailOverEnabled)
-            {
-                ErrorHandling.HandleError(ref holonSaveResult, holonSaveResult.Message);
-                result.InnerMessages.Add(result.Message);
-                result.IsWarning = true;
-                result.IsError = false;
-
+            if (holonSaveResult.Result == null && ProviderManager.IsAutoFailOverEnabled)
+            {
                 foreach (EnumValue<ProviderType> type in ProviderManager.GetProviderAutoFailOverList())
                 {
                     if (type.Value != providerType && type.Value != ProviderManager.CurrentStorageProviderType.Value)
                     {
                         holonSaveResult = SaveHolonForProviderType(holon, type.Value, saveChildrenRecursive, holonSaveResult);
 
-                        if (holonSaveResult.IsError || holonSaveResult.Result == null)
-                        {
-                            ErrorHandling.HandleError(ref holonSaveResult, holonSaveResult.Message);
-                            result.InnerMessages.Add(result.Message);
-                            result.IsWarning = true;
-                            result.IsError = false;
-                        }
-                        else
+                        if (holonSaveResult.Result != null)
                             break;
                     }
                 }
             }
 
-            if (holonSaveResult.Result == null || holonSaveResult.IsError)
-                HandleSaveHolonError(ref result, holon);
+            if (holonSaveResult.Result == null)
+            {
+                result.IsError = true;
+                string errorMessage = string.Concat("All registered OASIS Providers in the AutoFailOverList failed to save ", LoggingHelper.GetHolonInfoForLogging(holon), ". Please view the logs for more information. Providers in the list are: ", ProviderManager.GetProviderAutoFailOverListAsString());
+                result.Message = errorMessage;
+                LoggingManager.Log(errorMessage, LogType.Error);
+            }
             else
                 result.Result = Mapper<IHolon, T>.MapBaseHolonProperties(holonSaveResult.Result, result.Result);
 
@@ -896,47 +890,23 @@
 
             result = await SaveHolonForProviderTypeAsync(PrepareHolonForSaving(holon), providerType, saveChildrenRecursive, result);
 
-            if ((result.IsError || result.Result == null) && ProviderManager.IsAutoFailOverEnabled)
-            {
-                ErrorHandling.HandleError(ref result, result.Message);
-                result.InnerMessages.Add(result.Message);
-                result.IsWarning = true;
-                result.IsError = false;
-
-                foreach (EnumValue<ProviderType> type in ProviderManager.GetProviderAutoFailOverList())
-                {
-                    if (type.Value != providerType && type.Value != ProviderManager.CurrentStorageProviderType.Value)
-                    {
+            if (result.Result == null && ProviderManager.IsAutoFailOverEnabled)
+            {
+                foreach (EnumValue<ProviderType> type in ProviderManager.GetProviderAutoFailOverList())
+                {
+                    if (type.Value != providerType && type.Value != ProviderManager.CurrentStorageProviderType.Value)
                         result = await SaveHolonForProviderTypeAsync(holon, type.Value, saveChildrenRecursive, result);
-
-                        if (result.IsError || result.Result == null)
-                        {
-                            ErrorHandling.HandleError(ref result, result.Message);
-                            result.InnerMessages.Add(result.Message);
-                            result.IsWarning = true;
-                            result.IsError = false;
-                        }
-                        else
-                            break;
-                    }
-                }
-            }
-
-<<<<<<< HEAD
+                }
+            }
+
             if (result.Result == null)
             {
                 result.IsError = true;
                 string errorMessage = string.Concat("All registered OASIS Providers in the AutoFailOverList failed to save ", LoggingHelper.GetHolonInfoForLogging(holon), ". Please view the logs for more information. Providers in the list are: ", ProviderManager.GetProviderAutoFailOverListAsString());
                 result.Message = errorMessage;
                 LoggingManager.Log(errorMessage, LogType.Error);
-                ErrorHandling.HandleError(ref result, result.Message);
             }
            
-=======
-            if (result.Result == null || result.IsError)
-                HandleSaveHolonError(ref result, holon);
-
->>>>>>> 57dd92c0
             if (ProviderManager.IsAutoReplicationEnabled)
             {
                 foreach (EnumValue<ProviderType> type in ProviderManager.GetProvidersThatAreAutoReplicating())
@@ -963,34 +933,22 @@
 
             holonSaveResult = await SaveHolonForProviderTypeAsync(PrepareHolonForSaving(holon), providerType, saveChildrenRecursive, holonSaveResult);
 
-            if ((holonSaveResult.IsError || holonSaveResult.Result == null) && ProviderManager.IsAutoFailOverEnabled)
-            {
-                ErrorHandling.HandleError(ref holonSaveResult, holonSaveResult.Message);
-                result.InnerMessages.Add(holonSaveResult.Message);
-                result.IsWarning = true;
-                result.IsError = false;
-
-                foreach (EnumValue<ProviderType> type in ProviderManager.GetProviderAutoFailOverList())
-                {
-                    if (type.Value != providerType && type.Value != ProviderManager.CurrentStorageProviderType.Value)
-                    {
+            if (holonSaveResult.Result == null && ProviderManager.IsAutoFailOverEnabled)
+            {
+                foreach (EnumValue<ProviderType> type in ProviderManager.GetProviderAutoFailOverList())
+                {
+                    if (type.Value != providerType && type.Value != ProviderManager.CurrentStorageProviderType.Value)
                         holonSaveResult = await SaveHolonForProviderTypeAsync(holon, type.Value, saveChildrenRecursive, holonSaveResult);
-
-                        if (holonSaveResult.IsError || holonSaveResult.Result == null)
-                        {
-                            ErrorHandling.HandleError(ref holonSaveResult, holonSaveResult.Message);
-                            result.InnerMessages.Add(holonSaveResult.Message);
-                            result.IsWarning = true;
-                            result.IsError = false;
-                        }
-                        else
-                            break;
-                    }
-                }
-            }
-
-            if (result.Result == null || result.IsError)
-                HandleSaveHolonError(ref result, holon);
+                }
+            }
+
+            if (holonSaveResult.Result == null)
+            {
+                result.IsError = true;
+                string errorMessage = string.Concat("All registered OASIS Providers in the AutoFailOverList failed to save ", LoggingHelper.GetHolonInfoForLogging(holon), ". Please view the logs for more information. Providers in the list are: ", ProviderManager.GetProviderAutoFailOverListAsString());
+                result.Message = errorMessage;
+                LoggingManager.Log(errorMessage, LogType.Error);
+            }
             else
                 result.Result = Mapper<IHolon, T>.MapBaseHolonProperties(holonSaveResult.Result, result.Result);
 
@@ -1286,7 +1244,6 @@
                 {
                     result.IsError = true;
                     result.Message = providerResult.Message;
-                    ErrorHandling.HandleError(ref result, result.Message);
                 }
                 else
                 {
@@ -1321,7 +1278,6 @@
                                     result.IsError = true;
                                     result.InnerMessages.Add(errorMessage);
                                     LoggingManager.Log(errorMessage, LogType.Error);
-                                    ErrorHandling.HandleError(ref result, result.Message);
                                     result.Exception = ex;
                                 }
                             }
@@ -1335,7 +1291,6 @@
                 result.IsError = true;
                 result.Message = errorMessage;
                 LoggingManager.Log(errorMessage, LogType.Error);
-                ErrorHandling.HandleError(ref result, result.Message);
                 result.Exception = ex;
             }
 
@@ -1343,7 +1298,6 @@
             {
                 result.IsError = true;
                 result.Message = string.Concat("More than one error occured in DeleteHolonAsync attempting to auto-replicate the deletion of the holon with id: ", id, ", softDelete = ", softDelete);
-                ErrorHandling.HandleError(ref result, result.Message);   
             }
 
             return result;
@@ -2515,24 +2469,5 @@
 
             return holon;
         }
-
-        private string BuildInnerMessageError(List<string> innerMessages)
-        {
-            string result = "";
-            foreach (string innerMessage in innerMessages)
-                result = string.Concat(result, innerMessage, "/n");
-
-            return result;
-        }
-
-        //private void HandleSaveHolonError(ref OASISResult<IHolon> result, IHolon holon)
-        //{
-        //    ErrorHandling.HandleError(ref result, string.Concat("All registered OASIS Providers in the AutoFailOverList failed to save ", LoggingHelper.GetHolonInfoForLogging(holon), ". Reason: ", BuildInnerMessageError(result.InnerMessages), ". Please view the logs and InnerMessages property for more information. Providers in the list are: ", ProviderManager.GetProviderAutoFailOverListAsString()));
-        //}
-
-        private void HandleSaveHolonError<T>(ref OASISResult<T> result, IHolon holon) where T : IHolon
-        {
-            ErrorHandling.HandleError(ref result, string.Concat("All registered OASIS Providers in the AutoFailOverList failed to save ", LoggingHelper.GetHolonInfoForLogging(holon), ". Reason: ", BuildInnerMessageError(result.InnerMessages), ". Please view the logs and InnerMessages property for more information. Providers in the list are: ", ProviderManager.GetProviderAutoFailOverListAsString()));
-        }
     }
 }