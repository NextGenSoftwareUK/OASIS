﻿using System;
using System.Collections.Generic;
using System.Linq;
using System.Security.Cryptography;
using System.Threading.Tasks;
using Cryptography.ECDSA;
using NBitcoin;
using NextGenSoftware.OASIS.API.Core.Enums;
using NextGenSoftware.OASIS.API.Core.Interfaces;
using NextGenSoftware.OASIS.API.Core.Objects;
using NextGenSoftware.OASIS.API.Core.Utilities;
using NextGenSoftware.OASIS.API.DNA;
using NextGenSoftware.OASIS.Common;
using NextGenSoftware.Utilities;
using Rijndael256;
using Solnet.Wallet;
using SolnetMnemonic = Solnet.Wallet.Bip39.Mnemonic;
using SolnetWordCount = Solnet.Wallet.Bip39.WordCount;
using KeyPair = NextGenSoftware.OASIS.API.Core.Objects.KeyPair;
using KeyValuePairAndWallet = NextGenSoftware.OASIS.API.Core.Objects.KeyValuePairAndWallet;
using Rijndael = Rijndael256.Rijndael;

namespace NextGenSoftware.OASIS.API.Core.Managers
{
    //TODO: Add Async version of all methods and add IKeyManager Interface.
    public class KeyManager : OASISManager
    {
        private readonly object _lockObject = new object();
        private readonly Dictionary<Guid, List<Key>> _avatarKeys;
        private readonly Dictionary<Guid, List<KeyUsage>> _keyUsage;

        private static Dictionary<string, string> _avatarIdToProviderUniqueStorageKeyLookup = new Dictionary<string, string>();
        private static Dictionary<string, List<string>> _avatarIdToProviderPublicKeysLookup = new Dictionary<string, List<string>>();
        //private static Dictionary<string, List<string>> _avatarIdToProviderPrivateKeyLookup = new Dictionary<string, List<string>>();
        private static Dictionary<string, string> _avatarUsernameToProviderUniqueStorageKeyLookup = new Dictionary<string, string>();
        private static Dictionary<string, List<string>> _avatarUsernameToProviderPublicKeysLookup = new Dictionary<string, List<string>>();
        //private static Dictionary<string, List<string>> _avatarUsernameToProviderPrivateKeyLookup = new Dictionary<string, List<string>>();
        private static Dictionary<string, string> _avatarEmailToProviderUniqueStorageKeyLookup = new Dictionary<string, string>();
        private static Dictionary<string, List<string>> _avatarEmailToProviderPublicKeysLookup = new Dictionary<string, List<string>>();
        //private static Dictionary<string, List<string>> _avatarEmailToProviderPrivateKeyLookup = new Dictionary<string, List<string>>();
        private static Dictionary<string, Guid> _providerUniqueStorageKeyToAvatarIdLookup = new Dictionary<string, Guid>();
        private static Dictionary<string, Guid> _providerPublicKeyToAvatarIdLookup = new Dictionary<string, Guid>();
        //private static Dictionary<string, Guid> _providerPrivateKeyToAvatarIdLookup = new Dictionary<string, Guid>();
        private static Dictionary<string, string> _providerUniqueStorageKeyToAvatarUsernameLookup = new Dictionary<string, string>();
        private static Dictionary<string, string> _providerPublicKeyToAvatarUsernameLookup = new Dictionary<string, string>();
        //private static Dictionary<string, string> _providerPrivateKeyToAvatarUsernameLookup = new Dictionary<string, string>();
        private static Dictionary<string, string> _providerUniqueStorageKeyToAvatarEmailLookup = new Dictionary<string, string>();
        private static Dictionary<string, string> _providerPublicKeyToAvatarEmailLookup = new Dictionary<string, string>();
        //private static Dictionary<string, string> _providerPrivateKeyToAvatarEmailLookup = new Dictionary<string, string>();
        private static Dictionary<string, IAvatar> _providerUniqueStorageKeyToAvatarLookup = new Dictionary<string, IAvatar>();
        private static Dictionary<string, IAvatar> _providerPublicKeyToAvatarLookup = new Dictionary<string, IAvatar>();
        //private static Dictionary<string, IAvatar> _providerPrivateKeyToAvatarLookup = new Dictionary<string, IAvatar>();
        private static KeyManager _instance = null;

        public static KeyManager Instance
        {
            get
            {
                if (_instance == null)
                    _instance = new KeyManager(ProviderManager.Instance.CurrentStorageProvider);
                    //_instance = new KeyManager(ProviderManager.Instance.CurrentStorageProvider, AvatarManager.Instance);

                return _instance;
            }
        }

        public WifUtility WifUtility { get; set; } = new WifUtility();
        //public AvatarManager AvatarManager { get; set; }

        public AvatarManager AvatarManager
        {
            get
            {
                return AvatarManager.Instance;
            }
        }


        //public KeyManager(IOASISStorageProvider OASISStorageProvider, AvatarManager avatarManager, OASISDNA OASISDNA = null) : base(OASISStorageProvider, OASISDNA)
        //{
        //    AvatarManager = avatarManager;
        //}

        public KeyManager(IOASISStorageProvider OASISStorageProvider, OASISDNA OASISDNA = null) : base(OASISStorageProvider, OASISDNA)
        {

        }

        //public static void Init(IOASISStorageProvider OASISStorageProvider, AvatarManager avatarManager, OASISDNA OASISDNA = null) 
        //{
        //    AvatarManager = avatarManager;
        //}

        //TODO: Implement later (Cache Disabled).
        //public bool IsCacheEnabled { get; set; } = true;

        public OASISResult<IKeyPairAndWallet> GenerateKeyPairWithWalletAddress(ProviderType providerType)
        {
<<<<<<< HEAD
            OASISResult<KeyValuePairAndWallet> result = new OASISResult<KeyValuePairAndWallet>();
            result.Result = GenerateKeyValuePairAndWalletAddress();
=======
            OASISResult<IKeyPairAndWallet> result = new OASISResult<IKeyPairAndWallet>();
            result.Result = KeyHelper.GenerateKeyValuePairAndWalletAddress();
>>>>>>> 0bc251fb
            return result;
        }

        private KeyValuePairAndWallet GenerateKeyValuePairAndWalletAddress()
        {
            // Generate key pair using default provider
            OASISResult<KeyPair> keyPairResult = GenerateKeyPair(ProviderType.Default);
            
            if (keyPairResult.IsError || keyPairResult.Result == null)
            {
                return null;
            }

            // Create KeyValuePairAndWallet from KeyPair
            KeyValuePairAndWallet keyValuePairAndWallet = new KeyValuePairAndWallet
            {
                PrivateKey = keyPairResult.Result.PrivateKey,
                PublicKey = keyPairResult.Result.PublicKey
            };

            // Generate wallet addresses using WifUtility if available
            // For now, set to empty strings - can be implemented later with proper wallet address generation
            keyValuePairAndWallet.WalletAddressLegacy = "";
            keyValuePairAndWallet.WalletAddressSegwitP2SH = "";

            return keyValuePairAndWallet;
        }

        public OASISResult<KeyPair> GenerateKeyPair(ProviderType providerType)
        {
            string prefix = "";

            //TODO: Need to look up and add all prefixes here!
            switch (providerType)
            {
                case ProviderType.EthereumOASIS:
                    prefix = "1";
                    break;

                case ProviderType.SolanaOASIS: 
                    prefix = "2"; 
                    break;
            }

            return GenerateKeyPair(prefix);
        }

        public OASISResult<KeyPair> GenerateKeyPair(string prefix)
        {
            OASISResult<KeyPair> result = new OASISResult<KeyPair>(new KeyPair());

            // Special handling for Solana (uses Ed25519, not Secp256K1)
            if (prefix == "2") // Solana prefix
            {
                try
                {
                    // Generate Ed25519 keypair using Solnet.Wallet
                    // Create a mnemonic first, then create wallet from it
                    var mnemonic = new SolnetMnemonic(Solnet.Wallet.Bip39.WordList.English, SolnetWordCount.Twelve);
                    var wallet = new Wallet(mnemonic);
                    var account = wallet.Account;

                    // Solana public key is the account's public key in base58
                    result.Result.PublicKey = account.PublicKey.Key;
                    
                    // Solana private key is the account's private key in base58
                    result.Result.PrivateKey = account.PrivateKey.Key;

                    return result;
                }
                catch (Exception ex)
                {
                    OASISErrorHandling.HandleError(ref result, $"Error occured in GenerateKeyPair for Solana. Reason: {ex.Message}");
                    return result;
                }
            }

            // Default: Use Secp256K1 for other providers (Bitcoin, Ethereum, etc.)
            byte[] privateKey = Secp256K1Manager.GenerateRandomKey();

            OASISResult<string> privateWifResult = GetPrivateWif(privateKey);

            if (!privateWifResult.IsError && privateWifResult.Result != null)
            {
                result.Result.PrivateKey = privateWifResult.Result;

                byte[] publicKey = Secp256K1Manager.GetPublicKey(privateKey, true);

                OASISResult<string> publicWifResult = GetPublicWif(publicKey, prefix);

                if (!publicWifResult.IsError && publicWifResult.Result != null)
                    result.Result.PublicKey = publicWifResult.Result;
                else
                    OASISErrorHandling.HandleError(ref result, $"Error occured in GenerateKeyPair generating public WIF. Reason: {publicWifResult.Message}");
            }
            else
                OASISErrorHandling.HandleError(ref result, $"Error occured in GenerateKeyPair generating private WIF. Reason: {privateWifResult.Message}");

            return result;
        }

        public OASISResult<bool> ClearCache()
        {
            _avatarIdToProviderUniqueStorageKeyLookup.Clear();
            _avatarIdToProviderPublicKeysLookup.Clear();
            //_avatarIdToProviderPrivateKeyLookup.Clear();
            _avatarUsernameToProviderUniqueStorageKeyLookup.Clear();
            _avatarUsernameToProviderPublicKeysLookup.Clear();
           // _avatarUsernameToProviderPrivateKeyLookup.Clear();
            _avatarEmailToProviderUniqueStorageKeyLookup.Clear();
            _avatarEmailToProviderPublicKeysLookup.Clear();
           // _avatarEmailToProviderPrivateKeyLookup.Clear();
            _providerUniqueStorageKeyToAvatarIdLookup.Clear();
            _providerPublicKeyToAvatarIdLookup.Clear();
            //_providerPrivateKeyToAvatarIdLookup.Clear();
            _providerUniqueStorageKeyToAvatarUsernameLookup.Clear();
            _providerPublicKeyToAvatarUsernameLookup.Clear();
           // _providerPrivateKeyToAvatarUsernameLookup.Clear();
            _providerUniqueStorageKeyToAvatarEmailLookup.Clear();
            _providerPublicKeyToAvatarEmailLookup.Clear();
            //_providerPrivateKeyToAvatarEmailLookup.Clear();
            _providerUniqueStorageKeyToAvatarLookup.Clear();
            _providerPublicKeyToAvatarLookup.Clear();
            //_providerPrivateKeyToAvatarLookup.Clear();

            return new OASISResult<bool>(true) { Message = "Cache Cleared."};
        }

        //TODO: Finish Later.
        //public OASISResult<bool> ClearCacheForAvatarById(Guid id)
        //{
        //    _avatarIdToProviderUniqueStorageKeyLookup[id.ToString()] = null;
        //    _avatarIdToProviderPublicKeysLookup[id.ToString()] = null;
        //    _avatarIdToProviderPrivateKeyLookup[id.ToString()] = null;
        //    _avatarUsernameToProviderUniqueStorageKeyLookup.Clear();
        //    _avatarUsernameToProviderPublicKeysLookup.Clear();
        //    _avatarUsernameToProviderPrivateKeyLookup.Clear();
        //    _avatarEmailToProviderUniqueStorageKeyLookup.Clear();
        //    _avatarEmailToProviderPublicKeysLookup.Clear();
        //    _avatarEmailToProviderPrivateKeyLookup.Clear();
        //    _providerUniqueStorageKeyToAvatarIdLookup.Clear();
        //    _providerPublicKeyToAvatarIdLookup.Clear();
        //    _providerPrivateKeyToAvatarIdLookup.Clear();
        //    _providerUniqueStorageKeyToAvatarUsernameLookup.Clear();
        //    _providerPublicKeyToAvatarUsernameLookup.Clear();
        //    _providerPrivateKeyToAvatarUsernameLookup.Clear();
        //    _providerUniqueStorageKeyToAvatarEmailLookup.Clear();
        //    _providerPublicKeyToAvatarEmailLookup.Clear();
        //    _providerPrivateKeyToAvatarEmailLookup.Clear();
        //    _providerUniqueStorageKeyToAvatarLookup.Clear();
        //    _providerPublicKeyToAvatarLookup.Clear();
        //    _providerPrivateKeyToAvatarLookup.Clear();

        //    return new OASISResult<bool>(true);
        //}







        public OASISResult<IProviderWallet> LinkProviderWalletAddressToAvatarById(Guid walletId, Guid avatarId, ProviderType providerTypeToLinkTo, string walletAddress, ProviderType providerToLoadAvatarFrom = ProviderType.Default)
        {
            OASISResult<IProviderWallet> result = new OASISResult<IProviderWallet>();

            try
            {
                OASISResult<IAvatar> avatarResult = AvatarManager.LoadAvatar(avatarId, true, false, providerToLoadAvatarFrom);

                //TODO Apply same fix in ALL other methods.
                if (!avatarResult.IsError && avatarResult.Result != null)
                    result = LinkProviderWalletAddressToAvatar(walletId, avatarResult.Result, providerTypeToLinkTo, walletAddress, providerToLoadAvatarFrom);
                else
                    OASISErrorHandling.HandleError(ref result, $"Error occured in LinkProviderWalletAddressToAvatarById loading avatar for id {avatarId}. Reason: {avatarResult.Message}", avatarResult.DetailedMessage);
            }
            catch (Exception ex)
            {
                OASISErrorHandling.HandleError(ref result, $"Unknown error occured in LinkProviderWalletAddressToAvatarById for avatar {avatarId} and providerType {Enum.GetName(typeof(ProviderType), providerToLoadAvatarFrom)} and wallet address {walletAddress}: {ex.Message}");
            }

            return result;
        }

        // Could be used as the public key for private/public key pairs. Could also be a username/accountname/unique id/etc, etc.
        public OASISResult<IProviderWallet> LinkProviderWalletAddressToAvatarByUsername(Guid walletId, string username, ProviderType providerTypeToLinkTo, string walletAddress, ProviderType providerToLoadAvatarFrom = ProviderType.Default)
        {
            OASISResult<IProviderWallet> result = new OASISResult<IProviderWallet>();

            try
            {
                OASISResult<IAvatar> avatarResult = AvatarManager.LoadAvatar(username, true, false, providerToLoadAvatarFrom);

                if (!avatarResult.IsError && avatarResult.Result != null)
                    result = LinkProviderWalletAddressToAvatar(walletId, avatarResult.Result, providerTypeToLinkTo, walletAddress, providerToLoadAvatarFrom);
                else
                    OASISErrorHandling.HandleError(ref result, $"Error occured in LinkProviderWalletAddressToAvatarByUsername loading avatar for username {username}. Reason: {avatarResult.Message}", avatarResult.DetailedMessage);
            }
            catch (Exception ex)
            {
                OASISErrorHandling.HandleError(ref result, $"Unknown error occured in LinkProviderWalletAddressToAvatarByUsername for avatar {username} and providerType {Enum.GetName(typeof(ProviderType), providerToLoadAvatarFrom)} and wallet address {walletAddress}: {ex.Message}");
            }

            return result;
        }

        public OASISResult<IProviderWallet> LinkProviderWalletAddressToAvatarByEmail(Guid walletId, string email, ProviderType providerTypeToLinkTo, string walletAddress, ProviderType providerToLoadAvatarFrom = ProviderType.Default)
        {
            OASISResult<IProviderWallet> result = new OASISResult<IProviderWallet>();

            try
            {
                OASISResult<IAvatar> avatarResult = AvatarManager.LoadAvatarByEmail(email, true, false, providerToLoadAvatarFrom);

                if (!avatarResult.IsError && avatarResult.Result != null)
                    result = LinkProviderWalletAddressToAvatar(walletId, avatarResult.Result, providerTypeToLinkTo, walletAddress, providerToLoadAvatarFrom);
                else
                    OASISErrorHandling.HandleError(ref result, $"Error occured in LinkProviderWalletAddressToAvatarByEmail loading avatar for email {email}. Reason: {avatarResult.Message}", avatarResult.DetailedMessage);
            }
            catch (Exception ex)
            {
                OASISErrorHandling.HandleError(ref result, $"Unknown error occured in LinkProviderWalletAddressToAvatarByEmail for avatar {email} and providerType {Enum.GetName(typeof(ProviderType), providerToLoadAvatarFrom)} and wallet address {walletAddress}: {ex.Message}");
            }

            return result;
        }

        public OASISResult<IProviderWallet> LinkProviderWalletAddressToAvatar(Guid walletId, IAvatar avatar, ProviderType providerTypeToLinkTo, string walletAddress, ProviderType providerToLoadAvatarFrom = ProviderType.Default)
        {
            OASISResult<IProviderWallet> result = new OASISResult<IProviderWallet>();

            try
            {
                if (!avatar.ProviderWallets.ContainsKey(providerTypeToLinkTo))
                    avatar.ProviderWallets.Add(providerTypeToLinkTo, new List<IProviderWallet>());

                IProviderWallet wallet = avatar.ProviderWallets[providerTypeToLinkTo].FirstOrDefault(x => x.WalletAddress == walletAddress);

                if (wallet == null)
                {
                    if (walletId == Guid.Empty)
                    {
                        ProviderWallet newWallet = new ProviderWallet()
                        {
                            WalletId = Guid.NewGuid(),
                            //AvatarId = avatar.Id,
                            CreatedByAvatarId = avatar.Id,
                            CreatedDate = DateTime.Now,
                            WalletAddress = walletAddress,
                            ProviderType = providerTypeToLinkTo,
                            SecretRecoveryPhrase = string.Join(" ", new Mnemonic(Wordlist.English, WordCount.Twelve).Words)
                        };

                        result.Result = newWallet;

                        // If any default wallet exist in avatar provider wallet? if not, make current/first one wallet as default
                        if (!avatar.ProviderWallets[providerTypeToLinkTo].Any(x => x.IsDefaultWallet) && avatar.ProviderWallets[providerTypeToLinkTo].Count == 0)
                        {
                            newWallet.IsDefaultWallet = true;
                        }
                        avatar.ProviderWallets[providerTypeToLinkTo].Add(newWallet);
                    }
                    else
                    {
                        wallet = avatar.ProviderWallets[providerTypeToLinkTo].FirstOrDefault(x => x.Id == walletId);

                        if (wallet != null)
                        {
                            wallet.WalletAddress = walletAddress;
                            wallet.ModifiedByAvatarId = avatar.Id;
                            wallet.ModifiedDate = DateTime.Now;
                            result.Result = wallet;
                        }
                        else
                        {
                            OASISErrorHandling.HandleError(ref result, $"The Wallet with ID {walletId} was not found. Please pass in a valid ID or leave empty if you wish to create a new wallet for this provider key.");
                            return result;
                        }
                    }
                }
                else
                {
                    OASISErrorHandling.HandleError(ref result, $"The Wallet Address {walletAddress} is already linked to the wallet {wallet.Id} belonging to avatar {avatar.Id} {avatar.Username}. The Wallet Address must be unique per provider.");
                    return result;
                }

                OASISResult<bool> walletsResult = WalletManager.Instance.SaveProviderWalletsForAvatarById(avatar.Id, avatar.ProviderWallets);

                if (!walletsResult.IsError && walletsResult.Result)
                {
                    OASISResult<IAvatar> avatarResult = avatar.Save();

                    if (!avatarResult.IsError && avatarResult.Result != null)
                    {
                        result.IsSaved = true;
                        result.Message = $"Wallet Address {walletAddress} was successfully linked to wallet {result.Result} and avatar {avatar.Id} - {avatar.Username} for provider {Enum.GetName(typeof(ProviderType), providerTypeToLinkTo)}";
                    }
                    else
                        OASISErrorHandling.HandleError(ref result, $"Error occured in LinkProviderWalletAddressToAvatar saving avatar {avatar.Id} - {avatar.Username} for providerType {Enum.GetName(typeof(ProviderType), providerToLoadAvatarFrom)} and wallet address {walletAddress}. Reason: {avatarResult.Message}", avatarResult.DetailedMessage);
                }
                else
                    OASISErrorHandling.HandleError(ref result, $"Error occured in LinkProviderWalletAddressToAvatar saving avatar wallets for avatar {avatar.Id} - {avatar.Username} and wallet address {walletAddress}. Reason: {walletsResult.Message}", walletsResult.DetailedMessage);
            }
            catch (Exception ex)
            {
                OASISErrorHandling.HandleError(ref result, $"Unknown error occured in LinkProviderWalletAddressToAvatar for avatar {avatar.Id} {avatar.Username} and providerType {Enum.GetName(typeof(ProviderType), providerToLoadAvatarFrom)} and wallet address {walletAddress}: {ex.Message}");
            }

            return result;
        }

        // Could be used as the public key for private/public key pairs. Could also be a username/accountname/unique id/etc, etc.
        public OASISResult<IProviderWallet> LinkProviderPublicKeyToAvatarById(Guid walletId, Guid avatarId, ProviderType providerTypeToLinkTo, string providerKey, string walletAddress, string walletAddressSegwitP2SH = null, bool showSecretRecoveryWords = false, ProviderType providerToLoadAvatarFrom = ProviderType.Default)
        {
            OASISResult<IProviderWallet> result = new OASISResult<IProviderWallet>();

            try
            {
                OASISResult<IAvatar> avatarResult = AvatarManager.LoadAvatar(avatarId, true, false, providerToLoadAvatarFrom);

                //TODO Apply same fix in ALL other methods.
                if (!avatarResult.IsError && avatarResult.Result != null)
                    result = LinkProviderPublicKeyToAvatar(walletId, avatarResult.Result, providerTypeToLinkTo, providerKey, walletAddress, walletAddressSegwitP2SH, showSecretRecoveryWords, providerToLoadAvatarFrom);
                else
                    OASISErrorHandling.HandleError(ref result, $"Error occured in LinkProviderPublicKeyToAvatarById loading avatar for id {avatarId}. Reason: {avatarResult.Message}", avatarResult.DetailedMessage);
            }
            catch (Exception ex)
            {
                OASISErrorHandling.HandleError(ref result, $"Unknown error occured in LinkProviderPublicKeyToAvatarById for avatar {avatarId} and providerType {Enum.GetName(typeof(ProviderType), providerToLoadAvatarFrom)} and key {providerKey}: {ex.Message}");
            }

            return result;
        }

        // Could be used as the public key for private/public key pairs. Could also be a username/accountname/unique id/etc, etc.
        public OASISResult<IProviderWallet> LinkProviderPublicKeyToAvatarByUsername(Guid walletId, string username, ProviderType providerTypeToLinkTo, string providerKey, string walletAddress, string walletAddressSegwitP2SH = null, bool showSecretRecoveryWords = false, ProviderType providerToLoadAvatarFrom = ProviderType.Default)
        {
            OASISResult<IProviderWallet> result = new OASISResult<IProviderWallet>();

            try
            {
                OASISResult<IAvatar> avatarResult = AvatarManager.LoadAvatar(username, true, false, providerToLoadAvatarFrom);

                if (!avatarResult.IsError && avatarResult.Result != null)
                    result = LinkProviderPublicKeyToAvatar(walletId, avatarResult.Result, providerTypeToLinkTo, providerKey, walletAddress, walletAddressSegwitP2SH, showSecretRecoveryWords, providerToLoadAvatarFrom);
                else
                    OASISErrorHandling.HandleError(ref result, $"Error occured in LinkProviderPublicKeyToAvatarByUsername loading avatar for username {username}. Reason: {avatarResult.Message}", avatarResult.DetailedMessage);
            }
            catch (Exception ex)
            {
                OASISErrorHandling.HandleError(ref result, $"Unknown error occured in LinkProviderPublicKeyToAvatarByUsername for avatar {username} and providerType {Enum.GetName(typeof(ProviderType), providerToLoadAvatarFrom)} and key {providerKey}: {ex.Message}");
            }

            return result;
        }

        public OASISResult<IProviderWallet> LinkProviderPublicKeyToAvatarByEmail(Guid walletId, string email, ProviderType providerTypeToLinkTo, string providerKey, string walletAddress, string walletAddressSegwitP2SH = null, bool showSecretRecoveryWords = false, ProviderType providerToLoadAvatarFrom = ProviderType.Default)
        {
            OASISResult<IProviderWallet> result = new OASISResult<IProviderWallet>();

            try
            {
                OASISResult<IAvatar> avatarResult = AvatarManager.LoadAvatarByEmail(email, true, false, providerToLoadAvatarFrom);

                if (!avatarResult.IsError && avatarResult.Result != null)
                    result = LinkProviderPublicKeyToAvatar(walletId, avatarResult.Result, providerTypeToLinkTo, providerKey, walletAddress, walletAddressSegwitP2SH, showSecretRecoveryWords, providerToLoadAvatarFrom);
                else
                    OASISErrorHandling.HandleError(ref result, $"Error occured in LinkProviderPublicKeyToAvatarByEmail loading avatar for email {email}. Reason: {avatarResult.Message}", avatarResult.DetailedMessage);
            }
            catch (Exception ex)
            {
                OASISErrorHandling.HandleError(ref result, $"Unknown error occured in LinkProviderPublicKeyToAvatarByEmail for avatar {email} and providerType {Enum.GetName(typeof(ProviderType), providerToLoadAvatarFrom)} and key {providerKey}: {ex.Message}");
            }

            return result;
        }

        public OASISResult<IProviderWallet> LinkProviderPublicKeyToAvatar(Guid walletId, IAvatar avatar, ProviderType providerTypeToLinkTo, string providerKey, string walletAddress, string walletAddressSegwitP2SH = null, bool showSecretRecoveryWords = false, ProviderType providerToLoadAvatarFrom = ProviderType.Default)
        {
            OASISResult<IProviderWallet> result = new OASISResult<IProviderWallet>();
            string secret = "";

            try
            {
                if (!avatar.ProviderWallets.ContainsKey(providerTypeToLinkTo))
                    avatar.ProviderWallets.Add(providerTypeToLinkTo, new List<IProviderWallet>());

                IProviderWallet wallet = avatar.ProviderWallets[providerTypeToLinkTo].FirstOrDefault(x => x.PublicKey == providerKey);

                if (wallet == null)
                {
                    if (walletId == Guid.Empty)
                    {
                        ProviderWallet newWallet = new ProviderWallet()
                        {
                            WalletId = Guid.NewGuid(),
                            //AvatarId = avatar.Id,
                            CreatedByAvatarId = avatar.Id,
                            CreatedDate = DateTime.Now,
                            PublicKey = providerKey,
                            WalletAddress = !string.IsNullOrEmpty(walletAddress) ? walletAddress : Helpers.AddressDerivationHelper.DeriveAddress(providerKey, providerTypeToLinkTo, null, OASISDNA),
                            WalletAddressSegwitP2SH = walletAddressSegwitP2SH,
                            ProviderType = providerTypeToLinkTo,
                            SecretRecoveryPhrase = Rijndael.Encrypt(string.Join(" ", new Mnemonic(Wordlist.English, WordCount.Twelve).Words), OASISDNA.OASIS.Security.OASISProviderPrivateKeys.Rijndael256Key, KeySize.Aes256)
                        };

                        result.Result = newWallet;
                        
                        // If any default wallet exist in avatar provider wallet? if not, make current/first one wallet as default
                        if (!avatar.ProviderWallets[providerTypeToLinkTo].Any(x => x.IsDefaultWallet) && avatar.ProviderWallets[providerTypeToLinkTo].Count == 0)
                        {
                            newWallet.IsDefaultWallet = true;
                        }
                        avatar.ProviderWallets[providerTypeToLinkTo].Add(newWallet);
                    }
                    else
                    {
                        wallet = avatar.ProviderWallets[providerTypeToLinkTo].FirstOrDefault(x => x.Id == walletId);

                        if (wallet != null)
                        {
                            wallet.WalletAddress = !string.IsNullOrEmpty(walletAddress) ? walletAddress : Helpers.AddressDerivationHelper.DeriveAddress(providerKey, providerTypeToLinkTo);
                            wallet.WalletAddressSegwitP2SH = walletAddressSegwitP2SH;
                            wallet.PublicKey = providerKey;
                            wallet.ModifiedByAvatarId = avatar.Id;
                            wallet.ModifiedDate = DateTime.Now;
                            result.Result = wallet;
                        }
                        else
                        {
                            OASISErrorHandling.HandleError(ref result, $"The Wallet with ID {walletId} was not found. Please pass in a valid ID or leave empty if you wish to create a new wallet for this provider key.");
                            return result;
                        }
                    }
                }
                else
                {
                    OASISErrorHandling.HandleError(ref result, $"The Public ProviderKey {providerKey} is already linked to the wallet {wallet.Id} belonging to avatar {avatar.Id} {avatar.Username}. The ProviderKey must be unique per provider.");
                    return result;
                }

                secret = result.Result.SecretRecoveryPhrase;
                OASISResult<bool> walletsResult = WalletManager.Instance.SaveProviderWalletsForAvatarById(avatar.Id, avatar.ProviderWallets);

                if (!walletsResult.IsError && walletsResult.Result)
                {
                    OASISResult<IAvatar> avatarResult = avatar.Save();

                    if (!avatarResult.IsError && avatarResult.Result != null)
                    {
                        try
                        {
                            if (showSecretRecoveryWords)
                                result.Result.SecretRecoveryPhrase = Rijndael.Decrypt(secret, OASISDNA.OASIS.Security.OASISProviderPrivateKeys.Rijndael256Key, KeySize.Aes256);
                        }
                        catch (Exception e)
                        {

                        }

                        result.IsSaved = true;
                        result.Message = $"Public key {providerKey} was successfully linked to wallet {result.Result} and avatar {avatar.Id} - {avatar.Username} for provider {Enum.GetName(typeof(ProviderType), providerTypeToLinkTo)}";
                    }
                    else
                        OASISErrorHandling.HandleError(ref result, $"Error occured in LinkProviderPublicKeyToAvatar saving avatar {avatar.Id} - {avatar.Username} for providerType {Enum.GetName(typeof(ProviderType), providerToLoadAvatarFrom)} and key {providerKey}. Reason: {avatarResult.Message}", avatarResult.DetailedMessage);
                }
                else
                    OASISErrorHandling.HandleError(ref result, $"Error occured in LinkProviderPublicKeyToAvatar saving avatar wallets for avatar {avatar.Id} - {avatar.Username} and key {providerKey}. Reason: {walletsResult.Message}", walletsResult.DetailedMessage);
            }
            catch (Exception ex)
            {
                OASISErrorHandling.HandleError(ref result, $"Unknown error occured in LinkProviderPublicKeyToAvatar for avatar {avatar.Id} {avatar.Username} and providerType {Enum.GetName(typeof(ProviderType), providerToLoadAvatarFrom)} and key {providerKey}: {ex.Message}");
            }

            return result;
        }

        public OASISResult<IProviderWallet> GenerateKeyPairAndLinkProviderKeysToAvatarById(Guid avatarId, ProviderType providerTypeToLinkTo, bool showPublicKey = true, bool showPrivateKey = false, bool showSecretRecoveryWords = false, ProviderType providerToLoadAvatarFrom = ProviderType.Default)
        {
            OASISResult<IProviderWallet> result = new OASISResult<IProviderWallet>();

            try
            {
                OASISResult<IAvatar> avatarResult = AvatarManager.LoadAvatar(avatarId, true, false, providerToLoadAvatarFrom);

                if (!avatarResult.IsError && avatarResult.Result != null)
                    result = GenerateKeyPairAndLinkProviderKeysToAvatar(avatarResult.Result, providerTypeToLinkTo, showPublicKey, showPrivateKey, showSecretRecoveryWords, providerToLoadAvatarFrom);
                else
                    OASISErrorHandling.HandleError(ref result, $"An error occured in GenerateKeyPairAndLinkProviderKeysToAvatarById loading avatar for id {avatarId}. Reason: {avatarResult.Message}", avatarResult.DetailedMessage);
            }
            catch (Exception ex)
            {
                OASISErrorHandling.HandleError(ref result, $"An unknown error occured in GenerateKeyPairAndLinkProviderKeysToAvatarById for avatar {avatarId} and providerType {Enum.GetName(typeof(ProviderType), providerToLoadAvatarFrom)}: {ex.Message}");
            }

            return result;
        }

        // Could be used as the public key for private/public key pairs. Could also be a username/accountname/unique id/etc, etc.
        public OASISResult<IProviderWallet> GenerateKeyPairAndLinkProviderKeysToAvatarByUsername(string username, ProviderType providerTypeToLinkTo, bool showPublicKey = true, bool showPrivateKey = false, bool showSecretRecoveryWords = false, ProviderType providerToLoadAvatarFrom = ProviderType.Default)
        {
            OASISResult<IProviderWallet> result = new OASISResult<IProviderWallet>();

            try
            {
                OASISResult<IAvatar> avatarResult = AvatarManager.LoadAvatar(username, true, false, providerToLoadAvatarFrom);

                if (!avatarResult.IsError && avatarResult.Result != null)
                    result = GenerateKeyPairAndLinkProviderKeysToAvatar(avatarResult.Result, providerTypeToLinkTo, showPublicKey, showPrivateKey, showSecretRecoveryWords, providerToLoadAvatarFrom);
                else
                    OASISErrorHandling.HandleError(ref result, $"An error occured in GenerateKeyPairAndLinkProviderKeysToAvatarByUsername loading avatar for username {username}. Reason: {avatarResult.Message}", avatarResult.DetailedMessage);
            }
            catch (Exception ex)
            {
                OASISErrorHandling.HandleError(ref result, $"An unknown error occured in GenerateKeyPairAndLinkProviderKeysToAvatarByUsername for username {username} and providerType {Enum.GetName(typeof(ProviderType), providerToLoadAvatarFrom)}: {ex.Message}");
            }

            return result;
        }

        public OASISResult<IProviderWallet> GenerateKeyPairAndLinkProviderKeysToAvatarByEmail(string email, ProviderType providerTypeToLinkTo, bool showPublicKey = true, bool showPrivateKey = false, bool showSecretRecoveryWords = false, ProviderType providerToLoadAvatarFrom = ProviderType.Default)
        {
            OASISResult<IProviderWallet> result = new OASISResult<IProviderWallet>();

            try
            {
                OASISResult<IAvatar> avatarResult = AvatarManager.LoadAvatarByEmail(email, true, false, providerToLoadAvatarFrom);

                if (!avatarResult.IsError && avatarResult.Result != null)
                    result = GenerateKeyPairAndLinkProviderKeysToAvatar(avatarResult.Result, providerTypeToLinkTo, showPublicKey, showPrivateKey, showSecretRecoveryWords, providerToLoadAvatarFrom);
                else
                    OASISErrorHandling.HandleError(ref result, $"An error occured in GenerateKeyPairAndLinkProviderKeysToAvatarByUsername loading avatar for email {email}. Reason: {avatarResult.Message}", avatarResult.DetailedMessage);
            }
            catch (Exception ex)
            {
                OASISErrorHandling.HandleError(ref result, $"An unknown error occured in GenerateKeyPairAndLinkProviderKeysToAvatarByUsername for email {email} and providerType {Enum.GetName(typeof(ProviderType), providerToLoadAvatarFrom)}: {ex.Message}");
            }

            return result;
        }

        public OASISResult<IProviderWallet> GenerateKeyPairAndLinkProviderKeysToAvatar(IAvatar avatar, ProviderType providerTypeToLinkTo, bool showPublicKey = true, bool showPrivateKey = false, bool showSecretRecoveryWords = false, ProviderType providerToLoadAvatarFrom = ProviderType.Default)
        {
            OASISResult<IProviderWallet> result = new OASISResult<IProviderWallet>();

            if (avatar == null)
            {
                OASISErrorHandling.HandleError(ref result, "An error occured in GenerateKeyPairAndLinkProviderKeysToAvatar. The avatar passed in is null.");
                return result;
            }

            try
            {
                OASISResult<KeyPair> keyPairResult = GenerateKeyPair(providerTypeToLinkTo);

                if (!keyPairResult.IsError && keyPairResult.Result != null)
                {
                    //Backup the wallets before the private keys get blanked out in LinkProviderPublicKeyToAvatar.
                    Dictionary<ProviderType, List<IProviderWallet>> wallets = WalletManager.Instance.CopyProviderWallets(avatar.ProviderWallets);
                    OASISResult<IProviderWallet> publicKeyResult = LinkProviderPublicKeyToAvatar(Guid.Empty, avatar, providerTypeToLinkTo, keyPairResult.Result.PublicKey, null, null, showSecretRecoveryWords, providerToLoadAvatarFrom);

                    if (!publicKeyResult.IsError)
                    {
                        //Need to restore wallet private keys because the LinkProviderPublicKeyToAvatar calls Save() on the avatar object, which then blanks all private keys for extra security.
                        foreach (ProviderType pType in avatar.ProviderWallets.Keys)
                        {
                            foreach (IProviderWallet wallet in avatar.ProviderWallets[pType])
                            {
                                //if (wallets.ContainsKey(pType) && wallets[pType].Any(x => x.WalletId == wallet.Id))
                                if (wallets.ContainsKey(pType))
                                {
                                    IProviderWallet backedUpWallet = wallets[pType].FirstOrDefault(x => x.WalletId == wallet.Id);

                                    if (backedUpWallet != null)
                                        wallet.PrivateKey = backedUpWallet.PrivateKey;
                                }
                            }
                        }

                        //avatar.ProviderWallets = wallets;
                        
                        OASISResult<IProviderWallet> privateKeyResult = LinkProviderPrivateKeyToAvatar(publicKeyResult.Result.Id, avatar, providerTypeToLinkTo, keyPairResult.Result.PrivateKey, showPrivateKey, showSecretRecoveryWords, providerToLoadAvatarFrom);

                        if (!privateKeyResult.IsError)
                        {
                            result.Message = "KeyPair Generated & Linked To Avatar.";
                            result.Result = privateKeyResult.Result;

                            if (!showPublicKey)
                                result.Result.PublicKey = null;

                            if (!showPrivateKey)
                                result.Result.PrivateKey = null;
                        }
                        else
                            OASISErrorHandling.HandleError(ref result, $"An error occured in GenerateKeyPairAndLinkProviderKeysToAvatar whilst linking the generated private key to the avatar {avatar.Id} - {avatar.Username}. Reason: {privateKeyResult.Message}", privateKeyResult.DetailedMessage);
                    }
                    else
                        OASISErrorHandling.HandleError(ref result, $"An error occured in GenerateKeyPairAndLinkProviderKeysToAvatar whilst linking the generated public key to the avatar {avatar.Id} - {avatar.Username}. Reason: {publicKeyResult.Message}", publicKeyResult.DetailedMessage);
                }
            }
            catch (Exception ex)
            {
                OASISErrorHandling.HandleError(ref result, $"Unknown error occured in LinkProviderPublicKeyToAvatar for avatar {avatar.Id} {avatar.Username} and providerType {Enum.GetName(typeof(ProviderType), providerToLoadAvatarFrom)}: {ex.Message}");
            }

            return result;
        }

        public OASISResult<IProviderWallet> GenerateKeyPairWithWalletAddressAndLinkProviderKeysToAvatarById(Guid avatarId, ProviderType providerTypeToLinkTo, bool showWalletAddress = true, bool showPublicKey = true, bool showPrivateKey = false, bool showSecretRecoveryWords = false, ProviderType providerToLoadAvatarFrom = ProviderType.Default)
        {
            OASISResult<IProviderWallet> result = new OASISResult<IProviderWallet>();

            try
            {
                OASISResult<IAvatar> avatarResult = AvatarManager.LoadAvatar(avatarId, true, false, providerToLoadAvatarFrom);

                if (!avatarResult.IsError && avatarResult.Result != null)
                    result = GenerateKeyPairWithWalletAddressAndLinkProviderKeysToAvatar(avatarResult.Result, providerTypeToLinkTo, showWalletAddress, showPublicKey, showPrivateKey, showSecretRecoveryWords, providerToLoadAvatarFrom);
                else
                    OASISErrorHandling.HandleError(ref result, $"An error occured in GenerateKeyPairWithWalletAddressAndLinkProviderKeysToAvatarById loading avatar for id {avatarId}. Reason: {avatarResult.Message}", avatarResult.DetailedMessage);
            }
            catch (Exception ex)
            {
                OASISErrorHandling.HandleError(ref result, $"An unknown error occured in GenerateKeyPairWithWalletAddressAndLinkProviderKeysToAvatarById for avatar {avatarId} and providerType {Enum.GetName(typeof(ProviderType), providerToLoadAvatarFrom)}: {ex.Message}");
            }

            return result;
        }

        // Could be used as the public key for private/public key pairs. Could also be a username/accountname/unique id/etc, etc.
        public OASISResult<IProviderWallet> GenerateKeyPairWithWalletAddressAndLinkProviderKeysToAvatarByUsername(string username, ProviderType providerTypeToLinkTo, bool showWalletAddress = true, bool showPublicKey = true, bool showPrivateKey = false, bool showSecretRecoveryWords = false, ProviderType providerToLoadAvatarFrom = ProviderType.Default)
        {
            OASISResult<IProviderWallet> result = new OASISResult<IProviderWallet>();

            try
            {
                OASISResult<IAvatar> avatarResult = AvatarManager.LoadAvatar(username, true, false, providerToLoadAvatarFrom);

                if (!avatarResult.IsError && avatarResult.Result != null)
                    result = GenerateKeyPairWithWalletAddressAndLinkProviderKeysToAvatar(avatarResult.Result, providerTypeToLinkTo, showWalletAddress, showPublicKey, showPrivateKey, showSecretRecoveryWords, providerToLoadAvatarFrom);
                else
                    OASISErrorHandling.HandleError(ref result, $"An error occured in GenerateKeyPairWithWalletAddressAndLinkProviderKeysToAvatarByUsername loading avatar for username {username}. Reason: {avatarResult.Message}", avatarResult.DetailedMessage);
            }
            catch (Exception ex)
            {
                OASISErrorHandling.HandleError(ref result, $"An unknown error occured in GenerateKeyPairAndLinkProviderKeysToAvatarByUsername for username {username} and providerType {Enum.GetName(typeof(ProviderType), providerToLoadAvatarFrom)}: {ex.Message}");
            }

            return result;
        }

        public OASISResult<IProviderWallet> GenerateKeyPairWithWalletAddressAndLinkProviderKeysToAvatarByEmail(string email, ProviderType providerTypeToLinkTo, bool showWalletAddress = true, bool showPublicKey = true, bool showPrivateKey = false, bool showSecretRecoveryWords = false, ProviderType providerToLoadAvatarFrom = ProviderType.Default)
        {
            OASISResult<IProviderWallet> result = new OASISResult<IProviderWallet>();

            try
            {
                OASISResult<IAvatar> avatarResult = AvatarManager.LoadAvatarByEmail(email, true, false, providerToLoadAvatarFrom);

                if (!avatarResult.IsError && avatarResult.Result != null)
                    result = GenerateKeyPairWithWalletAddressAndLinkProviderKeysToAvatar(avatarResult.Result, providerTypeToLinkTo, showWalletAddress, showPublicKey, showPrivateKey, showSecretRecoveryWords, providerToLoadAvatarFrom);
                else
                    OASISErrorHandling.HandleError(ref result, $"An error occured in GenerateKeyPairWithWalletAddressAndLinkProviderKeysToAvatarByEmail loading avatar for email {email}. Reason: {avatarResult.Message}", avatarResult.DetailedMessage);
            }
            catch (Exception ex)
            {
                OASISErrorHandling.HandleError(ref result, $"An unknown error occured in GenerateKeyPairWithWalletAddressAndLinkProviderKeysToAvatarByEmail for email {email} and providerType {Enum.GetName(typeof(ProviderType), providerToLoadAvatarFrom)}: {ex.Message}");
            }

            return result;
        }

        public OASISResult<IProviderWallet> GenerateKeyPairWithWalletAddressAndLinkProviderKeysToAvatar(IAvatar avatar, ProviderType providerTypeToLinkTo, bool showWalletAddress = true, bool showPublicKey = true, bool showPrivateKey = false, bool showSecretRecoveryWords = false, ProviderType providerToLoadAvatarFrom = ProviderType.Default)
        {
            OASISResult<IProviderWallet> result = new OASISResult<IProviderWallet>();

            if (avatar == null)
            {
                OASISErrorHandling.HandleError(ref result, "An error occured in GenerateKeyPairWithWalletAddressAndLinkProviderKeysToAvatar. The avatar passed in is null.");
                return result;
            }

            try
            {
                IKeyPairAndWallet keyPair =  GenerateKeyValuePairAndWalletAddress();

                if (keyPair != null)
                {
                    //Backup the wallets before the private keys get blanked out in LinkProviderPublicKeyToAvatar.
                    Dictionary<ProviderType, List<IProviderWallet>> wallets = WalletManager.Instance.CopyProviderWallets(avatar.ProviderWallets);
                    OASISResult<IProviderWallet> publicKeyResult = LinkProviderPublicKeyToAvatar(Guid.Empty, avatar, providerTypeToLinkTo, keyPair.PublicKey, keyPair.WalletAddressLegacy, keyPair.WalletAddressSegwitP2SH, showSecretRecoveryWords, providerToLoadAvatarFrom);

                    if (!publicKeyResult.IsError)
                    {
                        //Need to restore wallet private keys because the LinkProviderPublicKeyToAvatar calls Save() on the avatar object, which then blanks all private keys for extra security.
                        foreach (ProviderType pType in avatar.ProviderWallets.Keys)
                        {
                            foreach (IProviderWallet wallet in avatar.ProviderWallets[pType])
                            {
                                //if (wallets.ContainsKey(pType) && wallets[pType].Any(x => x.WalletId == wallet.Id))
                                if (wallets.ContainsKey(pType))
                                {
                                    IProviderWallet backedUpWallet = wallets[pType].FirstOrDefault(x => x.WalletId == wallet.Id);

                                    if (backedUpWallet != null)
                                        wallet.PrivateKey = backedUpWallet.PrivateKey;
                                }
                            }
                        }

                        //avatar.ProviderWallets = wallets;

                        OASISResult<IProviderWallet> privateKeyResult = LinkProviderPrivateKeyToAvatar(publicKeyResult.Result.Id, avatar, providerTypeToLinkTo, keyPair.PrivateKey, showPrivateKey, showSecretRecoveryWords, providerToLoadAvatarFrom);

                        if (!privateKeyResult.IsError)
                        {
                            result.Message = "KeyPair & Wallet Address Generated & Linked To Avatar.";
                            result.Result = privateKeyResult.Result;

                            if (!showWalletAddress)
                                result.Result.WalletAddress = null;

                            if (!showPublicKey)
                                result.Result.PublicKey = null;

                            if (!showPrivateKey)
                                result.Result.PrivateKey = null;
                            else
                                result.Result.PrivateKey = keyPair.PrivateKey; //Need to do this because save blanks private keys when saving for extra security.
                        }
                        else
                            OASISErrorHandling.HandleError(ref result, $"An error occured in GenerateKeyPairWithWalletAddressAndLinkProviderKeysToAvatar whilst linking the generated private key to the avatar {avatar.Id} - {avatar.Username}. Reason: {privateKeyResult.Message}", privateKeyResult.DetailedMessage);
                    }
                    else
                        OASISErrorHandling.HandleError(ref result, $"An error occured in GenerateKeyPairWithWalletAddressAndLinkProviderKeysToAvatar whilst linking the generated public key to the avatar {avatar.Id} - {avatar.Username}. Reason: {publicKeyResult.Message}", publicKeyResult.DetailedMessage);
                }
            }
            catch (Exception ex)
            {
                OASISErrorHandling.HandleError(ref result, $"Unknown error occured in GenerateKeyPairWithWalletAddressAndLinkProviderKeysToAvatar for avatar {avatar.Id} {avatar.Username} and providerType {Enum.GetName(typeof(ProviderType), providerToLoadAvatarFrom)}: {ex.Message}");
            }

            return result;
        }

        // Private key for a public/private keypair.
        public OASISResult<IProviderWallet> LinkProviderPrivateKeyToAvatarById(Guid walletId, Guid avatarId, ProviderType providerTypeToLinkTo, string providerPrivateKey, bool showPrivateKey = false, bool showSecretRecoveryWords = false, ProviderType providerToLoadAvatarFrom = ProviderType.Default)
        {
            OASISResult<IProviderWallet> result = new OASISResult<IProviderWallet>();

            try
            {
                OASISResult<IAvatar> avatarResult = AvatarManager.LoadAvatar(avatarId, true, false, providerToLoadAvatarFrom);

                if (!avatarResult.IsError && avatarResult.Result != null)
                    result = LinkProviderPrivateKeyToAvatar(walletId, avatarResult.Result, providerTypeToLinkTo, providerPrivateKey, showPrivateKey, showSecretRecoveryWords, providerToLoadAvatarFrom);
                else
                    OASISErrorHandling.HandleError(ref result, $"Error occured in LinkProviderPrivateKeyToAvatar loading avatar for id {avatarId}. Reason: {avatarResult.Message}", avatarResult.DetailedMessage);
            }
            catch (Exception ex)
            {
                OASISErrorHandling.HandleError(ref result, $"Unknown error occured in LinkPrivateProviderKeyToAvatar for avatar {avatarId} and providerType {Enum.GetName(typeof(ProviderType), providerToLoadAvatarFrom)} and key {providerPrivateKey}: {ex.Message}");
            }

            return result;
        }

        // Private key for a public/private keypair.
        public OASISResult<IProviderWallet> LinkProviderPrivateKeyToAvatarByUsername(Guid walletId, string username, ProviderType providerTypeToLinkTo, string providerPrivateKey, bool showPrivateKey = false, bool showSecretRecoveryWords = false, ProviderType providerToLoadAvatarFrom = ProviderType.Default)
        {
            OASISResult<IProviderWallet> result = new OASISResult<IProviderWallet>();

            try
            {
                OASISResult<IAvatar> avatarResult = AvatarManager.LoadAvatar(username, true, false, providerToLoadAvatarFrom);

                if (!avatarResult.IsError && avatarResult.Result != null)
                {
                    //OASISResult<IAvatar> walletsResult = WalletManager.Instance.LoadProviderWalletsForAvatarByUsername(username, )
                    result = LinkProviderPrivateKeyToAvatar(walletId, avatarResult.Result, providerTypeToLinkTo, providerPrivateKey, showPrivateKey, showSecretRecoveryWords, providerToLoadAvatarFrom);
                }
                else
                    OASISErrorHandling.HandleError(ref result, $"Error occured in LinkProviderPrivateKeyToAvatar loading avatar for username {username}. Reason: {avatarResult.Message}", avatarResult.DetailedMessage);
            }
            catch (Exception ex)
            {
                OASISErrorHandling.HandleError(ref result, $"Unknown error occured in LinkPrivateProviderKeyToAvatar for avatar {username} and providerType {Enum.GetName(typeof(ProviderType), providerToLoadAvatarFrom)} and key {providerPrivateKey}: {ex.Message}");
            }

            return result;
        }

        // Private key for a public/private keypair.
        public OASISResult<IProviderWallet> LinkProviderPrivateKeyToAvatarByEmail(Guid walletId, string email, ProviderType providerTypeToLinkTo, string providerPrivateKey, bool showPrivateKey = false, bool showSecretRecoveryWords = false, ProviderType providerToLoadAvatarFrom = ProviderType.Default)
        {
            OASISResult<IProviderWallet> result = new OASISResult<IProviderWallet>();

            try
            {
                OASISResult<IAvatar> avatarResult = AvatarManager.LoadAvatarByEmail(email, true, false, providerToLoadAvatarFrom);

                if (!avatarResult.IsError && avatarResult.Result != null)
                    result = LinkProviderPrivateKeyToAvatar(walletId, avatarResult.Result, providerTypeToLinkTo, providerPrivateKey, showPrivateKey, showSecretRecoveryWords, providerToLoadAvatarFrom);
                else
                    OASISErrorHandling.HandleError(ref result, $"Error occured in LinkProviderPrivateKeyToAvatarByEmail loading avatar for email {email}. Reason: {avatarResult.Message}", avatarResult.DetailedMessage);
            }
            catch (Exception ex)
            {
                OASISErrorHandling.HandleError(ref result, $"Unknown error occured in LinkProviderPrivateKeyToAvatarByEmail for avatar {email} and providerType {Enum.GetName(typeof(ProviderType), providerToLoadAvatarFrom)} and key {providerPrivateKey}: {ex.Message}");
            }

            return result;
        }

        public OASISResult<IProviderWallet> LinkProviderPrivateKeyToAvatar(Guid walletId, IAvatar avatar, ProviderType providerTypeToLinkTo, string providerPrivateKey, bool showPrivateKey = false, bool showSecretRecoveryWords = false, ProviderType providerToLoadAvatarFrom = ProviderType.Default)
        {
            OASISResult<IProviderWallet> result = new OASISResult<IProviderWallet>();

            try
            {
                if (!avatar.ProviderWallets.ContainsKey(providerTypeToLinkTo))
                    avatar.ProviderWallets.Add(providerTypeToLinkTo, new List<IProviderWallet>());

                foreach (ProviderType proType in avatar.ProviderWallets.Keys)
                {
                    foreach (IProviderWallet proWallet in avatar.ProviderWallets[proType])
                    {
                        if (proWallet != null && !string.IsNullOrEmpty(proWallet.PrivateKey))
                            proWallet.PrivateKey = Rijndael.Decrypt(proWallet.PrivateKey, OASISDNA.OASIS.Security.OASISProviderPrivateKeys.Rijndael256Key, KeySize.Aes256);
                    }
                }

                IProviderWallet wallet = avatar.ProviderWallets[providerTypeToLinkTo].FirstOrDefault(x => x.PrivateKey == providerPrivateKey);

                foreach (ProviderType proType in avatar.ProviderWallets.Keys)
                {
                    foreach (IProviderWallet proWallet in avatar.ProviderWallets[proType])
                    {
                        if (proWallet != null && !string.IsNullOrEmpty(proWallet.PrivateKey))
                            proWallet.PrivateKey = Rijndael.Encrypt(proWallet.PrivateKey, OASISDNA.OASIS.Security.OASISProviderPrivateKeys.Rijndael256Key, KeySize.Aes256);
                    }
                }

                if (wallet == null)
                {
                    if (walletId == Guid.Empty)
                    {
                        ProviderWallet newWallet = new ProviderWallet()
                        {
                            WalletId = Guid.NewGuid(),
                            //AvatarId = avatar.Id,
                            CreatedByAvatarId = avatar.Id,
                            CreatedDate = DateTime.Now,
                            WalletAddress = "", // TODO: Implement proper wallet address generation from private key
                            ProviderType = providerTypeToLinkTo,
                            SecretRecoveryPhrase = Rijndael.Encrypt(string.Join(" ", new Mnemonic(Wordlist.English, WordCount.Twelve).Words), OASISDNA.OASIS.Security.OASISProviderPrivateKeys.Rijndael256Key, KeySize.Aes256),
                            PrivateKey = Rijndael.Encrypt(providerPrivateKey, OASISDNA.OASIS.Security.OASISProviderPrivateKeys.Rijndael256Key, KeySize.Aes256)
                        };
        
                        result.Result = newWallet;

                        // If any default wallet exist in avatar provider wallet? if not, make current/first one wallet as default
                        if (!avatar.ProviderWallets[providerTypeToLinkTo].Any(x => x.IsDefaultWallet) && avatar.ProviderWallets[providerTypeToLinkTo].Count == 0)
                        {
                            newWallet.IsDefaultWallet = true;
                        }
                        avatar.ProviderWallets[providerTypeToLinkTo].Add(newWallet);
                    }
                    else
                    {
                        wallet = avatar.ProviderWallets[providerTypeToLinkTo].FirstOrDefault(x => x.Id == walletId);

                        if (wallet != null)
                        {
                            wallet.PrivateKey = Rijndael.Encrypt(providerPrivateKey, OASISDNA.OASIS.Security.OASISProviderPrivateKeys.Rijndael256Key, KeySize.Aes256);
                            wallet.ModifiedByAvatarId = avatar.Id;
                            wallet.ModifiedDate = DateTime.Now;
                            result.Result = wallet;
                        }
                        else
                        {
                            OASISErrorHandling.HandleError(ref result, $"The Wallet with ID {walletId} was not found. Please pass in a valid ID or leave empty if you wish to create a new wallet for this provider key.");
                            return result;
                        }
                    }
                }
                else
                {
                    OASISErrorHandling.HandleError(ref result, $"The Private ProviderKey is already linked to the wallet {wallet.Id} belonging to avatar {avatar.Id} {avatar.Username}. The ProviderKey must be unique per provider.");
                    return result;
                }

                string privateKey = result.Result.PrivateKey;
                string secret = result.Result.SecretRecoveryPhrase;

                // Could save the wallets without having to save the full avatar but then would need to add additional looping code to go through all providers looking for only local storage ones.
                // But we STILL need to save the wallets (without private keys) for all non-local storage providers so not much point doing it seperatley and just call the Save method above... ;-)
                // UPDATE: BUT the Save method above currently does not save private keys to local storage if Auto-Replicate is switched off so better to manually save them below just in case... :)
                // Was considering moving this method into the Save above but then it would do extra un-necessary processing/logic EVERY time the avatar is saved even when the keys have not changed so best to just manually save when we KNOW they have changed (here). ;-)
                // UPDATE: Auto-replicate in Save above NO longer saves to local storage in case the private kets get blanked out by a avatar object loaded from a non local provider.
                // TODO: So now we need to add auto-replicate to all local storage providers for method below... DONE ;-)
                OASISResult<bool> walletsResult = WalletManager.Instance.SaveProviderWalletsForAvatarById(avatar.Id, avatar.ProviderWallets);

                //The only issue is when a avatar is loaded from a non local storage provider how it will know the difference between that and if the user had deleted the private keys?
                //TODO: COME BACK TO THE LINE ABOVE... AS I RECALL I WORKED OUT THERE WAS NO WAY IT WOULD WORK WITHOUT SAVING THE WALLETS (WITH PRIVATE KEYS) TO A LOCAL STORAGE PROVIDER OUTSIDE OF THE AVATAR OBJECT AS IT CURRENTLY DOES...
                //The Wallet Save/Load needs to be de-coupled from the Avatar Save/Load as it currently is. Well actually the Save will save wallets locally during auto-replication only BUT will load wallets from localStorage on Avatar load if loadPrivateKeys param is set to true.

                if (!walletsResult.IsError && walletsResult.Result)
                {
                    //Will save private keys (along with the rest of the wallet) to local storage providers only and wallets minus the private keys to the other non local storage providers.
                    //This way the private keys (and rest of the wallet) can be auto-replicated to other local storage providers and the wallets minus the private keys will be auto-replicated to other non storage providers.
                    OASISResult<IAvatar> avatarResult = avatar.Save();

                    if (!avatarResult.IsError && avatarResult.Result != null)
                    {
                        try
                        {
                            if (showPrivateKey)
                                result.Result.PrivateKey = Rijndael.Decrypt(privateKey, OASISDNA.OASIS.Security.OASISProviderPrivateKeys.Rijndael256Key, KeySize.Aes256);
                        }
                        catch (Exception e)
                        {

                        }

                        try
                        {
                            if (showSecretRecoveryWords)
                                result.Result.SecretRecoveryPhrase = Rijndael.Decrypt(secret, OASISDNA.OASIS.Security.OASISProviderPrivateKeys.Rijndael256Key, KeySize.Aes256);
                        }
                        catch (Exception e)
                        {

                        }
                        
                        result.IsSaved = true;
                        result.Message = $"Private key was successfully linked to wallet {result.Result} and avatar {avatar.Id} - {avatar.Username} for provider {Enum.GetName(typeof(ProviderType), providerTypeToLinkTo)}";
                    }
                    else
                        OASISErrorHandling.HandleError(ref result, $"Error occured in LinkProviderPrivateKeyToAvatar saving avatar {avatar.Id} - {avatar.Username} for providerType {Enum.GetName(typeof(ProviderType), providerToLoadAvatarFrom)}. Reason: {avatarResult.Message}", avatarResult.DetailedMessage);
                }
                else
                    OASISErrorHandling.HandleError(ref result, $"Error occured in LinkProviderPrivateKeyToAvatar saving wallets to local storage for avatar {avatar.Id} - {avatar.Username}. Reason: {walletsResult.Message}", walletsResult.DetailedMessage);
            }
            catch (Exception ex)
            {
                OASISErrorHandling.HandleError(ref result, $"Unknown error occured in LinkProviderPrivateKeyToAvatar for avatar {avatar.Id} {avatar.Username} and providerType {Enum.GetName(typeof(ProviderType), providerToLoadAvatarFrom)}: {ex.Message}");
            }

            return result;
        }

        public OASISResult<string> GetProviderUniqueStorageKeyForAvatarById(Guid avatarId, ProviderType providerType = ProviderType.Default)
        {
            OASISResult<string> result = new OASISResult<string>();
            string key = string.Concat(Enum.GetName(providerType), avatarId);

            if (!_avatarIdToProviderUniqueStorageKeyLookup.ContainsKey(key))
            {
                OASISResult<IAvatar> avatarResult = AvatarManager.LoadAvatar(avatarId, false, true, providerType);

                if (!avatarResult.IsError && avatarResult.Result != null)
                    result = GetProviderUniqueStorageKeyForAvatar(avatarResult.Result, key, _avatarIdToProviderUniqueStorageKeyLookup, providerType);
                else
                    OASISErrorHandling.HandleError(ref result, $"Error occured in GetProviderUniqueStorageKeyForAvatarById loading the avatar with id {avatarId}. Reason: {avatarResult.Message}", avatarResult.DetailedMessage);
            }

            return result;
        }

        public OASISResult<string> GetProviderUniqueStorageKeyForAvatarByUsername(string avatarUsername, ProviderType providerType = ProviderType.Default)
        {
            OASISResult<string> result = new OASISResult<string>();

            string key = string.Concat(Enum.GetName(providerType), avatarUsername);

            if (!_avatarUsernameToProviderUniqueStorageKeyLookup.ContainsKey(key))
            {
                OASISResult<IAvatar> avatarResult = AvatarManager.LoadAvatar(avatarUsername, false, true, providerType);

                if (!avatarResult.IsError && avatarResult.Result != null)
                    result = GetProviderUniqueStorageKeyForAvatar(avatarResult.Result, key, _avatarUsernameToProviderUniqueStorageKeyLookup, providerType);
                else
                    OASISErrorHandling.HandleError(ref result, $"Error occured in GetProviderUniqueStorageKeyForAvatarByUsername loading avatar with username {avatarUsername}. Reason: {avatarResult.Message}", avatarResult.DetailedMessage);
            }

            return result;
        }

        public OASISResult<string> GetProviderUniqueStorageKeyForAvatarByEmail(string avatarEmail, ProviderType providerType = ProviderType.Default)
        {
            OASISResult<string> result = new OASISResult<string>();

            string key = string.Concat(Enum.GetName(providerType), avatarEmail);

            if (!_avatarEmailToProviderUniqueStorageKeyLookup.ContainsKey(key))
            {
                OASISResult<IAvatar> avatarResult = AvatarManager.LoadAvatarByEmail(avatarEmail, false, true, providerType);

                if (!avatarResult.IsError && avatarResult.Result != null)
                    result = GetProviderUniqueStorageKeyForAvatar(avatarResult.Result, key, _avatarEmailToProviderUniqueStorageKeyLookup, providerType);
                else
                    OASISErrorHandling.HandleError(ref result, $"Error occured in GetProviderUniqueStorageKeyForAvatarByEmail loading avatar with avatarEmail {avatarEmail}. Reason: {avatarResult.Message}", avatarResult.DetailedMessage);
            }

            return result;
        }

        public OASISResult<List<string>> GetProviderPublicKeysForAvatarById(Guid avatarId, ProviderType providerType = ProviderType.Default)
        {
            OASISResult<List<string>> result = new OASISResult<List<string>>();
            string key = string.Concat(Enum.GetName(providerType), avatarId);

            if (!_avatarIdToProviderPublicKeysLookup.ContainsKey(key))
            {
                OASISResult<IAvatar> avatarResult = AvatarManager.LoadAvatar(avatarId, false, true, providerType);

                if (!avatarResult.IsError && avatarResult.Result != null)
                {
                    if (avatarResult.Result.ProviderWallets.ContainsKey(providerType))
                    {
                        _avatarIdToProviderPublicKeysLookup[key] = avatarResult.Result.ProviderWallets[providerType].Select( x=> x.PublicKey).ToList();
                        result.Result = _avatarIdToProviderPublicKeysLookup[key];
                    }
                    else
                        OASISErrorHandling.HandleError(ref result, string.Concat("Error occured in GetProviderPublicKeysForAvatarById. The avatar with id ", avatarId, " has not been linked to the ", Enum.GetName(providerType), " provider. Please use the LinkProviderPublicKeyToAvatar method on the AvatarManager or avatar REST API."));
                }
                else
                    OASISErrorHandling.HandleError(ref result, $"Error occured in GetProviderPublicKeysForAvatarById loading avatar with id {avatarId}. Reason: {avatarResult.Message}", avatarResult.DetailedMessage);
            }

            return result;
        }

        public OASISResult<List<string>> GetProviderPublicKeysForAvatarByUsername(string avatarUsername, ProviderType providerType = ProviderType.Default)
        {
            OASISResult<List<string>> result = new OASISResult<List<string>>();
            string key = string.Concat(Enum.GetName(providerType), avatarUsername);

            if (!_avatarUsernameToProviderPublicKeysLookup.ContainsKey(key))
            {
                OASISResult<IAvatar> avatarResult = AvatarManager.LoadAvatar(avatarUsername, false, true, providerType);

                if (!avatarResult.IsError && avatarResult.Result != null)
                {
                    if (avatarResult.Result.ProviderWallets.ContainsKey(providerType))
                    {
                        _avatarUsernameToProviderPublicKeysLookup[key] = avatarResult.Result.ProviderWallets[providerType].Select( x=> x.PublicKey).ToList();
                        result.Result = _avatarUsernameToProviderPublicKeysLookup[key];
                    }
                    else
                        OASISErrorHandling.HandleError(ref result, string.Concat("The avatar with username ", avatarUsername, " has not been linked to the ", Enum.GetName(providerType), " provider. Please use the LinkProviderPublicKeyToAvatar method on the AvatarManager or avatar REST API."));
                }
                else
                    OASISErrorHandling.HandleError(ref result, $"Error occured in GetProviderPublicKeysForAvatarByUsername loading avatar with username {avatarUsername}. Reason: {avatarResult.Message}", avatarResult.DetailedMessage);
            }

            return result;
        }

        public OASISResult<List<string>> GetProviderPublicKeysForAvatarByEmail(string avatarEmail, ProviderType providerType = ProviderType.Default)
        {
            OASISResult<List<string>> result = new OASISResult<List<string>>();
            string key = string.Concat(Enum.GetName(providerType), avatarEmail);

            if (!_avatarEmailToProviderPublicKeysLookup.ContainsKey(key))
            {
                OASISResult<IAvatar> avatarResult = AvatarManager.LoadAvatarByEmail(avatarEmail, false, true, providerType);

                if (!avatarResult.IsError && avatarResult.Result != null)
                {
                    if (avatarResult.Result.ProviderWallets.ContainsKey(providerType))
                    {
                        _avatarEmailToProviderPublicKeysLookup[key] = avatarResult.Result.ProviderWallets[providerType].Select(x => x.PublicKey).ToList();
                        result.Result = _avatarEmailToProviderPublicKeysLookup[key];
                    }
                    else
                        OASISErrorHandling.HandleError(ref result, string.Concat("The avatar with email ", avatarEmail, " has not been linked to the ", Enum.GetName(providerType), " provider. Please use the LinkProviderPublicKeyToAvatar method on the AvatarManager or avatar REST API."));
                }
                else
                    OASISErrorHandling.HandleError(ref result, $"Error occured in GetProviderPublicKeysForAvatarByEmail loading avatar with email {avatarEmail}. Reason: {avatarResult.Message}", avatarResult.DetailedMessage);
            }
            
            return result;
        }

        /*
        public OASISResult<List<string>> GetProviderPrivateKeysForAvatarById(Guid avatarId, ProviderType providerType = ProviderType.Default)
        {
            OASISResult<List<string>> result = new OASISResult<List<string>>();
            string key = string.Concat(Enum.GetName(providerType), avatarId);

            if (AvatarManager.LoggedInAvatar.Id != avatarId)
            {
                result.IsError = true;
                result.Message = "You cannot retreive the private key for another person's avatar. Please login to this account and try again.";
            }

            if (!_avatarIdToProviderPrivateKeyLookup.ContainsKey(key))
            {
                OASISResult<IAvatar> avatarResult = AvatarManager.LoadAvatar(avatarId, true, false, providerType);

                if (!avatarResult.IsError && avatarResult.Result != null)
                {
                    if (avatarResult.Result.ProviderWallets.ContainsKey(providerType))
                    {
                        _avatarIdToProviderPrivateKeyLookup[key] = avatarResult.Result.ProviderWallets[providerType].Select(x => x.PrivateKey).ToList();

                        // Decrypt the keys only for this return object (there are not stored in memory or storage unenrypted).
                        for (int i = 0; i < _avatarIdToProviderPrivateKeyLookup[key].Count; i++)
                            _avatarIdToProviderPrivateKeyLookup[key][i] = Rijndael.Decrypt(_avatarIdToProviderPrivateKeyLookup[key][i], OASISDNA.OASIS.Security.OASISProviderPrivateKeys.Rijndael256Key, KeySize.Aes256);
                    }
                    else
                        OASISErrorHandling.HandleError(ref result, string.Concat("The avatar with id ", avatarId, " has not been linked to the ", Enum.GetName(providerType), " provider. Please use the LinkProviderPrivateKeyToAvatar method on the AvatarManager or avatar REST API."));
                }
                else
                    OASISErrorHandling.HandleError(ref result, $"Error occured in GetProviderPrivateKeysForAvatarById loading avatar with id {avatarId}. Reason: {avatarResult.Message}", avatarResult.DetailedMessage);
            }

            return result;
        }

        public OASISResult<List<string>> GetProviderPrivateKeysForAvatarByUsername(string avatarUsername, ProviderType providerType = ProviderType.Default)
        {
            OASISResult<List<string>> result = new OASISResult<List<string>>();
            string key = string.Concat(Enum.GetName(providerType), avatarUsername);

            if (AvatarManager.LoggedInAvatar.Username != avatarUsername)
                OASISErrorHandling.HandleError(ref result, "Error occured in GetProviderPrivateKeysForAvatarByUsername. You cannot retreive the private key for another person's avatar. Please login to this account and try again.");

            if (!_avatarUsernameToProviderPrivateKeyLookup.ContainsKey(key))
            {
                OASISResult<IAvatar> avatarResult = AvatarManager.LoadAvatar(avatarUsername, true, false, providerType);

                if (!avatarResult.IsError && avatarResult.Result != null)
                {
                    if (avatarResult.Result.ProviderWallets.ContainsKey(providerType))
                    {
                        _avatarUsernameToProviderPrivateKeyLookup[key] = avatarResult.Result.ProviderWallets[providerType].Select(x => x.PrivateKey).ToList();
                        
                        // Decrypt the keys only for this return object (there are not stored in memory or storage unenrypted).
                        for (int i = 0; i < _avatarIdToProviderPrivateKeyLookup[key].Count; i++)
                            _avatarIdToProviderPrivateKeyLookup[key][i] = Rijndael.Decrypt(_avatarIdToProviderPrivateKeyLookup[key][i], OASISDNA.OASIS.Security.OASISProviderPrivateKeys.Rijndael256Key, KeySize.Aes256);
                    }
                    else
                        OASISErrorHandling.HandleError(ref result, string.Concat("Error occured in GetProviderPrivateKeysForAvatarByUsername. The avatar with username ", avatarUsername, " was not found."));
                }
                else
                    OASISErrorHandling.HandleError(ref result, $"Error occured in GetProviderPrivateKeysForAvatarByUsername loading avatar with username {avatarUsername}. Reason: {avatarResult.Message}", avatarResult.DetailedMessage);
            }

            return result;
        }*/

        public OASISResult<List<string>> GetProviderPrivateKeysForAvatarById(Guid avatarId, ProviderType providerType = ProviderType.Default)
        {
            OASISResult<List<string>> result = new OASISResult<List<string>>();
            //string key = string.Concat(Enum.GetName(providerType), avatarId);

            if (AvatarManager.LoggedInAvatar.Id != avatarId)
            {
                result.IsError = true;
                result.Message = "You cannot retreive the private key for another person's avatar. Please login to this account and try again.";
            }

            OASISResult<Dictionary<ProviderType, List<IProviderWallet>>> walletsResult = WalletManager.Instance.LoadProviderWalletsForAvatarById(avatarId);

            //We use to cache the private keys but for security we no longer do this and instead load them from local storage each time they are needed (since they are local storage not much need to cache anyway).
            if (!walletsResult.IsError && walletsResult.Result != null)
            {
                if (walletsResult.Result.ContainsKey(providerType))
                {
                    result.Result = walletsResult.Result[providerType].Select(x => x.PrivateKey).ToList();

                    for (int i = 0; i < result.Result.Count; i++)
                    {
                        if (result.Result[i] != null)
                            result.Result[i] = Rijndael256.Rijndael.Decrypt(result.Result[i], OASISDNA.OASIS.Security.OASISProviderPrivateKeys.Rijndael256Key, KeySize.Aes256);
                    }
                }
                else
                    OASISErrorHandling.HandleError(ref result, string.Concat("The avatar with id ", avatarId, " has not been linked to the ", Enum.GetName(providerType), " provider. Please use the LinkProviderPrivateKeyToAvatar method on the AvatarManager or avatar REST API."));
            }
            else
                OASISErrorHandling.HandleError(ref result, $"Error occured in GetProviderPrivateKeysForAvatarById loading avatar wallets with id {avatarId}. Reason: {walletsResult.Message}", walletsResult.DetailedMessage);

            return result;
        }

        public OASISResult<List<string>> GetProviderPrivateKeysForAvatarByUsername(string avatarUsername, ProviderType providerType = ProviderType.Default)
        {
            OASISResult<List<string>> result = new OASISResult<List<string>>();
            //string key = string.Concat(Enum.GetName(providerType), avatarUsername);

            if (AvatarManager.LoggedInAvatar.Username != avatarUsername)
                OASISErrorHandling.HandleError(ref result, "Error occured in GetProviderPrivateKeysForAvatarByUsername. You cannot retreive the private key for another person's avatar. Please login to this account and try again.");

            OASISResult<Dictionary<ProviderType, List<IProviderWallet>>> walletsResult = WalletManager.Instance.LoadProviderWalletsForAvatarByUsername(avatarUsername);

            //We use to cache the private keys but for security we no longer do this and instead load them from local storage each time they are needed (since they are local storage not much need to cache anyway).
            if (!walletsResult.IsError && walletsResult.Result != null)
            {
                if (walletsResult.Result.ContainsKey(providerType))
                {
                    result.Result = walletsResult.Result[providerType].Select(x => x.PrivateKey).ToList();

                    for (int i = 0; i < result.Result.Count; i++)
                    {
                        if (result.Result[i] != null)
                            result.Result[i] = Rijndael256.Rijndael.Decrypt(result.Result[i], OASISDNA.OASIS.Security.OASISProviderPrivateKeys.Rijndael256Key, KeySize.Aes256);
                    }
                }
                else
                    OASISErrorHandling.HandleError(ref result, string.Concat("The avatar with username ", avatarUsername, " has not been linked to the ", Enum.GetName(providerType), " provider. Please use the LinkProviderPrivateKeyToAvatar method on the AvatarManager or avatar REST API."));
            }
            else
                OASISErrorHandling.HandleError(ref result, $"Error occured in GetProviderPrivateKeysForAvatarByUsername loading avatar wallets with username {avatarUsername}. Reason: {walletsResult.Message}", walletsResult.DetailedMessage);

            return result;
        }

        //public OASISResult<string> GetProviderPrivateKeyForAvatarByEmail(string avatarEmail, ProviderType providerType = ProviderType.Default)
        //{
        //    OASISResult<string> result = new OASISResult<string>();
        //    string key = string.Concat(Enum.GetName(providerType), avatarEmail);

        //    if (AvatarManager.LoggedInAvatar.Email != avatarEmail)
        //        OASISErrorHandling.HandleError(ref result, "Error occured in GetProviderPrivateKeyForAvatarByEmail. You cannot retreive the private key for another person's avatar. Please login to this account and try again.");

        //    if (!_avatarEmailToProviderPrivateKeyLookup.ContainsKey(key))
        //    {
        //        OASISResult<IAvatar> avatarResult = AvatarManager.LoadAvatarByEmail(avatarEmail, false, providerType);

        //        if (!avatarResult.IsError && avatarResult.Result != null)
        //        {
        //            if (avatarResult.Result.ProviderPublicKey.ContainsKey(providerType))
        //                _avatarEmailToProviderPrivateKeyLookup[key] = avatarResult.Result.ProviderPrivateKey[providerType];
        //            else
        //                OASISErrorHandling.HandleError(ref result, string.Concat("Error occured in GetProviderPrivateKeyForAvatarByEmail. The avatar with email ", avatarEmail, " was not found."));
        //        }
        //        else
        //            OASISErrorHandling.HandleError(ref result, $"Error occured in GetProviderPrivateKeyForAvatarByEmail loading avatar with email {avatarEmail}. Reason: {avatarResult.Message}", avatarResult.DetailedMessage);
        //    }

        //    //result.Result = StringCipher.Decrypt(_avatarEmailToProviderPrivateKeyLookup[key]);
        //    result.Result = Rijndael.Decrypt(_avatarEmailToProviderPrivateKeyLookup[key], OASISDNA.OASIS.Security.OASISProviderPrivateKeys.Rijndael256Key, KeySize.Aes256);
        //    return result;
        //}

        //public OASISResult<string> GetProviderPrivateKeyForAvatarByEmail(string email, ProviderType providerType = ProviderType.Default)
        //{
        //    OASISResult<string> result = new OASISResult<string>();
        //    string key = string.Concat(Enum.GetName(providerType), avatarUsername);

        //    if (AvatarManager.LoggedInAvatar.Email != email)
        //        OASISErrorHandling.HandleError(ref result, "Error occured in GetProviderPrivateKeyForAvatar. You cannot retreive the private key for another person's avatar. Please login to this account and try again.");

        //    if (!_avatarUsernameToProviderPrivateKeyLookup.ContainsKey(key))
        //    {
        //        OASISResult<IAvatar> avatarResult = AvatarManager.LoadAvatarByEmail(email, false, providerType);

        //        if (!avatarResult.IsError && avatarResult.Result != null)
        //        {
        //            if (avatarResult.Result.ProviderPublicKey.ContainsKey(providerType))
        //                _avatarIdToProviderPrivateKeyLookup[key] = avatarResult.Result.ProviderPrivateKey[providerType];
        //            else
        //                OASISErrorHandling.HandleError(ref result, string.Concat("Error occured in GetProviderPrivateKeyForAvatar. The avatar with username ", avatarUsername, " was not found."));
        //        }
        //        else
        //            OASISErrorHandling.HandleError(ref result, $"Error occured in GetProviderPrivateKeyForAvatar loading avatar with username {avatarUsername}. Reason: {avatarResult.Message}");
        //    }

        //    result.Result = StringCipher.Decrypt(_avatarUsernameToProviderPrivateKeyLookup[key]);
        //    return result;
        //}

        public OASISResult<Guid> GetAvatarIdForProviderUniqueStorageKey(string providerKey, ProviderType providerType = ProviderType.Default)
        {
            // TODO: Do we need to store both the id and whole avatar in the cache? Think only need one? Just storing the id would use less memory and be faster but there may be use cases for when we need the whole avatar?
            // In future, if there is not a use case for the whole avatar we will just use the id cache and remove the other.
            OASISResult<Guid> result = new OASISResult<Guid>();
            string key = string.Concat(Enum.GetName(providerType), providerKey);

            if (!_providerUniqueStorageKeyToAvatarIdLookup.ContainsKey(key))
            {
                OASISResult<IAvatar> avatarResult = GetAvatarForProviderUniqueStorageKey(providerKey, providerType);

                if (!avatarResult.IsError && avatarResult.Result != null)
                {
                    _providerUniqueStorageKeyToAvatarIdLookup[key] = avatarResult.Result.Id;
                    result.Result = _providerUniqueStorageKeyToAvatarIdLookup[key];
                }
                else
                    OASISErrorHandling.HandleError(ref result, $"Error occured in GetAvatarIdForProviderUniqueStorageKey loading avatar for providerKey {providerKey}. Reason: {avatarResult.Message}", avatarResult.DetailedMessage);
            }

            return result;
        }

        public OASISResult<string> GetAvatarUsernameForProviderUniqueStorageKey(string providerKey, ProviderType providerType = ProviderType.Default)
        {
            OASISResult<string> result = new OASISResult<string>();

            // TODO: Do we need to store both the id and whole avatar in the cache? Think only need one? Just storing the id would use less memory and be faster but there may be use cases for when we need the whole avatar?
            // In future, if there is not a use case for the whole avatar we will just use the id cache and remove the other.

            string key = string.Concat(Enum.GetName(providerType), providerKey);

            if (!_providerUniqueStorageKeyToAvatarUsernameLookup.ContainsKey(key))
            {
                OASISResult<IAvatar> avatarResult = GetAvatarForProviderUniqueStorageKey(providerKey, providerType);

                if (!avatarResult.IsError && avatarResult.Result != null)
                {
                    _providerUniqueStorageKeyToAvatarUsernameLookup[key] = avatarResult.Result.Username;
                    result.Result = _providerUniqueStorageKeyToAvatarUsernameLookup[key];
                }
                else
                    OASISErrorHandling.HandleError(ref result, $"Error occured in GetAvatarUsernameForProviderUniqueStorageKey loading avatar for providerKey {providerKey}. Reason: {avatarResult.Message}", avatarResult.DetailedMessage);
            }

            return result;
        }

        public OASISResult<string> GetAvatarEmailForProviderUniqueStorageKey(string providerKey, ProviderType providerType = ProviderType.Default)
        {
            OASISResult<string> result = new OASISResult<string>();

            // TODO: Do we need to store both the id and whole avatar in the cache? Think only need one? Just storing the id would use less memory and be faster but there may be use cases for when we need the whole avatar?
            // In future, if there is not a use case for the whole avatar we will just use the id cache and remove the other.

            string key = string.Concat(Enum.GetName(providerType), providerKey);

            if (!_providerUniqueStorageKeyToAvatarEmailLookup.ContainsKey(key))
            {
                OASISResult<IAvatar> avatarResult = GetAvatarForProviderUniqueStorageKey(providerKey, providerType);

                if (!avatarResult.IsError && avatarResult.Result != null)
                {
                    _providerUniqueStorageKeyToAvatarEmailLookup[key] = avatarResult.Result.Email;
                    result.Result = _providerUniqueStorageKeyToAvatarEmailLookup[key];
                }
                else
                    OASISErrorHandling.HandleError(ref result, $"Error occured in GetAvatarEmailForProviderUniqueStorageKey loading avatar for providerKey {providerKey}. Reason: {avatarResult.Message}", avatarResult.DetailedMessage);
            }

            return result;
        }

        public OASISResult<IAvatar> GetAvatarForProviderUniqueStorageKey(string providerKey, ProviderType providerType = ProviderType.Default)
        {
            OASISResult<IAvatar> result = new OASISResult<IAvatar>();
            string key = string.Concat(Enum.GetName(providerType), providerKey);

            if (!_providerUniqueStorageKeyToAvatarLookup.ContainsKey(key))
            {
                //TODO: Ideally need a new overload for LoadAvatar that takes the provider key.
                //TODO: In the meantime should we cache the full list of Avatars? Could take up a LOT of memory so probably not good idea?
                OASISResult<IEnumerable<IAvatar>> avatarsResult = AvatarManager.LoadAllAvatars(false, true, true, providerType);

                if (!avatarsResult.IsError && avatarsResult.Result != null)
                {
                    IAvatar avatar = avatarsResult.Result.FirstOrDefault(x => x.ProviderUniqueStorageKey.ContainsKey(providerType) && x.ProviderUniqueStorageKey[providerType] == providerKey);

                    if (avatar != null)
                    {
                        _providerUniqueStorageKeyToAvatarIdLookup[key] = avatar.Id;
                        _providerUniqueStorageKeyToAvatarUsernameLookup[key] = avatar.Username;
                        _providerUniqueStorageKeyToAvatarEmailLookup[key] = avatar.Email;
                        _providerUniqueStorageKeyToAvatarLookup[key] = avatar;

                        result.Result = _providerUniqueStorageKeyToAvatarLookup[key];
                    }
                    else
                        OASISErrorHandling.HandleError(ref result, string.Concat("The provider Key ", providerKey, " for the ", Enum.GetName(providerType), " providerType has not been linked to an avatar. Please use the LinkProviderKeyToAvatar method on the AvatarManager or avatar REST API."));

                }
                else
                    OASISErrorHandling.HandleError(ref result, $"Error in GetAvatarForProviderUniqueStorageKey loading all avatars. Reason: {avatarsResult.Message}", avatarsResult.DetailedMessage);
            }

            return result;
        }

        public OASISResult<Guid> GetAvatarIdForProviderPublicKey(string providerKey, ProviderType providerType = ProviderType.Default)
        {
            OASISResult<Guid> result = new OASISResult<Guid>();

            // TODO: Do we need to store both the id and whole avatar in the cache? Think only need one? Just storing the id would use less memory and be faster but there may be use cases for when we need the whole avatar?
            // In future, if there is not a use case for the whole avatar we will just use the id cache and remove the other.

            string key = string.Concat(Enum.GetName(providerType), providerKey);

            if (!_providerPublicKeyToAvatarIdLookup.ContainsKey(key))
            {
                OASISResult<IAvatar> avatarResult = GetAvatarForProviderPublicKey(providerKey, providerType);

                if (!avatarResult.IsError && avatarResult.Result != null)
                {
                    _providerPublicKeyToAvatarIdLookup[key] = avatarResult.Result.Id;
                    result.Result = _providerPublicKeyToAvatarIdLookup[key];
                }
                else
                    OASISErrorHandling.HandleError(ref result, $"Error occured in GetAvatarIdForProviderPublicKey loading avatar for providerKey {providerKey}. Reason: {avatarResult.Message}", avatarResult.DetailedMessage);
            }

            return result;
        }

        public OASISResult<string> GetAvatarUsernameForProviderPublicKey(string providerKey, ProviderType providerType = ProviderType.Default)
        {
            OASISResult<string> result = new OASISResult<string>();
            // TODO: Do we need to store both the id and whole avatar in the cache? Think only need one? Just storing the id would use less memory and be faster but there may be use cases for when we need the whole avatar?
            // In future, if there is not a use case for the whole avatar we will just use the id cache and remove the other.

            string key = string.Concat(Enum.GetName(providerType), providerKey);

            if (!_providerPublicKeyToAvatarUsernameLookup.ContainsKey(key))
            {
                OASISResult<IAvatar> avatarResult = GetAvatarForProviderPublicKey(providerKey, providerType);

                if (!avatarResult.IsError && avatarResult.Result != null)
                {
                    _providerPublicKeyToAvatarUsernameLookup[key] = avatarResult.Result.Username;
                    result.Result = _providerPublicKeyToAvatarUsernameLookup[key];
                }
                else
                    OASISErrorHandling.HandleError(ref result, $"Error occured in GetAvatarUsernameForProviderPublicKey loading avatar for providerKey {providerKey}. Reason: {avatarResult.Message}", avatarResult.DetailedMessage);
            }

            return result;
        }

        public OASISResult<string> GetAvatarEmailForProviderPublicKey(string providerKey, ProviderType providerType = ProviderType.Default)
        {
            OASISResult<string> result = new OASISResult<string>();
            // TODO: Do we need to store both the id and whole avatar in the cache? Think only need one? Just storing the id would use less memory and be faster but there may be use cases for when we need the whole avatar?
            // In future, if there is not a use case for the whole avatar we will just use the id cache and remove the other.

            string key = string.Concat(Enum.GetName(providerType), providerKey);

            if (!_providerPublicKeyToAvatarEmailLookup.ContainsKey(key))
            {
                OASISResult<IAvatar> avatarResult = GetAvatarForProviderPublicKey(providerKey, providerType);

                if (!avatarResult.IsError && avatarResult.Result != null)
                {
                    _providerPublicKeyToAvatarEmailLookup[key] = avatarResult.Result.Email;
                    result.Result = _providerPublicKeyToAvatarEmailLookup[key];
                }
                else
                    OASISErrorHandling.HandleError(ref result, $"Error occured in GetAvatarEmailForProviderPublicKey loading avatar for providerKey {providerKey}. Reason: {avatarResult.Message}", avatarResult.DetailedMessage);
            }

            return result;
        }

        public OASISResult<IAvatar> GetAvatarForProviderPublicKey(string providerKey, ProviderType providerType = ProviderType.Default)
        {
            OASISResult<IAvatar> result = new OASISResult<IAvatar>();
            string key = string.Concat(Enum.GetName(providerType), providerKey);

            //TODO: Ideally need a new overload for LoadAvatarDetail that takes the public provider key.
            //TODO: In the meantime should we cache the full list of AvatarDetails? Could take up a LOT of memory so probably not good idea?
            if (!_providerPublicKeyToAvatarLookup.ContainsKey(key))
            {
                //TODO: Need to cache loading all avatars.
                OASISResult<IEnumerable<IAvatar>> avatarsResult = AvatarManager.LoadAllAvatars(false, true, true, providerType);

                if (!avatarsResult.IsError && avatarsResult.Result != null)
                {
                    IAvatar avatar = avatarsResult.Result.FirstOrDefault(x => x.ProviderWallets.ContainsKey(providerType) && x.ProviderWallets[providerType].Any(x => x.PublicKey == providerKey));

                    if (avatar != null)
                    {
                        _providerPublicKeyToAvatarIdLookup[key] = avatar.Id;
                        _providerPublicKeyToAvatarUsernameLookup[key] = avatar.Username;
                        _providerPublicKeyToAvatarEmailLookup[key] = avatar.Email;
                        _providerPublicKeyToAvatarLookup[key] = avatar;

                        result.Result = _providerPublicKeyToAvatarLookup[key];
                    }
                    else
                        OASISErrorHandling.HandleError(ref result, string.Concat("The provider public Key ", providerKey, " for the ", Enum.GetName(providerType), " providerType has not been linked to an avatar. Please use the LinkProviderPublicKeyToAvatar method on the AvatarManager or avatar REST API."));
                }
                else
                    OASISErrorHandling.HandleError(ref result, string.Concat("Error in GetAvatarForProviderPublicKey for the provider public Key ", providerKey, " for the ", Enum.GetName(providerType), " providerType. There was an error loading all avatars. Reason: ", avatarsResult.Message));
            }

            return result;
        }

        /*
        public OASISResult<Guid> GetAvatarIdForProviderPrivateKey(string providerKey, ProviderType providerType = ProviderType.Default)
        {
            OASISResult<Guid> result = new OASISResult<Guid>();

            // TODO: Do we need to store both the id and whole avatar in the cache? Think only need one? Just storing the id would use less memory and be faster but there may be use cases for when we need the whole avatar?
            // In future, if there is not a use case for the whole avatar we will just use the id cache and remove the other.

            string key = string.Concat(Enum.GetName(providerType), providerKey);

            if (!_providerPrivateKeyToAvatarIdLookup.ContainsKey(key))
            {
                OASISResult<IAvatar> avatarResult = GetAvatarForProviderPrivateKey(providerKey, providerType);

                if (!avatarResult.IsError && avatarResult.Result != null)
                {
                    _providerPrivateKeyToAvatarIdLookup[key] = avatarResult.Result.Id;
                    result.Result = _providerPrivateKeyToAvatarIdLookup[key];
                }
                else
                    OASISErrorHandling.HandleError(ref result, string.Concat("Error occured in GetAvatarIdForProviderPrivateKey. The provider public Key ", providerKey, " for the ", Enum.GetName(providerType), " providerType has not been linked to an avatar. Please use the LinkProviderPublicKeyToAvatar method on the AvatarManager or avatar REST API."));
            }

            return result;
        }

        public OASISResult<string> GetAvatarUsernameForProviderPrivateKey(string providerKey, ProviderType providerType = ProviderType.Default)
        {
            OASISResult<string> result = new OASISResult<string>();
            // TODO: Do we need to store both the id and whole avatar in the cache? Think only need one? Just storing the id would use less memory and be faster but there may be use cases for when we need the whole avatar?
            // In future, if there is not a use case for the whole avatar we will just use the id cache and remove the other.

            string key = string.Concat(Enum.GetName(providerType), providerKey);

            if (!_providerPrivateKeyToAvatarUsernameLookup.ContainsKey(key))
            {
                OASISResult<IAvatar> avatarResult = GetAvatarForProviderPrivateKey(providerKey, providerType);

                if (!avatarResult.IsError && avatarResult.Result != null)
                {
                    _providerPrivateKeyToAvatarUsernameLookup[key] = avatarResult.Result.Username;
                    result.Result = _providerPrivateKeyToAvatarUsernameLookup[key];
                }
                else
                    OASISErrorHandling.HandleError(ref result, string.Concat("Error occured in GetAvatarUsernameForProviderPrivateKey for the ", Enum.GetName(providerType), " providerType has not been linked to an avatar. Please use the LinkProviderPublicKeyToAvatar method on the AvatarManager or avatar REST API."));
            }

            return result;
        }

        public OASISResult<string> GetAvatarEmailForProviderPrivateKey(string providerKey, ProviderType providerType = ProviderType.Default)
        {
            OASISResult<string> result = new OASISResult<string>();
            // TODO: Do we need to store both the id and whole avatar in the cache? Think only need one? Just storing the id would use less memory and be faster but there may be use cases for when we need the whole avatar?
            // In future, if there is not a use case for the whole avatar we will just use the id cache and remove the other.

            string key = string.Concat(Enum.GetName(providerType), providerKey);

            if (!_providerPrivateKeyToAvatarEmailLookup.ContainsKey(key))
            {
                OASISResult<IAvatar> avatarResult = GetAvatarForProviderPrivateKey(providerKey, providerType);

                if (!avatarResult.IsError && avatarResult.Result != null)
                {
                    _providerPrivateKeyToAvatarEmailLookup[key] = avatarResult.Result.Email;
                    result.Result = _providerPrivateKeyToAvatarEmailLookup[key];
                }
                else
                    OASISErrorHandling.HandleError(ref result, string.Concat("Error occured in GetAvatarEmailForProviderPrivateKey for the ", Enum.GetName(providerType), " providerType has not been linked to an avatar. Please use the LinkProviderPublicKeyToAvatar method on the AvatarManager or avatar REST API."));
            }

            return result;
        }

        public OASISResult<IAvatar> GetAvatarForProviderPrivateKey(string providerKey, ProviderType providerType = ProviderType.Default)
        {
            OASISResult<IAvatar> result = new OASISResult<IAvatar>();

            //TODO: Fix the StringCipher below or find the strongest encryption, maybe the Qunatum Encryption? :)
            //string key = string.Concat(Enum.GetName(providerType), StringCipher.Encrypt(providerKey));
            //string key = string.Concat(Enum.GetName(providerType), BC.HashPassword(providerKey));
            string key = string.Concat(Enum.GetName(providerType), Rijndael.Encrypt(providerKey, OASISDNA.OASIS.Security.OASISProviderPrivateKeys.Rijndael256Key, KeySize.Aes256));

            if (!_providerPrivateKeyToAvatarLookup.ContainsKey(key))
            {
                //TODO: Ideally need a new overload for LoadAvatarDetail that takes the public provider key.
                //TODO: In the meantime should we cache the full list of AvatarDetails? Could take up a LOT of memory so probably not good idea?
                OASISResult<IEnumerable<IAvatar>> avatarsResult = AvatarManager.LoadAllAvatars(true, false, providerType);

                if (!avatarsResult.IsError && avatarsResult.Result != null)
                {
                    IAvatar avatar = avatarsResult.Result.FirstOrDefault(x => x.ProviderWallets.ContainsKey(providerType) && x.ProviderWallets[providerType].Any(x => x.PrivateKey == providerKey));

                    if (avatar != null)
                    {
                        _providerPublicKeyToAvatarIdLookup[key] = avatar.Id;
                        _providerPublicKeyToAvatarUsernameLookup[key] = avatar.Username;
                        _providerPublicKeyToAvatarEmailLookup[key] = avatar.Email;
                        _providerPublicKeyToAvatarLookup[key] = avatar;

                        result.Result = _providerPrivateKeyToAvatarLookup[key];
                    }
                    else
                        OASISErrorHandling.HandleError(ref result, string.Concat("The provider private Key ", providerKey, " for the ", Enum.GetName(providerType), " providerType has not been linked to an avatar. Please use the LinkProviderPrivateKeyToAvatar method on the AvatarManager or avatar REST API."));
                }
                else
                    OASISErrorHandling.HandleError(ref result, string.Concat("Error in GetAvatarForProviderPrivateKey for the provider private Key ", providerKey, " for the ", Enum.GetName(providerType), " providerType. There was an error loading all avatars. Reason: ", avatarsResult.Message));
            }
            
            return result;
        }
        */

        /*
        public OASISResult<Guid> GetAvatarIdForProviderPrivateKey(string providerKey, ProviderType providerType = ProviderType.Default)
        {
            OASISResult<Guid> result = new OASISResult<Guid>();

            // TODO: Do we need to store both the id and whole avatar in the cache? Think only need one? Just storing the id would use less memory and be faster but there may be use cases for when we need the whole avatar?
            // In future, if there is not a use case for the whole avatar we will just use the id cache and remove the other.

           // string key = string.Concat(Enum.GetName(providerType), providerKey);

            OASISResult<IAvatar> avatarResult = GetAvatarForProviderPrivateKey(providerKey, providerType);

            if (!avatarResult.IsError && avatarResult.Result != null)
                result.Result = avatarResult.Result.Id;
            else
                OASISErrorHandling.HandleError(ref result, string.Concat("Error occured in GetAvatarIdForProviderPrivateKey. The provider public Key ", providerKey, " for the ", Enum.GetName(providerType), " providerType has not been linked to an avatar. Please use the LinkProviderPublicKeyToAvatar method on the AvatarManager or avatar REST API."));
            
            return result;
        }

        public OASISResult<string> GetAvatarUsernameForProviderPrivateKey(string providerKey, ProviderType providerType = ProviderType.Default)
        {
            OASISResult<string> result = new OASISResult<string>();
            // TODO: Do we need to store both the id and whole avatar in the cache? Think only need one? Just storing the id would use less memory and be faster but there may be use cases for when we need the whole avatar?
            // In future, if there is not a use case for the whole avatar we will just use the id cache and remove the other.

           // string key = string.Concat(Enum.GetName(providerType), providerKey);

            OASISResult<IAvatar> avatarResult = GetAvatarForProviderPrivateKey(providerKey, providerType);

            if (!avatarResult.IsError && avatarResult.Result != null)
                result.Result = avatarResult.Result.Username;
            else
                OASISErrorHandling.HandleError(ref result, string.Concat("Error occured in GetAvatarUsernameForProviderPrivateKey for the ", Enum.GetName(providerType), " providerType has not been linked to an avatar. Please use the LinkProviderPublicKeyToAvatar method on the AvatarManager or avatar REST API."));

            return result;
        }

        public OASISResult<string> GetAvatarEmailForProviderPrivateKey(string providerKey, ProviderType providerType = ProviderType.Default)
        {
            OASISResult<string> result = new OASISResult<string>();
            // TODO: Do we need to store both the id and whole avatar in the cache? Think only need one? Just storing the id would use less memory and be faster but there may be use cases for when we need the whole avatar?
            // In future, if there is not a use case for the whole avatar we will just use the id cache and remove the other.

           // string key = string.Concat(Enum.GetName(providerType), providerKey);

            OASISResult<IAvatar> avatarResult = GetAvatarForProviderPrivateKey(providerKey, providerType);

            if (!avatarResult.IsError && avatarResult.Result != null)
                result.Result = avatarResult.Result.Email;
            else
                OASISErrorHandling.HandleError(ref result, string.Concat("Error occured in GetAvatarEmailForProviderPrivateKey for the ", Enum.GetName(providerType), " providerType has not been linked to an avatar. Please use the LinkProviderPublicKeyToAvatar method on the AvatarManager or avatar REST API."));
            
            return result;
        }

        
        public OASISResult<IAvatar> GetAvatarForProviderPrivateKey(string providerKey, ProviderType providerType = ProviderType.Default)
        {
            OASISResult<IAvatar> result = new OASISResult<IAvatar>();

            //TODO: Fix the StringCipher below or find the strongest encryption, maybe the Qunatum Encryption? :)
            //string key = string.Concat(Enum.GetName(providerType), StringCipher.Encrypt(providerKey));
            //string key = string.Concat(Enum.GetName(providerType), BC.HashPassword(providerKey));
            //string key = string.Concat(Enum.GetName(providerType), Rijndael.Encrypt(providerKey, OASISDNA.OASIS.Security.OASISProviderPrivateKeys.Rijndael256Key, KeySize.Aes256));


            //TODO: Ideally need a new overload for LoadAvatarDetail that takes the public provider key.
            //TODO: In the meantime should we cache the full list of AvatarDetails? Could take up a LOT of memory so probably not good idea?


            OASISResult<Dictionary<ProviderType, List<IProviderWallet>>> walletsResult = WalletManager.Instance.LoadAllProviderWallets(providerKey);

            if (!avatarsResult.IsError && avatarsResult.Result != null)
            {
                IAvatar avatar = avatarsResult.Result.FirstOrDefault(x => x.ProviderWallets.ContainsKey(providerType) && x.ProviderWallets[providerType].Any(x => x.PrivateKey == providerKey));

                if (avatar != null)
                {
                    result.Result = avatar;
                }
                else
                    OASISErrorHandling.HandleError(ref result, string.Concat("The provider private Key ", providerKey, " for the ", Enum.GetName(providerType), " providerType has not been linked to an avatar. Please use the LinkProviderPrivateKeyToAvatar method on the AvatarManager or avatar REST API."));
            }
            else
                OASISErrorHandling.HandleError(ref result, string.Concat("Error in GetAvatarForProviderPrivateKey for the provider private Key ", providerKey, " for the ", Enum.GetName(providerType), " providerType. There was an error loading all avatars. Reason: ", avatarsResult.Message));

            return result;
        }*/


        public OASISResult<Dictionary<ProviderType, string>> GetAllProviderUniqueStorageKeysForAvatarById(Guid avatarId, ProviderType providerType = ProviderType.Default)
        {
            OASISResult<Dictionary<ProviderType, string>> result = new OASISResult<Dictionary<ProviderType, string>>();
            OASISResult<IAvatar> avatarResult = AvatarManager.LoadAvatar(avatarId, false, true, providerType);

            if (!avatarResult.IsError && avatarResult.Result != null)
                result.Result = avatarResult.Result.ProviderUniqueStorageKey;
            else
                OASISErrorHandling.HandleError(ref result, $"Error occured in GetAllProviderUniqueStorageKeysForAvatarById loading avatar with avatarId {avatarId}. Reason: {avatarResult.Message}", avatarResult.DetailedMessage);

            return result;
        }

        public OASISResult<Dictionary<ProviderType, string>> GetAllProviderUniqueStorageKeysForAvatarByUsername(string username, ProviderType providerType = ProviderType.Default)
        {
            OASISResult<Dictionary<ProviderType, string>> result = new OASISResult<Dictionary<ProviderType, string>>();
            OASISResult<IAvatar> avatarResult = AvatarManager.LoadAvatar(username, false, true, providerType);

            if (!avatarResult.IsError && avatarResult.Result != null)
                result.Result = avatarResult.Result.ProviderUniqueStorageKey;
            else
                OASISErrorHandling.HandleError(ref result, $"Error occured in GetAllProviderUniqueStorageKeysForAvatarByUsername loading avatar with username {username}. Reason: {avatarResult.Message}", avatarResult.DetailedMessage);

            return result;
        }

        public OASISResult<Dictionary<ProviderType, string>> GetAllProviderUniqueStorageKeysForAvatarByEmail(string email, ProviderType providerType = ProviderType.Default)
        {
            OASISResult<Dictionary<ProviderType, string>> result = new OASISResult<Dictionary<ProviderType, string>>();
            OASISResult<IAvatar> avatarResult = AvatarManager.LoadAvatarByEmail(email, false, true, providerType);

            if (!avatarResult.IsError && avatarResult.Result != null)
                result.Result = avatarResult.Result.ProviderUniqueStorageKey;
            else
                OASISErrorHandling.HandleError(ref result, $"Error occured in GetAllProviderUniqueStorageKeysForAvatarByEmail loading avatar with email {email}. Reason: {avatarResult.Message}", avatarResult.DetailedMessage);

            return result;
        }

        

        public OASISResult<Dictionary<ProviderType, List<KeyPair>>> GetAllProviderKeyPairsForAvatarById(Guid avatarId, ProviderType providerType = ProviderType.Default)
        {
            OASISResult<Dictionary<ProviderType, List<KeyPair>>> result = new OASISResult<Dictionary<ProviderType, List<KeyPair>>>();
            OASISResult<IAvatar> avatarResult = AvatarManager.LoadAvatar(avatarId, true, false, providerType);

            if (!avatarResult.IsError && avatarResult.Result != null)
            {
                result.Result = new Dictionary<ProviderType, List<KeyPair>>();

                foreach (ProviderType provider in avatarResult.Result.ProviderWallets.Keys)
                {
                    foreach (IProviderWallet wallet in avatarResult.Result.ProviderWallets[provider])
                    {
                        if (!result.Result.ContainsKey(provider))
                            result.Result[provider] = new List<KeyPair>();

                        if (wallet.PublicKey != null || wallet.PrivateKey != null)
                        {
                            result.Result[provider].Add(new KeyPair()
                            {
                                PrivateKey = wallet.PrivateKey != null ? Rijndael256.Rijndael.Decrypt(wallet.PrivateKey, OASISDNA.OASIS.Security.OASISProviderPrivateKeys.Rijndael256Key, KeySize.Aes256) : null,
                                PublicKey = wallet.PublicKey
                            });
                        }
                    }
                }
            }
            else
                OASISErrorHandling.HandleError(ref result, $"Error occured in GetAllProviderKeyPairsForAvatarById loading avatar with avatarId {avatarId}. Reason: {avatarResult.Message}", avatarResult.DetailedMessage);

            return result;
        }

        public OASISResult<Dictionary<ProviderType, List<string>>> GetAllProviderWalletAddressesForAvatarById(Guid avatarId, ProviderType providerType = ProviderType.Default)
        {
            OASISResult<Dictionary<ProviderType, List<string>>> result = new OASISResult<Dictionary<ProviderType, List<string>>>();
            OASISResult<IAvatar> avatarResult = AvatarManager.LoadAvatar(avatarId, false, true, providerType);

            if (!avatarResult.IsError && avatarResult.Result != null)
            {
                result.Result = new Dictionary<ProviderType, List<string>>();

                foreach (ProviderType provider in avatarResult.Result.ProviderWallets.Keys)
                {
                    //result.Result[provider] = avatarResult.Result.ProviderWallets[provider].Select(x => x.PublicKey).ToList();

                    foreach (IProviderWallet wallet in avatarResult.Result.ProviderWallets[provider])
                    {
                        if (!result.Result.ContainsKey(provider))
                            result.Result[provider] = new List<string>();

                        if (wallet.WalletAddress != null)
                            result.Result[provider].Add(wallet.WalletAddress);
                    }

                    //for (int i = 0; i < result.Result[provider].Count; i++)
                    //{
                    //    if (result.Result[provider][i] == null)
                    //        result.Result[provider].Remove(result.Result[provider][i]);
                    //}
                }
            }
            else
                OASISErrorHandling.HandleError(ref result, $"Error occured in GetAllProviderWalletAddressesForAvatarById loading avatar with avatarId {avatarId}. Reason: {avatarResult.Message}", avatarResult.DetailedMessage);

            return result;
        }

        public OASISResult<Dictionary<ProviderType, List<string>>> GetAllProviderWalletAddressesForAvatarByUsername(string username, ProviderType providerType = ProviderType.Default)
        {
            OASISResult<Dictionary<ProviderType, List<string>>> result = new OASISResult<Dictionary<ProviderType, List<string>>>();
            OASISResult<IAvatar> avatarResult = AvatarManager.LoadAvatar(username, false, true, providerType);

            if (!avatarResult.IsError && avatarResult.Result != null)
            {
                result.Result = new Dictionary<ProviderType, List<string>>();

                foreach (ProviderType provider in avatarResult.Result.ProviderWallets.Keys)
                {
                    //result.Result[provider] = avatarResult.Result.ProviderWallets[provider].Select(x => x.PublicKey).ToList();

                    //for (int i = 0; i < result.Result[provider].Count; i++)
                    //{
                    //    if (result.Result[provider][i] == null)
                    //        result.Result[provider].Remove(result.Result[provider][i]);
                    //}

                    foreach (IProviderWallet wallet in avatarResult.Result.ProviderWallets[provider])
                    {
                        if (!result.Result.ContainsKey(provider))
                            result.Result[provider] = new List<string>();

                        if (wallet.WalletAddress != null)
                            result.Result[provider].Add(wallet.WalletAddress);
                    }
                }
            }
            else
                OASISErrorHandling.HandleError(ref result, $"Error occured in GetAllProviderWalletAddressesForAvatarByUsername loading avatar with username {username}. Reason: {avatarResult.Message}", avatarResult.DetailedMessage);

            return result;
        }

        public OASISResult<Dictionary<ProviderType, List<string>>> GetAllProviderWalletAddressesForAvatarByEmail(string email, ProviderType providerType = ProviderType.Default)
        {
            OASISResult<Dictionary<ProviderType, List<string>>> result = new OASISResult<Dictionary<ProviderType, List<string>>>();
            OASISResult<IAvatar> avatarResult = AvatarManager.LoadAvatarByEmail(email, false, true, providerType);

            if (!avatarResult.IsError && avatarResult.Result != null)
            {
                result.Result = new Dictionary<ProviderType, List<string>>();

                foreach (ProviderType provider in avatarResult.Result.ProviderWallets.Keys)
                {
                    //result.Result[provider] = avatarResult.Result.ProviderWallets[provider].Select(x => x.PublicKey).ToList();

                    //for (int i = 0; i < result.Result[provider].Count; i++)
                    //{
                    //    if (result.Result[provider][i] == null)
                    //        result.Result[provider].Remove(result.Result[provider][i]);
                    //}

                    foreach (IProviderWallet wallet in avatarResult.Result.ProviderWallets[provider])
                    {
                        if (!result.Result.ContainsKey(provider))
                            result.Result[provider] = new List<string>();

                        if (wallet.WalletAddress != null)
                            result.Result[provider].Add(wallet.WalletAddress);
                    }
                }
            }
            else
                OASISErrorHandling.HandleError(ref result, $"Error occured in GetAllProviderWalletAddressesForAvatarByEmail loading avatar with email {email}. Reason: {avatarResult.Message}");

            return result;
        }

        public OASISResult<Dictionary<ProviderType, List<string>>> GetAllProviderPublicKeysForAvatarById(Guid avatarId, ProviderType providerType = ProviderType.Default)
        {
            OASISResult<Dictionary<ProviderType, List<string>>> result = new OASISResult<Dictionary<ProviderType, List<string>>>();
            OASISResult<IAvatar> avatarResult = AvatarManager.LoadAvatar(avatarId, false, true, providerType);

            if (!avatarResult.IsError && avatarResult.Result != null)
            {
                result.Result = new Dictionary<ProviderType, List<string>>();

                foreach (ProviderType provider in avatarResult.Result.ProviderWallets.Keys)
                {
                    //result.Result[provider] = avatarResult.Result.ProviderWallets[provider].Select(x => x.PublicKey).ToList();

                    foreach (IProviderWallet wallet in avatarResult.Result.ProviderWallets[provider])
                    {
                        if (!result.Result.ContainsKey(provider))
                            result.Result[provider] = new List<string>();

                        if (wallet.PublicKey != null)
                            result.Result[provider].Add(wallet.PublicKey);
                    }

                    //for (int i = 0; i < result.Result[provider].Count; i++)
                    //{
                    //    if (result.Result[provider][i] == null)
                    //        result.Result[provider].Remove(result.Result[provider][i]);
                    //}
                }
            }
            else
                OASISErrorHandling.HandleError(ref result, $"Error occured in GetAllProviderPublicKeysForAvatarById loading avatar with avatarId {avatarId}. Reason: {avatarResult.Message}", avatarResult.DetailedMessage);

            return result;
        }

        public OASISResult<Dictionary<ProviderType, List<string>>> GetAllProviderPublicKeysForAvatarByUsername(string username, ProviderType providerType = ProviderType.Default)
        {
            OASISResult<Dictionary<ProviderType, List<string>>> result = new OASISResult<Dictionary<ProviderType, List<string>>>();
            OASISResult<IAvatar> avatarResult = AvatarManager.LoadAvatar(username, false, true, providerType);

            if (!avatarResult.IsError && avatarResult.Result != null)
            {
                result.Result = new Dictionary<ProviderType, List<string>>();

                foreach (ProviderType provider in avatarResult.Result.ProviderWallets.Keys)
                {
                    //result.Result[provider] = avatarResult.Result.ProviderWallets[provider].Select(x => x.PublicKey).ToList();

                    //for (int i = 0; i < result.Result[provider].Count; i++)
                    //{
                    //    if (result.Result[provider][i] == null)
                    //        result.Result[provider].Remove(result.Result[provider][i]);
                    //}

                    foreach (IProviderWallet wallet in avatarResult.Result.ProviderWallets[provider])
                    {
                        if (!result.Result.ContainsKey(provider))
                            result.Result[provider] = new List<string>();

                        if (wallet.PublicKey != null)
                            result.Result[provider].Add(wallet.PublicKey);
                    }
                }
            }
            else
                OASISErrorHandling.HandleError(ref result, $"Error occured in GetAllProviderPublicKeysForAvatarByUsername loading avatar with username {username}. Reason: {avatarResult.Message}", avatarResult.DetailedMessage);

            return result;
        }

        public OASISResult<Dictionary<ProviderType, List<string>>> GetAllProviderPublicKeysForAvatarByEmail(string email, ProviderType providerType = ProviderType.Default)
        {
            OASISResult<Dictionary<ProviderType, List<string>>> result = new OASISResult<Dictionary<ProviderType, List<string>>>();
            OASISResult<IAvatar> avatarResult = AvatarManager.LoadAvatarByEmail(email, false, true, providerType);

            if (!avatarResult.IsError && avatarResult.Result != null)
            {
                result.Result = new Dictionary<ProviderType, List<string>>();

                foreach (ProviderType provider in avatarResult.Result.ProviderWallets.Keys)
                {
                    //result.Result[provider] = avatarResult.Result.ProviderWallets[provider].Select(x => x.PublicKey).ToList();

                    //for (int i = 0; i < result.Result[provider].Count; i++)
                    //{
                    //    if (result.Result[provider][i] == null)
                    //        result.Result[provider].Remove(result.Result[provider][i]);
                    //}

                    foreach (IProviderWallet wallet in avatarResult.Result.ProviderWallets[provider])
                    {
                        if (!result.Result.ContainsKey(provider))
                            result.Result[provider] = new List<string>();

                        if (wallet.PublicKey != null)
                            result.Result[provider].Add(wallet.PublicKey);
                    }
                }
            }
            else
                OASISErrorHandling.HandleError(ref result, $"Error occured in GetAllProviderPublicKeysForAvatarByEmail loading avatar with email {email}. Reason: {avatarResult.Message}");

            return result;
        }

        public OASISResult<Dictionary<ProviderType, List<string>>> GetAllProviderPrivateKeysForAvatarById(Guid avatarId, ProviderType providerType = ProviderType.Default)
        {
            OASISResult<Dictionary<ProviderType, List<string>>> result = new OASISResult<Dictionary<ProviderType, List<string>>>();

            if (AvatarManager.LoggedInAvatar.Id != avatarId)
                OASISErrorHandling.HandleError(ref result, "An error occured in GetAllProviderPrivateKeysForAvatarById. You can only retreive your own private keys, not another persons avatar.");
            else
            {
                OASISResult<IAvatar> avatarResult = AvatarManager.LoadAvatar(avatarId, true, false, providerType);

                if (!avatarResult.IsError && avatarResult.Result != null)
                {
                    result.Result = new Dictionary<ProviderType, List<string>>();

                    foreach (ProviderType provider in avatarResult.Result.ProviderWallets.Keys)
                    {
                        //result.Result[provider] = avatarResult.Result.ProviderWallets[provider].Select(x => x.PrivateKey).ToList();

                        //for (int i = 0; i < result.Result[provider].Count; i++)
                        //{
                        //    if (result.Result[provider][i] == null)
                        //        result.Result[provider].Remove(result.Result[provider][i]);
                        //}

                        foreach (IProviderWallet wallet in avatarResult.Result.ProviderWallets[provider])
                        {
                            if (!result.Result.ContainsKey(provider))
                                result.Result[provider] = new List<string>();

                            if (wallet.PrivateKey != null)
                                result.Result[provider].Add(wallet.PrivateKey);
                        }

                        // Decrypt the keys only for this return object (there are not stored in memory or storage unenrypted).
                        for (int i = 0; i < result.Result[provider].Count; i++)
                        {
                            if (result.Result[provider][i] != null)
                                result.Result[provider][i] = Rijndael256.Rijndael.Decrypt(result.Result[provider][i], OASISDNA.OASIS.Security.OASISProviderPrivateKeys.Rijndael256Key, KeySize.Aes256);
                        }
                    }
                }
                else
                    OASISErrorHandling.HandleError(ref result, $"An error occured in GetAllProviderPrivateKeysForAvatarById, the avatar with id {avatarId} could not be loaded. Reason: {avatarResult.Message}", avatarResult.DetailedMessage);
            }

            return result;
        }

        public OASISResult<Dictionary<ProviderType, List<string>>> GetAllProviderPrivateKeysForAvatarByUsername(string username, ProviderType providerType = ProviderType.Default)
        {
            OASISResult<Dictionary<ProviderType, List<string>>> result = new OASISResult<Dictionary<ProviderType, List<string>>>();

            if (AvatarManager.LoggedInAvatar == null)
                OASISErrorHandling.HandleError(ref result, "Error occured in GetAllProviderPrivateKeysForAvatarByUsername, AvatarManager.LoggedInAvatar is null!");
            
            else if (AvatarManager.LoggedInAvatar.Username != username)
                OASISErrorHandling.HandleError(ref result, "Error occured in GetAllProviderPrivateKeysForAvatarByUsername, you can only retreive your own private keys, not another persons avatar.");
            else
            {
                OASISResult<IAvatar> avatarResult = AvatarManager.LoadAvatar(username, true, false, providerType);

                if (!avatarResult.IsError && avatarResult.Result != null)
                {
                    result.Result = new Dictionary<ProviderType, List<string>>();

                    foreach (ProviderType provider in avatarResult.Result.ProviderWallets.Keys)
                    {
                        //result.Result[provider] = avatarResult.Result.ProviderWallets[provider].Select(x => x.PrivateKey).ToList();

                        //for (int i = 0; i < result.Result[provider].Count; i++)
                        //{
                        //    if (result.Result[provider][i] == null)
                        //        result.Result[provider].Remove(result.Result[provider][i]);
                        //}

                        foreach (IProviderWallet wallet in avatarResult.Result.ProviderWallets[provider])
                        {
                            if (!result.Result.ContainsKey(provider))
                                result.Result[provider] = new List<string>();

                            if (wallet.PrivateKey != null)
                                result.Result[provider].Add(wallet.PrivateKey);
                        }

                        // Decrypt the keys only for this return object (there are not stored in memory or storage unenrypted).
                        for (int i = 0; i < result.Result[provider].Count; i++)
                        {
                            if (result.Result[provider][i] != null)
                                result.Result[provider][i] = Rijndael256.Rijndael.Decrypt(result.Result[provider][i], OASISDNA.OASIS.Security.OASISProviderPrivateKeys.Rijndael256Key, KeySize.Aes256);
                        }
                    }
                }
                else
                    OASISErrorHandling.HandleError(ref result, $"An error occured in GetAllProviderPrivateKeysForAvatarByUsername, the avatar with username {username} could not be loaded. Reason: {avatarResult.Message}", avatarResult.DetailedMessage);
            }

            return result;
        }

        //public OASISResult<Dictionary<ProviderType, string>> GetAllProviderPrivateKeysForAvatarByEmail(string email, ProviderType providerType = ProviderType.Default)
        //{
        //    OASISResult<Dictionary<ProviderType, string>> result = new OASISResult<Dictionary<ProviderType, string>>();

        //    if (AvatarManager.LoggedInAvatar.Email != email)
        //        OASISErrorHandling.HandleError(ref result, "Error occured in GetAllProviderPrivateKeysForAvatarByEmail, you can only retreive your own private keys, not another persons avatar.");
        //    else
        //    {
        //        OASISResult<IAvatar> avatarResult = AvatarManager.LoadAvatarByEmail(email, false, providerType);

        //        if (!avatarResult.IsError && avatarResult.Result != null)
        //        {
        //            result.Result = avatarResult.Result.ProviderPrivateKey;

        //            // Decrypt the keys only for this return object (there are not stored in memory or storage unenrypted).
        //            foreach (ProviderType privateKeyProviderType in result.Result.Keys)
        //                result.Result[privateKeyProviderType] = Rijndael.Decrypt(result.Result[privateKeyProviderType], OASISDNA.OASIS.Security.OASISProviderPrivateKeys.Rijndael256Key, KeySize.Aes256);
        //                //result.Result[privateKeyProviderType] = StringCipher.Decrypt(result.Result[privateKeyProviderType]);
        //        }
        //        else
        //            OASISErrorHandling.HandleError(ref result, $"An error occured in GetAllProviderPrivateKeysForAvatarByEmail, the avatar with email {email} could not be loaded. Reason: {avatarResult.Message}", avatarResult.DetailedMessage);
        //    }

        //    return result;
        //}

        public OASISResult<string> GetPrivateWif(byte[] source)
        {
            OASISResult<string> result = new OASISResult<string>();

            try
            {
                result.Result = WifUtility.GetPrivateWif(source);
            }
            catch (Exception ex)
            {
                OASISErrorHandling.HandleError(ref result, $"Error occured in GetPrivateWif. Reason: {ex}", ex);
            }

            return result;
        }

        public OASISResult<string> GetPublicWif(byte[] publicKey, string prefix)
        {
            OASISResult<string> result = new OASISResult<string>();

            try
            {
                result.Result = WifUtility.GetPublicWif(publicKey, prefix);
            }
            catch (Exception ex)
            {
                OASISErrorHandling.HandleError(ref result, $"Error occured in GetPublicWif. Reason: {ex}", ex);
            }

            return result; ;
        }

        public OASISResult<byte[]> DecodePrivateWif(string data)
        {
            OASISResult<byte[]> result = new OASISResult<byte[]>();

            try
            {
                result.Result = WifUtility.DecodePrivateWif(data);
            }
            catch (Exception ex)
            {
                OASISErrorHandling.HandleError(ref result, $"Error occured in DecodePrivateWif. Reason: {ex}", ex);
            }

            return result;
        }

        public OASISResult<byte[]> Base58CheckDecode(string data)
        {
            OASISResult<byte[]> result = new OASISResult<byte[]>();

            try
            {
                result.Result = WifUtility.Base58CheckDecode(data);
            }
            catch (Exception ex)
            {
                OASISErrorHandling.HandleError(ref result, $"Error occured in Base58CheckDecode. Reason: {ex}", ex);
            }

            return result;
        }

        public OASISResult<string> EncodeSignature(byte[] source)
        {
            OASISResult<string> result = new OASISResult<string>();

            try
            {
                result.Result = WifUtility.EncodeSignature(source);
            }
            catch (Exception ex)
            {
                OASISErrorHandling.HandleError(ref result, $"Error occured in EncodeSignature. Reason: {ex}", ex);
            }

            return result;
        }

        public async Task<OASISResult<List<Key>>> GetAllKeysAsync(Guid avatarId)
        {
            var result = new OASISResult<List<Key>>();
            try
            {
                if (_avatarKeys.TryGetValue(avatarId, out var keys))
                {
                    result.Result = keys.ToList();
                    result.Message = "Keys retrieved successfully.";
                }
                else
                {
                    result.Result = new List<Key>();
                    result.Message = "No keys found for this avatar.";
                }
            }
            catch (Exception ex)
            {
                result.IsError = true;
                result.Message = $"Error retrieving keys: {ex.Message}";
                result.Exception = ex;
            }
            return await Task.FromResult(result);
        }

        public async Task<OASISResult<Key>> GenerateKeyAsync(Guid avatarId, KeyType keyType, string name = null, Dictionary<string, object> metadata = null)
        {
            var result = new OASISResult<Key>();
            try
            {
                var key = new Key
                {
                    Id = Guid.NewGuid(),
                    AvatarId = avatarId,
                    KeyType = keyType,
                    Name = name ?? $"{keyType} Key {DateTime.UtcNow:yyyy-MM-dd}",
                    PublicKey = GeneratePublicKey(),
                    PrivateKey = GeneratePrivateKey(),
                    CreatedAt = DateTime.UtcNow,
                    IsActive = true,
                    UsageCount = 0,
                    Metadata = metadata ?? new Dictionary<string, object>()
                };

                lock (_lockObject)
                {
                    if (!_avatarKeys.ContainsKey(avatarId))
                    {
                        _avatarKeys[avatarId] = new List<Key>();
                    }
                    _avatarKeys[avatarId].Add(key);
                }

                result.Result = key;
                result.Message = "Key generated successfully.";
            }
            catch (Exception ex)
            {
                result.IsError = true;
                result.Result = null;
                result.Message = $"Error generating key: {ex.Message}";
                result.Exception = ex;
            }
            return await Task.FromResult(result);
        }

        public async Task<OASISResult<bool>> UseKeyAsync(Guid avatarId, Guid keyId, string purpose = null)
        {
            var result = new OASISResult<bool>();
            try
            {
                if (_avatarKeys.TryGetValue(avatarId, out var keys))
                {
                    var key = keys.FirstOrDefault(k => k.Id == keyId);
                    if (key != null && key.IsActive)
                    {
                        key.UsageCount++;
                        key.LastUsedAt = DateTime.UtcNow;

                        // Record usage
                        var usage = new KeyUsage
                        {
                            Id = Guid.NewGuid(),
                            KeyId = keyId,
                            AvatarId = avatarId,
                            Purpose = purpose,
                            UsedAt = DateTime.UtcNow
                        };

                        lock (_lockObject)
                        {
                            if (!_keyUsage.ContainsKey(avatarId))
                            {
                                _keyUsage[avatarId] = new List<KeyUsage>();
                            }
                            _keyUsage[avatarId].Add(usage);
                        }

                        result.Result = true;
                        result.Message = "Key used successfully.";
                    }
                    else
                    {
                        result.IsError = true;
                        result.Result = false;
                        result.Message = "Key not found or inactive.";
                    }
                }
                else
                {
                    result.IsError = true;
                    result.Result = false;
                    result.Message = "No keys found for this avatar.";
                }
            }
            catch (Exception ex)
            {
                result.IsError = true;
                result.Result = false;
                result.Message = $"Error using key: {ex.Message}";
                result.Exception = ex;
            }
            return await Task.FromResult(result);
        }

        public async Task<OASISResult<bool>> DeactivateKeyAsync(Guid avatarId, Guid keyId)
        {
            var result = new OASISResult<bool>();
            try
            {
                if (_avatarKeys.TryGetValue(avatarId, out var keys))
                {
                    var key = keys.FirstOrDefault(k => k.Id == keyId);
                    if (key != null)
                    {
                        key.IsActive = false;
                        key.DeactivatedAt = DateTime.UtcNow;

                        result.Result = true;
                        result.Message = "Key deactivated successfully.";
                    }
                    else
                    {
                        result.IsError = true;
                        result.Result = false;
                        result.Message = "Key not found.";
                    }
                }
                else
                {
                    result.IsError = true;
                    result.Result = false;
                    result.Message = "No keys found for this avatar.";
                }
            }
            catch (Exception ex)
            {
                result.IsError = true;
                result.Result = false;
                result.Message = $"Error deactivating key: {ex.Message}";
                result.Exception = ex;
            }
            return await Task.FromResult(result);
        }

        public async Task<OASISResult<List<KeyUsage>>> GetKeyUsageHistoryAsync(Guid avatarId, int limit = 50, int offset = 0)
        {
            var result = new OASISResult<List<KeyUsage>>();
            try
            {
                if (_keyUsage.TryGetValue(avatarId, out var usage))
                {
                    result.Result = usage
                        .OrderByDescending(u => u.UsedAt)
                        .Skip(offset)
                        .Take(limit)
                        .ToList();
                    result.Message = "Key usage history retrieved successfully.";
                }
                else
                {
                    result.Result = new List<KeyUsage>();
                    result.Message = "No key usage history found for this avatar.";
                }
            }
            catch (Exception ex)
            {
                result.IsError = true;
                result.Message = $"Error retrieving key usage history: {ex.Message}";
                result.Exception = ex;
            }
            return await Task.FromResult(result);
        }

        #region Competition Tracking

        private async Task UpdateKeyCompetitionScoresAsync(Guid avatarId, KeyType keyType)
        {
            try
            {
                var competitionManager = CompetitionManager.Instance;

                // Calculate score based on key type and usage
                var score = CalculateKeyScore(keyType);

                // Update social activity competition scores
                await competitionManager.UpdateAvatarScoreAsync(avatarId, CompetitionType.SocialActivity, SeasonType.Daily, score);
                await competitionManager.UpdateAvatarScoreAsync(avatarId, CompetitionType.SocialActivity, SeasonType.Weekly, score);
                await competitionManager.UpdateAvatarScoreAsync(avatarId, CompetitionType.SocialActivity, SeasonType.Monthly, score);
            }
            catch (Exception ex)
            {
                Console.WriteLine($"Error updating key competition scores: {ex.Message}");
            }
        }

        private long CalculateKeyScore(KeyType keyType)
        {
            return keyType switch
            {
                KeyType.Authentication => 5,
                KeyType.Encryption => 10,
                KeyType.Signing => 15,
                KeyType.Access => 20,
                KeyType.Master => 50,
                KeyType.System => 25,
                _ => 1
            };
        }

        public async Task<OASISResult<Dictionary<string, object>>> GetKeyStatsAsync(Guid avatarId)
        {
            var result = new OASISResult<Dictionary<string, object>>();
            try
            {
                var keys = _avatarKeys.GetValueOrDefault(avatarId, new List<Key>());
                var usage = _keyUsage.GetValueOrDefault(avatarId, new List<KeyUsage>());

                var totalKeys = keys.Count;
                var activeKeys = keys.Count(k => k.IsActive);
                var totalUsage = usage.Count;
                var keyTypeDistribution = keys.GroupBy(k => k.KeyType).ToDictionary(g => g.Key.ToString(), g => g.Count());

                var stats = new Dictionary<string, object>
                {
                    ["totalKeys"] = totalKeys,
                    ["activeKeys"] = activeKeys,
                    ["inactiveKeys"] = totalKeys - activeKeys,
                    ["totalUsage"] = totalUsage,
                    ["keyTypeDistribution"] = keyTypeDistribution,
                    ["averageUsagePerKey"] = totalKeys > 0 ? (double)totalUsage / totalKeys : 0,
                    ["mostUsedKeyType"] = keyTypeDistribution.OrderByDescending(kvp => kvp.Value).FirstOrDefault().Key ?? "None",
                    ["totalScore"] = keys.Sum(k => CalculateKeyScore(k.KeyType) * k.UsageCount)
                };

                result.Result = stats;
                result.Message = "Key statistics retrieved successfully.";
            }
            catch (Exception ex)
            {
                result.IsError = true;
                result.Message = $"Error retrieving key statistics: {ex.Message}";
                result.Exception = ex;
            }
            return await Task.FromResult(result);
        }

        #endregion

        #region Helper Methods

        private string GeneratePublicKey()
        {
            // In a real implementation, this would generate a proper cryptographic key
            return Convert.ToBase64String(Guid.NewGuid().ToByteArray()) + Convert.ToBase64String(Guid.NewGuid().ToByteArray());
        }

        private string GeneratePrivateKey()
        {
            // In a real implementation, this would generate a proper cryptographic key
            return Convert.ToBase64String(Guid.NewGuid().ToByteArray()) + Convert.ToBase64String(Guid.NewGuid().ToByteArray());
        }

        #endregion

        private OASISResult<string> GetProviderUniqueStorageKeyForAvatar(IAvatar avatar, string key, Dictionary<string, string> dictionaryCache, ProviderType providerType = ProviderType.Default)
        {
            OASISResult<string> result = new OASISResult<string>();

            if (avatar != null)
            {
                if (avatar.ProviderUniqueStorageKey.ContainsKey(providerType))
                {
                    dictionaryCache[key] = avatar.ProviderUniqueStorageKey[providerType];
                    result.Result = dictionaryCache[key];
                }
                else
                    OASISErrorHandling.HandleError(ref result, string.Concat("The avatar with id ", avatar.Id, " and username ", avatar.Username, " has not been linked to the ", Enum.GetName(providerType), " provider."));
            }
            else
                OASISErrorHandling.HandleError(ref result, string.Concat("The avatar with id ", avatar.Id, " and username ", avatar.Username, " was not found."));

            //result.Result = dictionaryCache[key];
            return result;
        }
    }

    public class Key
    {
        public Guid Id { get; set; }
        public Guid AvatarId { get; set; }
        public KeyType KeyType { get; set; }
        public string Name { get; set; }
        public string PublicKey { get; set; }
        public string PrivateKey { get; set; }
        public DateTime CreatedAt { get; set; }
        public DateTime? LastUsedAt { get; set; }
        public DateTime? DeactivatedAt { get; set; }
        public bool IsActive { get; set; }
        public int UsageCount { get; set; }
        public Dictionary<string, object> Metadata { get; set; } = new Dictionary<string, object>();
    }

    public class KeyUsage
    {
        public Guid Id { get; set; }
        public Guid KeyId { get; set; }
        public Guid AvatarId { get; set; }
        public string Purpose { get; set; }
        public DateTime UsedAt { get; set; }
    }

    public enum KeyType
    {
        PrivateKey,
        PublicKey,
        Authentication,
        Encryption,
        Signing,
        Access,
        Master,
        System,
        Custom
    }
}<|MERGE_RESOLUTION|>--- conflicted
+++ resolved
@@ -1,4 +1,4 @@
-﻿using System;
+using System;
 using System.Collections.Generic;
 using System.Linq;
 using System.Security.Cryptography;
@@ -96,13 +96,8 @@
 
         public OASISResult<IKeyPairAndWallet> GenerateKeyPairWithWalletAddress(ProviderType providerType)
         {
-<<<<<<< HEAD
-            OASISResult<KeyValuePairAndWallet> result = new OASISResult<KeyValuePairAndWallet>();
-            result.Result = GenerateKeyValuePairAndWalletAddress();
-=======
             OASISResult<IKeyPairAndWallet> result = new OASISResult<IKeyPairAndWallet>();
             result.Result = KeyHelper.GenerateKeyValuePairAndWalletAddress();
->>>>>>> 0bc251fb
             return result;
         }
 
