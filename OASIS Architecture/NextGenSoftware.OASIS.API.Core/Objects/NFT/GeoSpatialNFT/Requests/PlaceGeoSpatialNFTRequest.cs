--- conflicted
+++ resolved
@@ -13,15 +13,9 @@
 
         //public string NFTHash { get; set; } //The hash generated when the NFT was minted.
         //public string NFTURL { get; set; } //The URL the NFT is on (if applicable).
-<<<<<<< HEAD
-        public Guid PlacedByAvatarId { get; set; } //The Avatar ID that is placing this GeoNFT.
-        public ProviderType ProviderType { get; set; }
-        public ProviderType GeoNFTMetaDataProvider { get; set; }
-=======
         //public Guid PlacedByAvatarId { get; set; } //The Avatar ID that is placing this GeoNFT.
         //public ProviderType GeoNFTMetaDataProvider { get; set; }
 
         public List<string> Tags { get; set; }
->>>>>>> 89032d45
     }
 }