import React from "react";
import axios from "axios";
import ShowIcon from "../assets/images/visible-icon.svg";
import HideIcon from "../assets/images/hidden-icon.svg";

import ForgetPassword from "./ForgetPassword";

import { ToastContainer, toast } from "react-toastify";

import { Modal } from "react-bootstrap";
import Loader from "react-loader-spinner";
import { Formik } from "formik";
import * as Yup from "yup";

export default class Login extends React.Component {
<<<<<<< HEAD
  constructor(props) {
    super(props);

    this.state = {
      email: "",
      password: "",
      showPassword: false,
      loading: false,
      user: null,
    };
  }

  initialValues = {
    email: "",
    password: "",
  };
  validationSchema = Yup.object().shape({
    email: Yup.string().email("Email is invalid").required("Email is required"),
    password: Yup.string()
      .required("No password provided.")
      .min(8, "Password is too short - should be 8 characters minimum."),
  });

  handleLogin = () => {
    let data = {
      email: this.state.email,
      password: this.state.password,
    };

    const headers = {
      "Content-Type": "application/json",
    };

    this.setState({ loading: true });

    axios
      .post("https://api.oasisplatform.world/api/avatar/authenticate", data, {
        headers,
      })
      .then((response) => {
        if (response.data.isError) {
          toast.error(response.data.message);
          return;
        }
        localStorage.setItem("user", JSON.stringify(response.data.avatar));
        localStorage.setItem("credentials", JSON.stringify(data));

        this.setState({ loading: false });
        toast.success(" Successfully Updated!");
        this.setState({ user: response.data.avatar });

        this.props.setUserStateData(response.data.avatar);

        this.props.hide();
      })
      .catch((error) => {
        console.error("There was an error!", error);
        this.setState({ loading: false });
      })
      .finally(() => {
        this.setState((prev)=>({...prev, loading: false}))
        console.log(this.state);
      });
  };

  render() {
    const { showPassword, loading } = this.state;
    const { show, hide, change, changeForget } = this.props;

    return (
      <>
        <ToastContainer
          position="top-center"
          autoClose={5000}
          hideProgressBar={false}
          newestOnTop={false}
          closeOnClick
          rtl={false}
          pauseOnFocusLoss
          draggable
          pauseOnHover
        />
        <Formik
          initialValues={this.initialValues}
          validationSchema={this.validationSchema}
          onSubmit={(values, { setSubmitting, resetForm }) => {
            setTimeout(() => {
              this.setState({
                email: values.email,
                password: values.password,
              });
              this.handleLogin();

              setSubmitting(true);
              // resetForm();
              setSubmitting(false);
            }, 400);
          }}
        >
          {({
            values,
            errors,
            touched,
            isSubmitting,
            handleChange,
            handleBlur,
            handleSubmit,
          }) => (
            <Modal centered className="custom-modal" show={show} onHide={hide}>
              <Modal.Body>
                <span className="form-cross-icon" onClick={hide}>
                  <i className="fa fa-times"></i>
                </span>

                <form className="custom-form" onSubmit={handleSubmit} autoComplete={'false'}>
                  <div className="form-header">
                    <h2>Log In</h2>

                    <p>
                      Don't have an account?
                      <span className="text-link" onClick={change}>
                        {" "}
                        Sign Up!
                      </span>
                    </p>
                  </div>

                  <div className="form-inputs">
                    <div
                      className={this.handleFormFieldClass(
                        errors.email,
                        touched.email
                      )}
                    >
                      <label>EMAIL</label>
                      <input
                        type="email"
                        name="email"
                        value={values.email}
                        disabled={this.state.loading}
                        onChange={handleChange}
                        onBlur={handleBlur}
                        placeholder="name@example.com"
                      />
                      <span className="text-danger">
                        {errors.email && touched.email && errors.email}
                      </span>
                    </div>

                    <div
                      className={this.handleFormFieldClass(
                        errors.password,
                        touched.password
                      )}
                    >
                      <label>PASSWORD</label>
                      <div className="have-icon">
                        <input
                          type={`${showPassword ? "text" : "password"}`}
                          name="password"
                          value={values.password}
                          onChange={handleChange}
                          disabled={this.state.loading}
                          onBlur={handleBlur}
                          placeholder="password"
                        />
                        <img
                          className="field-icon"
                          onClick={() =>
                            this.setState({ showPassword: !showPassword })
                          }
                          src={showPassword ? ShowIcon : HideIcon}
                          alt="icon"
                        />
                      </div>
                      <span className="text-danger">
                        {errors.password && touched.password && errors.password}
                      </span>
                    </div>

                    <div className="forgot-password">
                      <label className="text-link" onClick={changeForget}>
                        Forgot Password?
                      </label>
                    </div>

                    <div className="remember-me">
                      <label>
                        <input
                          type="checkbox"
                          name="remember-login"
                          id="remember-login"
                        />
                        Remember me
                      </label>
                    </div>

                    {this.state.loading ? (
                      <button
                        type="submit"
                        className="submit-button"
                        disabled={true}
                        style={{
                          display: "flex",
                          justifyContent: "space-around",
                          cursor: "progress",
                        }}
                      >
                        Logging in
                        <Loader
                          type="Oval"
                          height={15}
                          width={15}
                          color="#fff"
                        />
                      </button>
                    ) : (
                      <button
                        type="submit"
                        className="submit-button"
                        disabled={false}
                      >Log in</button>
                    )}
                  </div>
                </form>
              </Modal.Body>
            </Modal>
          )}
        </Formik>
      </>
    );
  }

  handleFormFieldClass(error, touched) {
    let classes = "single-form-field ";
    classes += error && touched ? "has-error" : "";

    return classes;
  }
=======

    constructor(props) {
        super(props);

        this.state = {
            email: '',
            password: '',
            showPassword: false,
            showForgetPassword: false,
            loading: false,
            user: null
        }
    }

    initialValues = {
        email: '',
        password: ''
    }
    validationSchema = Yup.object().shape({
        email: Yup.string()
            .email('Email is invalid')
            .required("Email is required"),
        password: Yup.string()
            .required("No password provided.")
            .min(8, "Password is too short - should be 8 characters minimum.")
    })

    handleLogin = () => {
        let data = {
            email: this.state.email,
            password: this.state.password
        }

        const headers = {
            'Content-Type': 'application/json'
        };

        this.setState({ loading: true })

        axios.post('https://api.oasisplatform.world/api/avatar/authenticate', data, { headers })
            .then(response => {
                this.setState({loading: false})
                if (response.data.isError) {
                    toast.error(" Your email or password is invalid!");
                    return
                }
                localStorage.setItem('user', JSON.stringify(response.data.avatar))
                localStorage.setItem('credentials', JSON.stringify(data))
                
                toast.success(" Successfully Updated!");
                this.setState({user: response.data.avatar})

                this.props.setUserStateData(response.data.avatar);

                this.props.hide();
            }).catch(error => {
                console.error('There was an error!', error);
                this.setState({ loading: false })
            })
    }

    showForgetPassword = (hideLogin) => {
        this.setState({
            showForgetPassword: true
        });
        hideLogin();
    };

    hideForgetPassword = () => {
        this.setState({
            showForgetPassword: false
        });
    };

    render() {
        const { showPassword, loading } = this.state;
        const { show, hide, change } = this.props;

        return (
            <>
                <ToastContainer
                    position="top-center"
                    autoClose={5000}
                    hideProgressBar={false}
                    newestOnTop={false}
                    closeOnClick
                    rtl={false}
                    pauseOnFocusLoss
                    draggable
                    pauseOnHover 
                />
                <Formik
                    initialValues={this.initialValues}
                    validationSchema={this.validationSchema}
                    onSubmit={(values, { setSubmitting, resetForm }) => {
                        setTimeout(() => {
                            this.setState({
                                email: values.email,
                                password: values.password
                            });
                            this.handleLogin();

                            setSubmitting(true);
                            // resetForm();
                            setSubmitting(false);
                        }, 400);
                    } }
                >
                    {({ values, errors, touched, isSubmitting, handleChange, handleBlur, handleSubmit }) => (

                        <Modal centered className="custom-modal" show={show} onHide={hide}>
                            <Modal.Body>
                                <span className="form-cross-icon" onClick={hide}>
                                    <i className="fa fa-times"></i>
                                </span>

                                <form className="custom-form" onSubmit={handleSubmit}>
                                    <div className="form-header">
                                        <h2>Log In</h2>

                                        <p>
                                            Don't have an account? 
                                            <span className="text-link" onClick={change}> Sign Up!</span>
                                        </p>
                                    </div>

                                    <div className="form-inputs">
                                        <div className={this.handleFormFieldClass(errors.email, touched.email)}>
                                            <label>EMAIL</label>
                                            <input
                                                type="email"
                                                name="email"
                                                value={values.email}
                                                onChange={handleChange}
                                                onBlur={handleBlur}
                                                placeholder="name@example.com" />
                                            <span className="text-danger">{errors.email && touched.email && errors.email}</span>
                                        </div>

                                        <div className={this.handleFormFieldClass(errors.password, touched.password)}>
                                            <label>PASSWORD</label>
                                            <div className="have-icon">
                                                <input
                                                    type={`${showPassword ? "text" : "password"}`}
                                                    name="password"
                                                    value={values.password}
                                                    onChange={handleChange}
                                                    onBlur={handleBlur}
                                                    placeholder="password" />
                                                <img
                                                    className="field-icon"
                                                    onClick={() => this.setState({ showPassword: !showPassword })}
                                                    src={showPassword ? ShowIcon : HideIcon}
                                                    alt="icon" />
                                            </div>
                                            <span className="text-danger">{errors.password && touched.password && errors.password}</span>
                                        </div>

                                        <div className="forgot-password">
                                            <label className="text-link" onClick={() => this.showForgetPassword(hide)}>Forgot Password?</label>
                                        </div>

                                        <div className="remember-me">
                                            <label>
                                                <input type="checkbox" name="remember-login" id="remember-login" />
                                                Remember me
                                            </label>
                                        </div>

                                        <button type="submit" className="submit-button" disabled={isSubmitting}>
                                            {loading ? 'Logging in ' : 'Submit '} {loading ? <Loader type="Oval" height={15} width={15} color="#fff" /> : null}
                                        </button>
                                    </div>
                                </form>
                            </Modal.Body>
                        </Modal>
                    )}
                </Formik>

                <ForgetPassword
                    className="custom-form"
                    show={this.state.showForgetPassword}
                    hide={this.hideForgetPassword}
                    change={this.showForgetPassword}
                />
            </>
        )
    }

    handleFormFieldClass(error, touched) {
        let classes = "single-form-field ";
        classes += (error && touched) ? "has-error" : "";

        return classes;
    }
>>>>>>> 4a70585f
}<|MERGE_RESOLUTION|>--- conflicted
+++ resolved
@@ -13,247 +13,6 @@
 import * as Yup from "yup";
 
 export default class Login extends React.Component {
-<<<<<<< HEAD
-  constructor(props) {
-    super(props);
-
-    this.state = {
-      email: "",
-      password: "",
-      showPassword: false,
-      loading: false,
-      user: null,
-    };
-  }
-
-  initialValues = {
-    email: "",
-    password: "",
-  };
-  validationSchema = Yup.object().shape({
-    email: Yup.string().email("Email is invalid").required("Email is required"),
-    password: Yup.string()
-      .required("No password provided.")
-      .min(8, "Password is too short - should be 8 characters minimum."),
-  });
-
-  handleLogin = () => {
-    let data = {
-      email: this.state.email,
-      password: this.state.password,
-    };
-
-    const headers = {
-      "Content-Type": "application/json",
-    };
-
-    this.setState({ loading: true });
-
-    axios
-      .post("https://api.oasisplatform.world/api/avatar/authenticate", data, {
-        headers,
-      })
-      .then((response) => {
-        if (response.data.isError) {
-          toast.error(response.data.message);
-          return;
-        }
-        localStorage.setItem("user", JSON.stringify(response.data.avatar));
-        localStorage.setItem("credentials", JSON.stringify(data));
-
-        this.setState({ loading: false });
-        toast.success(" Successfully Updated!");
-        this.setState({ user: response.data.avatar });
-
-        this.props.setUserStateData(response.data.avatar);
-
-        this.props.hide();
-      })
-      .catch((error) => {
-        console.error("There was an error!", error);
-        this.setState({ loading: false });
-      })
-      .finally(() => {
-        this.setState((prev)=>({...prev, loading: false}))
-        console.log(this.state);
-      });
-  };
-
-  render() {
-    const { showPassword, loading } = this.state;
-    const { show, hide, change, changeForget } = this.props;
-
-    return (
-      <>
-        <ToastContainer
-          position="top-center"
-          autoClose={5000}
-          hideProgressBar={false}
-          newestOnTop={false}
-          closeOnClick
-          rtl={false}
-          pauseOnFocusLoss
-          draggable
-          pauseOnHover
-        />
-        <Formik
-          initialValues={this.initialValues}
-          validationSchema={this.validationSchema}
-          onSubmit={(values, { setSubmitting, resetForm }) => {
-            setTimeout(() => {
-              this.setState({
-                email: values.email,
-                password: values.password,
-              });
-              this.handleLogin();
-
-              setSubmitting(true);
-              // resetForm();
-              setSubmitting(false);
-            }, 400);
-          }}
-        >
-          {({
-            values,
-            errors,
-            touched,
-            isSubmitting,
-            handleChange,
-            handleBlur,
-            handleSubmit,
-          }) => (
-            <Modal centered className="custom-modal" show={show} onHide={hide}>
-              <Modal.Body>
-                <span className="form-cross-icon" onClick={hide}>
-                  <i className="fa fa-times"></i>
-                </span>
-
-                <form className="custom-form" onSubmit={handleSubmit} autoComplete={'false'}>
-                  <div className="form-header">
-                    <h2>Log In</h2>
-
-                    <p>
-                      Don't have an account?
-                      <span className="text-link" onClick={change}>
-                        {" "}
-                        Sign Up!
-                      </span>
-                    </p>
-                  </div>
-
-                  <div className="form-inputs">
-                    <div
-                      className={this.handleFormFieldClass(
-                        errors.email,
-                        touched.email
-                      )}
-                    >
-                      <label>EMAIL</label>
-                      <input
-                        type="email"
-                        name="email"
-                        value={values.email}
-                        disabled={this.state.loading}
-                        onChange={handleChange}
-                        onBlur={handleBlur}
-                        placeholder="name@example.com"
-                      />
-                      <span className="text-danger">
-                        {errors.email && touched.email && errors.email}
-                      </span>
-                    </div>
-
-                    <div
-                      className={this.handleFormFieldClass(
-                        errors.password,
-                        touched.password
-                      )}
-                    >
-                      <label>PASSWORD</label>
-                      <div className="have-icon">
-                        <input
-                          type={`${showPassword ? "text" : "password"}`}
-                          name="password"
-                          value={values.password}
-                          onChange={handleChange}
-                          disabled={this.state.loading}
-                          onBlur={handleBlur}
-                          placeholder="password"
-                        />
-                        <img
-                          className="field-icon"
-                          onClick={() =>
-                            this.setState({ showPassword: !showPassword })
-                          }
-                          src={showPassword ? ShowIcon : HideIcon}
-                          alt="icon"
-                        />
-                      </div>
-                      <span className="text-danger">
-                        {errors.password && touched.password && errors.password}
-                      </span>
-                    </div>
-
-                    <div className="forgot-password">
-                      <label className="text-link" onClick={changeForget}>
-                        Forgot Password?
-                      </label>
-                    </div>
-
-                    <div className="remember-me">
-                      <label>
-                        <input
-                          type="checkbox"
-                          name="remember-login"
-                          id="remember-login"
-                        />
-                        Remember me
-                      </label>
-                    </div>
-
-                    {this.state.loading ? (
-                      <button
-                        type="submit"
-                        className="submit-button"
-                        disabled={true}
-                        style={{
-                          display: "flex",
-                          justifyContent: "space-around",
-                          cursor: "progress",
-                        }}
-                      >
-                        Logging in
-                        <Loader
-                          type="Oval"
-                          height={15}
-                          width={15}
-                          color="#fff"
-                        />
-                      </button>
-                    ) : (
-                      <button
-                        type="submit"
-                        className="submit-button"
-                        disabled={false}
-                      >Log in</button>
-                    )}
-                  </div>
-                </form>
-              </Modal.Body>
-            </Modal>
-          )}
-        </Formik>
-      </>
-    );
-  }
-
-  handleFormFieldClass(error, touched) {
-    let classes = "single-form-field ";
-    classes += error && touched ? "has-error" : "";
-
-    return classes;
-  }
-=======
 
     constructor(props) {
         super(props);
@@ -449,5 +208,4 @@
 
         return classes;
     }
->>>>>>> 4a70585f
 }