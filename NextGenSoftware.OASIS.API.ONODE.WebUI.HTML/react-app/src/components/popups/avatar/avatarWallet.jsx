--- conflicted
+++ resolved
@@ -61,7 +61,6 @@
 	render() {
 		const { show, hide } = this.props;
 		return (
-<<<<<<< HEAD
 			<Modal
 				centered
 				className="custom-modal custom-popup-component w-100"
@@ -69,18 +68,7 @@
 				show={show}
 				onHide={() => hide('avatar', 'avatarwallet')}
 			>
-
-				{/* <Modal.Header closeButton>
-=======
->>>>>>> 248a338a
-			<Modal 
-				dialogClassName="modal-90w" size="xl"
-			 	onHide={() => this.props.hide('avatar', 'wallet')} 
-			 	show={this.props.show}
-			 >
-				<Modal.Header closeButton>
-  					<Modal.Title>Wallet</Modal.Title>
-  				</Modal.Header> */}
+			
 				<Modal.Body
 					className="p-50"
 				>
