--- conflicted
+++ resolved
@@ -166,18 +166,18 @@
               <Route path="/send-invite" component={SendInvite} />
               <Route exact path="/karma" component={Karma} />
               <Route exact path="/avatar/view" component={ViewAvatar} />
-<<<<<<< HEAD
+
               <Route exact path="/avatar/upload" component={UploadAvatar} />
               <Route path="/provider/provider" component={Provider} />
               <Route
                 path="/provider/key-management"
                 component={Keymanagement}
               />
-=======
+
               {/* <Route exact path="/avatar/upload" component={UploadAvatar} /> */}
               {/* <Route path="/provider/provider" component={Provider} />
               <Route path="/provider/keymanagement" component={Keymanagement} /> */}
->>>>>>> 7762146a
+
             </Switch>
           </div>
         </Router>
