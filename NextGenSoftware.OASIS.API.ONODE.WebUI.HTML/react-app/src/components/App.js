import React from "react";
import { BrowserRouter as Router, Route, Switch } from "react-router-dom";

import SideNav from "./common/SideNav";
import Navbar from "./common/Navbar";
import Sidebar from "./common/sidebar/Sidebar";
import PayWithSeeds from "./pages/seeds/PayWithSeeds";
import SendInvite from "./pages/seeds/SendInvite";
import Karma from "./pages/karma/Karma";
import Home from "./pages/Home";
import Login from "./Login";
import Signup from "./Signup";
import AcceptInvite from "./pages/seeds/AcceptInvite";
import AddData from "./popups/data-screen/AddData";
import LoadData from "./popups/data-screen/LoadData";
import OffChainManagement from "./popups/data-screen/OffChainManagement";
import CrossChainManagement from "./popups/data-screen/CrossChainManagement";

import ViewAvatar from "./popups/avatar/viewAvatar";
import AvatarWallet from "./popups/avatar/avatarWallet"
// import UploadAvatar from "../components/pages/avatar/uploadAvatar";
// import Provider from "../components/pages/providers/Provider";
// import Keymanagement from "../components/pages/providers/KeyManagement";
  
import "../assets/scss/general.scss";
import "../assets/scss/style.scss";
import "../assets/scss/Seeds.scss";

import axios from "axios";
import 'react-toastify/dist/ReactToastify.css';

class App extends React.Component {
  state = {
    showSidebar: false,
    showLogin: false,
    showSignup: false,
    user: null,

    dataScreen: {
      loadData: false,
      sendData: false,
      manageData: false,
      offChainManagement: false,
      crossChainManagement: false
    },
  };

  componentDidMount() {
    localStorage.getItem("user");

    if (localStorage.getItem("user")) {
      this.setState({ user: JSON.parse(localStorage.getItem("user")) });
    }
  }

  setUserData = (data) => {
    console.log(data);
    this.setState({
      user: data,
    });
  };

  toggleSidebar = () => {
    this.setState({
      showSidebar: !this.state.showSidebar,
    });
  };

  hidePopups = () => {
    this.setState({
      showLogin: false,
      showSignup: false,
    });
  };

  hideLogin = () => {
    this.setState({
      showLogin: false,
    });
  };

  hideSignup = () => {
    this.setState({
      showSignup: false,
    });
  };

  showLogin = () => {
    this.setState({
      showLogin: true,
      showSignup: false,
    });
  };

  showSignup = () => {
    this.setState({
      showSignup: true,
      showLogin: false,
    });
  };

  handleLogout = () => {
    axios
      .post("https://api.oasisplatform.world/api/avatar/revoke-token", {
        token: this.state.user.jwtToken,
      })
      .then((res) => {
        this.setState({ user: null });
        localStorage.removeItem("user");
        localStorage.removeItem("credentials");
      })
      .catch((err) => {
        this.setState({ user: null });
        localStorage.removeItem("user");
        localStorage.removeItem("credentials");
      });
  };

  toggleDataScreenPopup = (name) => {
    let dataScreen = { ...this.state.dataScreen };
    dataScreen[name] = !dataScreen[name];

    this.setState({
      dataScreen,
    });
  };

  render() {
    return (
      <div className="main-container">
        <Router>
          <header>
            <Navbar
              showSidebar={this.state.showSidebar}
              toggleSidebar={this.toggleSidebar}
              showLogin={this.showLogin}
              showSignup={this.showSignup}
              handleLogout={this.handleLogout}
              user={this.state.user}
            />
            {/* <SideNav
                            showSidebar={this.state.showSidebar}
                            toggleSidebar={this.toggleSidebar}
                        /> */}
            <Sidebar
              showSidebar={this.state.showSidebar}
              toggleSidebar={this.toggleSidebar}
              toggleDataScreenPopup={this.toggleDataScreenPopup}
            />
          </header>

          <div className="content-container">
            <Switch>
              <Route exact path="/home" component={Home} />

              <Route path="/pay-with-seeds" component={PayWithSeeds} />
              <Route path="/donateWithSeeds">
                <PayWithSeeds seedType="Donate" />
              </Route>
              <Route path="/rewardWithSeeds">
                <PayWithSeeds seedType="Reward" />
              </Route>
              <Route
                path="/accept-invite-to-join-seeds"
                component={AcceptInvite}
              />
              <Route path="/send-invite" component={SendInvite} />
              <Route exact path="/karma" component={Karma} />
              <Route exact path="/avatar/view" component={ViewAvatar} />
<<<<<<< HEAD
              <Route exact path="/avatar/wallet" component={AvatarWallet} />
=======

              <Route exact path="/avatar/upload" component={UploadAvatar} />
              <Route path="/provider/provider" component={Provider} />
              <Route
                path="/provider/key-management"
                component={Keymanagement}
              />

>>>>>>> a57b95cc
              {/* <Route exact path="/avatar/upload" component={UploadAvatar} /> */}
              {/* <Route path="/provider/provider" component={Provider} />
              <Route path="/provider/keymanagement" component={Keymanagement} /> */}

            </Switch>
          </div>
        </Router>

        <Login
          className="custom-form"
          show={this.state.showLogin}
          hide={this.hideLogin}
          change={this.showSignup}
          setUserStateData={this.setUserData}
        />

        <Signup
          className="custom-form"
          show={this.state.showSignup}
          hide={this.hideSignup}
          change={this.showLogin}
        />

        {/* ========== DATA SCREEN POPUPS START ========== */}
        <AddData
          show={this.state.dataScreen.sendData}
          hide={this.toggleDataScreenPopup}
        />

        <LoadData
          show={this.state.dataScreen.loadData}
          hide={this.toggleDataScreenPopup}
        />

        <OffChainManagement 
          show={this.state.dataScreen.offChainManagement}
          hide={this.toggleDataScreenPopup}
        />

        <CrossChainManagement 
          show={this.state.dataScreen.crossChainManagement}
          hide={this.toggleDataScreenPopup}
        />
        {/* ========== DATA SCREEN POPUPS START ========== */}
      </div>
    );
  }
}

export default App;<|MERGE_RESOLUTION|>--- conflicted
+++ resolved
@@ -17,7 +17,6 @@
 import CrossChainManagement from "./popups/data-screen/CrossChainManagement";
 
 import ViewAvatar from "./popups/avatar/viewAvatar";
-import AvatarWallet from "./popups/avatar/avatarWallet"
 // import UploadAvatar from "../components/pages/avatar/uploadAvatar";
 // import Provider from "../components/pages/providers/Provider";
 // import Keymanagement from "../components/pages/providers/KeyManagement";
@@ -167,9 +166,6 @@
               <Route path="/send-invite" component={SendInvite} />
               <Route exact path="/karma" component={Karma} />
               <Route exact path="/avatar/view" component={ViewAvatar} />
-<<<<<<< HEAD
-              <Route exact path="/avatar/wallet" component={AvatarWallet} />
-=======
 
               <Route exact path="/avatar/upload" component={UploadAvatar} />
               <Route path="/provider/provider" component={Provider} />
@@ -178,7 +174,6 @@
                 component={Keymanagement}
               />
 
->>>>>>> a57b95cc
               {/* <Route exact path="/avatar/upload" component={UploadAvatar} /> */}
               {/* <Route path="/provider/provider" component={Provider} />
               <Route path="/provider/keymanagement" component={Keymanagement} /> */}
