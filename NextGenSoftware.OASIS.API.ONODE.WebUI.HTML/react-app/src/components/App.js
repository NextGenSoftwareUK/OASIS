--- conflicted
+++ resolved
@@ -71,179 +71,6 @@
     if (localStorage.getItem("user")) {
       this.setState({ user: JSON.parse(localStorage.getItem("user")) });
     }
-<<<<<<< HEAD
-  }
-
-  setUserData = (data) => {
-    this.setState({
-      user: data,
-    });
-  };
-
-  toggleSidebar = () => {
-    this.setState({
-      showSidebar: !this.state.showSidebar,
-    });
-  };
-
-  hidePopups = () => {
-    this.setState({
-      showLogin: false,
-      showSignup: false,
-      showForgetPassword: false,
-    });
-  };
-
-  hideLogin = () => {
-    this.setState({
-      showLogin: false,
-    });
-  };
-
-  hideForgetPassword = () => {
-    this.setState({ showForgetPassword: false });
-  };
-
-  hideSignup = () => {
-    this.setState({
-      showSignup: false,
-    });
-  };
-
-  showLogin = () => {
-    this.setState({
-      showLogin: true,
-      showForgetPassword: false,
-      showSignup: false,
-    });
-  };
-
-  showForgetPassword = () => {
-    this.setState({
-      showForgetPassword: true,
-      showSignup: false,
-      showLogin: false,
-    });
-  };
-
-  showSignup = () => {
-    this.setState({
-      showSignup: true,
-      showLogin: false,
-      showForgetPassword: false,
-    });
-  };
-
-  handleLogout = () => {
-    axios
-      .post("https://api.oasisplatform.world/api/avatar/revoke-token", {
-        token: this.state.user.jwtToken,
-      })
-      .then((res) => {
-        this.setState({ user: null });
-        localStorage.removeItem("user");
-        localStorage.removeItem("credentials");
-      })
-      .catch((err) => {
-        this.setState({ user: null });
-        localStorage.removeItem("user");
-        localStorage.removeItem("credentials");
-      });
-  };
-
-  toggleScreenPopup = (menuOption, menuName) => {
-    console.log(menuOption);
-    console.log(menuName);
-    let sidebarMenuOption = [...this.state.sidebarMenuOption];
-
-    sidebarMenuOption.map((item) => {
-      if (item[menuOption]) {
-        item[menuOption][menuName] = !item[menuOption][menuName];
-      }
-    });
-
-    this.setState({
-      sidebarMenuOption,
-    });
-  };
-
-  render() {
-    return (
-      <div className="main-container">
-        <header>
-          <Navbar
-            showSidebar={this.state.showSidebar}
-            toggleSidebar={this.toggleSidebar}
-            showLogin={this.showLogin}
-            showForget={this.showForgetPassword}
-            showSignup={this.showSignup}
-            handleLogout={this.handleLogout}
-            user={this.state.user}
-          />
-          {/* <SideNav
-                        showSidebar={this.state.showSidebar}
-                        toggleSidebar={this.toggleSidebar}
-                    /> */}
-          <Sidebar
-            showSidebar={this.state.showSidebar}
-            toggleSidebar={this.toggleSidebar}
-            toggleScreenPopup={this.toggleScreenPopup}
-          />
-        </header>
-
-        <Login
-          className="custom-form"
-          show={this.state.showLogin}
-          hide={this.hideLogin}
-          change={this.showSignup}
-          changeForget={this.showForgetPassword}
-          setUserStateData={this.setUserData}
-        />
-
-        <Signup
-          className="custom-form"
-          show={this.state.showSignup}
-          hide={this.hideSignup}
-          change={this.showLogin}
-        />
-
-        <ForgotPassword
-          className="custom-form"
-          show={this.state.showForgetPassword}
-          hide={this.hideForgetPassword}
-        />
-
-        <DataScreen
-          data={this.state.sidebarMenuOption[0].data}
-          toggleScreenPopup={this.toggleScreenPopup}
-        />
-
-        <Solana
-          show={this.state.sidebarMenuOption[1].nft.solana}
-          hide={this.toggleScreenPopup}
-        />
-
-        <ContactPopup
-          show={this.state.sidebarMenuOption[1].nft.contactPopup}
-          hide={this.toggleScreenPopup}
-        />
-        <Seeds
-          seeds={this.state.sidebarMenuOption[2].seeds}
-          toggleScreenPopup={this.toggleScreenPopup}
-        />
-        <Avatar
-          avatar={this.state.sidebarMenuOption[3].avatar}
-          toggleScreenPopup={this.toggleScreenPopup}
-        />
-
-        <Karma
-          karma={this.state.sidebarMenuOption[4].karma}
-          toggleScreenPopup={this.toggleScreenPopup}
-        />
-      </div>
-    );
-  }
-=======
 
     setUserData = (data) => {
         this.setState({
@@ -392,7 +219,6 @@
             </div>
         );
     }
->>>>>>> dc92456e
 }
 
 export default App;