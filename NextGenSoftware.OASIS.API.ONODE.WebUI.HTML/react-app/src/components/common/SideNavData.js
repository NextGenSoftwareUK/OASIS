const SideNavData = [
    {
        title: "the oasis",
        subNav: [
            {
                title: "about",
                path: ""
            },
            {
                title: "documentation",
                path: ""
            },
            {
                title: "our world",
                path: ""
            },
        ]
    },
    {
        title: "avatar",
        subNav: [
            {
                title: "view avatar",
                path: ""
            },
            {
                title: "edit avatar",
                path: ""
            },
            {
                title: "search avatars",
                path: ""
            }
        ]
    },
    {
        title: "karma",
        subNav: [
            {
                title: "View Curent Karma Weightings",
                path: ""
            },
            {
                title: "Vote For Karma Weightings",
                path: ""
            },
            {
                title: "View Avatar Karma",
                path: ""
            },
            {
                title: "View/Search Karma Akashic Records",
                path: ""
            }
        ]
    },
    {
        title: "data",
        subNav: [
            {
                title: "Load Data",
                path: ""
            },
            {
                title: "Send Data",
<<<<<<< HEAD
                path: ""
            },
=======
                path: "/add-data"
            }, 
>>>>>>> e4dbdcf1
            {
                title: "Manage Data",
                path: ""
            },
            {
                title: "Cross-Chain Management",
                path: ""
            },
            {
                title: "Off-Chain Management",
                path: ""
            },
            {
                title: "Search Data",
                path: ""
            },
        ]
    },
    {
        title: "seeds",
        subNav: [
            {
                title: "Pay With SEEDS",
                path: "/pay-with-seeds"
            },
            {
                title: "Donate SEEDS",
                path: "/donateWithSeeds"
            },
            {
                title: "Reward SEEDS",
                path: "/rewardWithSeeds"
            },
            {
                title: "Invite To Join SEEDS",
                path: "/send-invite"
            },
            {
                title: "Accept Invite to join seeds",
                path: "/accept-invite-to-join-seeds"
            },
            {
                title: "View SEEDS",
                path: ""
            },
            {
                title: "View Organisations",
                path: ""
            },
            {
                title: "Manage SEEDS",
                path: ""
            },
            {
                title: "Search Seeds",
                path: ""
            }
        ]
    },
    {
        title: "provider",
        subNav: [
            {
                title: "View Providers",
                path: ""
            },
            {
                title: "Manage Providers",
                path: ""
            },
            {
                title: "Manage Auto-Replication",
                path: ""
            },
            {
                title: "Manage Auto-Fail-Over",
                path: ""
            },
            {
                title: "Manage Load Balancing",
                path: ""
            },
            {
                title: "View Provider Stats",
                path: ""
            },
            {
                title: "Compare Provider Speeds",
                path: ""
            },
            {
                title: "Search Providers",
                path: ""
            },
            {
                title: "Holochain",
                path: ""
            },
            {
                title: "SEEDS",
                path: ""
            },
            {
                title: "EOSIO",
                path: ""
            },
            {
                title: "Ethereum",
                path: ""
            },
            {
                title: "IPFS",
                path: ""
            },
            {
                title: "ThreeFold",
                path: ""
            },
            {
                title: "SOLID",
                path: ""
            },
            {
                title: "Activity Pub",
                path: ""
            },
            {
                title: "Mongo DB",
                path: ""
            },
            {
                title: "SQLLite",
                path: ""
            },
            {
                title: "Neo4j",
                path: ""
            }
        ]
    },
    {
        title: "nft",
        subNav: []
    },
    {
        title: "map",
        subNav: []
    },
    {
        title: "oapp",
        subNav: []
    },
    {
        title: "quest",
        subNav: []
    },
    {
        title: "mission",
        subNav: []
    },
    {
        title: "egg",
        subNav: []
    },
    {
        title: "game",
        subNav: [
            {
                title: "View StarCraft 2 Leagues",
                path: ""
            },
            {
                title: "View StarCraft 2 Tournaments",
                path: ""
            },
            {
                title: "View StarCraft 2 Achievements",
                path: ""
            }
        ]
    },
    {
        title: "developer",
        subNav: []
    }
]

export default SideNavData;<|MERGE_RESOLUTION|>--- conflicted
+++ resolved
@@ -63,13 +63,8 @@
             },
             {
                 title: "Send Data",
-<<<<<<< HEAD
-                path: ""
-            },
-=======
                 path: "/add-data"
-            }, 
->>>>>>> e4dbdcf1
+            },
             {
                 title: "Manage Data",
                 path: ""
@@ -104,7 +99,7 @@
                 path: "/rewardWithSeeds"
             },
             {
-                title: "Invite To Join SEEDS",
+                title: "Send Invite To Join SEEDS",
                 path: "/send-invite"
             },
             {
