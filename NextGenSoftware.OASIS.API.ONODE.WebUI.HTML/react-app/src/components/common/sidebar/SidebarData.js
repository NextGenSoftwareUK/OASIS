import { Link } from "react-router-dom";

const SidebarData = [
  {
    id: 1,
    name: "the oasis",
    show: false,
    subMenu: [
      {
        id: 1,
        name: "about",
      },
      {
        id: 2,
        name: "documentation",
      },
      {
        id: 3,
        name: "our world",
      },
    ],
  },
  {
    id: 2,
    name: "avatar",
    show: false,
    subMenu: [
      {
        id: 1,
        name: "view avatar",
      },
      {
        id: 2,
        name: <Link to="/avatar/upload">edit avatar</Link>,
      },
      {
        id: 3,
        name: "search avatars",
      },
    ],
  },
  {
    id: 3,
    name: "karma",
    subMenu: [
      {
        id: 1,
        name: "View Curent Karma Weightings",
      },
      {
        id: 2,
        name: "Vote For Karma Weightings",
      },
      {
        id: 3,
        name: "View Avatar Karma",
      },
      {
        id: 4,
        name: "View/Search Karma Akashic Records",
      },
    ],
  },
  {
    id: 4,
    name: "data",
    subMenu: [
      {
        id: 1,
        name: "Load Data",
        popupName: "loadData",
      },
      {
        id: 2,
        name: "Send Data",
        popupName: "sendData",
      },
      {
        id: 3,
        name: "Manage Data",
        popupName: "manageData",
      },
      {
        id: 4,
        name: "Cross-Chain Management",
      },
      {
        id: 5,
        name: "Off-Chain Management",
      },
      {
        id: 6,
        name: "Search Data",
      },
    ],
  },
  {
    id: 5,
    name: "seeds",
    subMenu: [
      {
        id: 1,
        name: "Pay With SEEDS",
      },
      {
        id: 2,
        name: "Donate SEEDS",
      },
      {
        id: 3,
        name: "Reward SEEDS",
      },
      {
        id: 4,
<<<<<<< HEAD
        name: "Send Invite To Join SEEDS",
      },
      {
=======
        name: "data",
        subMenu: [
            {
                id: 1,
                name: "Load Data",
                popupName: 'loadData'
            },
            {
                id: 2,
                name: "Send Data",
                popupName: 'sendData'
            },
            {
                id: 3,
                name: "Manage Data",
                popupName: 'manageData'
            },
            {
                id: 4,
                name: "Cross-Chain Management",
                popupName: 'crossChainManagement'
            },
            {
                id: 5,
                name: "Off-Chain Management",
                popupName: 'offChainManagement'
            },
            {
                id: 6,
                name: "Search Data",
            },
        ]
    },
    {
>>>>>>> 7762146a
        id: 5,
        name: "Accept Invite to join seeds",
      },
      {
        id: 6,
        name: "View SEEDS",
      },
      {
        id: 7,
        name: "View Organisations",
      },
      {
        id: 8,
        name: "Manage SEEDS",
      },
      {
        id: 9,
        name: "Search Seeds",
      },
    ],
  },
  {
    id: 6,
    name: "provider",
    subMenu: [
      {
        id: 0,
        name: <Link to="/provider/key-management"> key Managment</Link>,
      },
      {
        id: 1,
        name: <Link to="/provider/provider"> View Providers</Link>,
      },
      {
        id: 2,
        name: "Manage Providers",
      },

      {
        id: 3,
        name: "Manage Auto-Replication",
      },
      {
        id: 4,
        name: "Manage Auto-Fail-Over",
      },
      {
        id: 5,
        name: "Manage Load Balancing",
      },
      {
        id: 6,
        name: "View Provider Stats",
      },
      {
        id: 7,
        name: "Compare Provider Speeds",
      },
      {
        id: 8,
        name: "Search Providers",
      },
      {
        id: 9,
        name: "Holochain",
      },
      {
        id: 10,
        name: "SEEDS",
      },
      {
        id: 11,
        name: "EOSIO",
      },
      {
        id: 12,
        name: "Ethereum",
      },
      {
        id: 13,
        name: "IPFS",
      },
      {
        id: 14,
        name: "ThreeFold",
      },
      {
        id: 15,
        name: "SOLID",
      },
      {
        id: 16,
        name: "Activity Pub",
      },
      {
        id: 17,
        name: "Mongo DB",
      },
      {
        id: 18,
        name: "SQLLite",
      },
      {
        id: 19,
        name: "Neo4j",
      },
    ],
  },
  {
    id: 7,
    name: "nft",
    subMenu: [],
  },
  {
    id: 8,
    name: "map",
    subMenu: [],
  },
  {
    id: 9,
    name: "oapp",
    subMenu: [],
  },
  {
    id: 10,
    name: "quest",
    subMenu: [],
  },
  {
    id: 11,
    name: "mission",
    subMenu: [],
  },
  {
    id: 12,
    name: "egg",
    subMenu: [],
  },
  {
    id: 13,
    name: "game",
    subMenu: [
      {
        id: 1,
        name: "View StarCraft 2 Leagues",
      },
      {
        id: 2,
        name: "View StarCraft 2 Tournaments",
      },
      {
        id: 3,
        name: "View StarCraft 2 Achievements",
      },
    ],
  },
  {
    id: 14,
    name: "developer",
    subMenu: [],
  },
];

export default SidebarData;<|MERGE_RESOLUTION|>--- conflicted
+++ resolved
@@ -112,11 +112,11 @@
       },
       {
         id: 4,
-<<<<<<< HEAD
+
         name: "Send Invite To Join SEEDS",
       },
       {
-=======
+
         name: "data",
         subMenu: [
             {
@@ -151,7 +151,7 @@
         ]
     },
     {
->>>>>>> 7762146a
+
         id: 5,
         name: "Accept Invite to join seeds",
       },
