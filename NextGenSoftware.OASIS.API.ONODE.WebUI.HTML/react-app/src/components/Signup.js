import React from "react";

import ShowIcon from '../assets/images/visible-icon.svg';
import HideIcon from '../assets/images/hidden-icon.svg';

import { ToastContainer, toast } from "react-toastify";
import Loader from "react-loader-spinner";
import { Modal } from 'react-bootstrap';
import axios from "axios";
import { Formik } from "formik";
import * as Yup from "yup";

import "../../src/assets/scss/signup.scss";
import "react-loader-spinner/dist/loader/css/react-spinner-loader.css";

export default class Signup extends React.Component {

    constructor(props) {
        super(props);

        this.state = {
            loading: false,
            user_data: {
                firstName: '',
                lastName: '',
                email: '',
                password: '',
                confirmPassword: '',
                acceptTerms: false,
                avatarType: 'User'

            },
            showPassword: false,
            showconfirmPassword: false,
        }
    }

    initialValues = {
        firstName: '',
        lastName: '',
        email: '',
        password: '',
        confirmPassword: '',
        acceptTerms: false
    }

    validationSchema = Yup.object().shape({
        firstName: Yup.string()
            .required("First name is required"),
        lastName: Yup.string()
            .required("Last name is required"),
        email: Yup.string()
            .email("Email is invalid")
            .required("Email is required"),
        password: Yup.string()
            .required("No password provided.")
            .min(8, "Password is too short - should be 8 characters minimum."),
        confirmPassword: Yup.string()
            .required("No password provided.")
            .min(8, "Password is too short - should be 8 characters minimum.")
            .oneOf([Yup.ref('password'), null], "Password did not match"),
        acceptTerms: Yup.boolean()
<<<<<<< HEAD
            .required("acceptTerms is required to be checked")
=======
            .required("Accept terms is required to be checked")    
>>>>>>> 4a70585f
    })

    handleSignup = () => {
        if (this.state.user_data.password === this.state.user_data.confirmPassword) {
            const { firstName, lastName, email, password, confirmPassword, acceptTerms } = this.state.user_data;
            if(!acceptTerms) return;
            let data = {
                firstName: firstName,
                lastName: lastName,
                email: email,
                password: password,
                confirmPassword: confirmPassword,
                acceptTerms: acceptTerms,
                avatarType: 'User'
            }

            if(!acceptTerms){
              toast.error("Accept terms!")
              return
            }

            const headers = {
                'Content-Type': 'application/json'
            };

            this.setState({ loading: true })
            axios.post('https://api.oasisplatform.world/api/avatar/register', data, { headers })
                .then(response => {
                    if(response.data.isError) {
                        toast.error(response.data.message)
                    } else {
                        this.props.hide()
                        toast.success("Avatar is created successfully");
                    }
                }).catch(error => {
                    let err = error.response.data
                    toast.error(err.message);
                }).finally(()=>{
                  this.setState({loading: false})
                });
        } else {
            toast.error("password did not match")
        }
    }

    render() {
        const { showPassword, showconfirmPassword, loading } = this.state;
        const { show, hide, change } = this.props;

        return (
            <>
<<<<<<< HEAD
=======
                {/* <Loader
                    type="Puff"
                    color="#00BFFF"
                    height={100}
                    width={100}
                    timeout={3000} //3 secs
                /> */}
>>>>>>> 4a70585f
                <ToastContainer
                    position="top-center"
                    autoClose={5000}
                    hideProgressBar={false}
                    newestOnTop={false}
                    closeOnClick
                    rtl={false}
                    pauseOnFocusLoss
                    draggable
                    pauseOnHover
                />
                <Formik
                    initialValues={this.initialValues}
                    validationSchema={this.validationSchema}
                    onSubmit={(values, { setSubmitting, resetForm }) => {
                        setTimeout(() => {
                            const { firstName, lastName, email, password, confirmPassword, acceptTerms } = values;
                            let user_data = {
                                firstName: firstName,
                                lastName: lastName,
                                email: email,
                                password: password,
                                confirmPassword: confirmPassword,
                                acceptTerms: acceptTerms
                            }
                            this.setState({ user_data })
                            this.handleSignup();

                            setSubmitting(true);
                            // resetForm();
                            setSubmitting(false);
                        }, 400)
                    }}
                >
                    {({ values, errors, touched, isSubmitting, handleChange, handleBlur, handleSubmit }) => (
                        <Modal centered className="custom-modal" show={show} onHide={hide}>
                            <Modal.Body>
                                <span className="form-cross-icon" onClick={hide}>
                                    <i className="fa fa-times"></i>
                                </span>

                                <form className="custom-form" onSubmit={handleSubmit}>
                                    <div className="form-header">
                                        <h2>Sign Up</h2>

                                        <p>
                                            Already have an account?
                                            <span className="text-link" onClick={change}> Log In!</span>
                                        </p>
                                    </div>

                                    <div className="form-inputs grid-form">
                                        <div className={this.handleFormFieldClass(errors.firstName, touched.firstName)}>
                                            <label>First Name</label>
                                            <input
                                                type="text"
                                                name="firstName"
                                                disabled={loading}
                                                value={values.firstName}
                                                onChange={handleChange}
                                                onBlur={handleBlur}
                                                placeholder="John Doe"
                                            />
                                            <span className="text-danger">{errors.firstName && touched.firstName && errors.firstName}</span>
                                        </div>

                                        <div className={this.handleFormFieldClass(errors.lastName, touched.lastName)}>
                                            <label>Last Name</label>
                                            <input
                                                type="text"
                                                name="lastName"
                                                disabled={loading}
                                                value={values.lastName}
                                                onChange={handleChange}
                                                onBlur={handleBlur}
                                                placeholder="John Doe"
                                            />
                                            <span className="text-danger">{errors.lastName && touched.lastName && errors.lastName}</span>
                                        </div>

                                        <div className={`${this.handleFormFieldClass(errors.email, touched.email)} mail-box`}>
                                            <label>Email</label>
                                            <input
                                                type="email"
                                                name="email"
                                                disabled={loading}
                                                value={values.email}
                                                onChange={handleChange}
                                                onBlur={handleBlur}
                                                placeholder="name@example.com"
                                            />
                                            <span className="text-danger">{errors.email && touched.email && errors.email}</span>
                                        </div>

                                        <div className={this.handleFormFieldClass(errors.password, touched.password)}>
                                            <label>Password</label>
                                            <div className="have-icon">
                                                <input
                                                    type={`${showPassword ? "text" : "password"}`}
                                                    name="password"
                                                    value={values.password}
                                                    onChange={handleChange}
                                                    disabled={loading}
                                                    onBlur={handleBlur}
                                                    placeholder="password"
                                                />
                                                <img
                                                    className="field-icon"
                                                    onClick={() => this.setState({ showPassword: !showPassword })}
                                                    src={showPassword ? ShowIcon : HideIcon}
                                                    alt="icon"
                                                />
                                            </div>
                                            <span className="text-danger">{errors.password && touched.password && errors.password}</span>
                                        </div>

                                        <div className={this.handleFormFieldClass(errors.confirmPassword, touched.confirmPassword)} >
                                            <label>Confirm Password</label>
                                            <div className="have-icon">
                                                <input
                                                    type={`${showconfirmPassword ? "text" : "password"}`}
                                                    name="confirmPassword"
                                                    value={values.confirmPassword}
                                                    onChange={handleChange}
                                                    onBlur={handleBlur}
                                                    disabled={loading}
                                                    placeholder="confirm password"
                                                />
                                                <img
                                                    className="field-icon"
                                                    onClick={() => this.setState({ showconfirmPassword: !showconfirmPassword })}
                                                    src={showconfirmPassword ? ShowIcon : HideIcon}
                                                    alt="loading..."
                                                />
                                            </div>
                                            <span className="text-danger">{errors.confirmPassword && touched.confirmPassword && errors.confirmPassword}</span>
                                        </div>
                                        <div className="remember-me">
                                                <label>
                                                    <input
                                                        type="checkbox"
                                                        name="acceptTerms"
                                                        value={values.acceptTerms}
                                                        onChange={handleChange}
                                                        disabled={loading}
                                                        id="acceptTerms"
                                                    />
                                                    Accept Terms
                                                </label>
                                        </div>
                                        <span className="text-danger">{errors.acceptTerms && touched.acceptTerms && errors.acceptTerms}</span>

                                        {loading ? (
                                          <button
                                            type="submit"
                                            className="submit-button"
                                            disabled={true}
                                            style={{
                                              display: "flex",
                                              justifyContent: "space-around",
                                              cursor: "progress",
                                              width: '10rem'
                                            }}
                                          >
                                            Submitting
                                            <Loader
                                              type="Oval"
                                              height={15}
                                              width={15}
                                              color="#fff"
                                            />
                                          </button>
                                        ) : (
                                          <button
                                            type="submit"
                                            className="submit-button"
                                            disabled={false}
                                            style={{width: '10rem'}}
                                          >Submit</button>
                                        )}
                                    </div>
                                </form>
                            </Modal.Body>
                        </Modal>
                    )}
                </Formik>
            </>
        )
    }

    handleFormFieldClass(error, touched) {
        let classes = "single-form-field ";
        classes += (error && touched) ? "has-error" : "";

        return classes;
    }
}<|MERGE_RESOLUTION|>--- conflicted
+++ resolved
@@ -60,11 +60,7 @@
             .min(8, "Password is too short - should be 8 characters minimum.")
             .oneOf([Yup.ref('password'), null], "Password did not match"),
         acceptTerms: Yup.boolean()
-<<<<<<< HEAD
-            .required("acceptTerms is required to be checked")
-=======
             .required("Accept terms is required to be checked")    
->>>>>>> 4a70585f
     })
 
     handleSignup = () => {
@@ -116,8 +112,6 @@
 
         return (
             <>
-<<<<<<< HEAD
-=======
                 {/* <Loader
                     type="Puff"
                     color="#00BFFF"
@@ -125,7 +119,6 @@
                     width={100}
                     timeout={3000} //3 secs
                 /> */}
->>>>>>> 4a70585f
                 <ToastContainer
                     position="top-center"
                     autoClose={5000}
