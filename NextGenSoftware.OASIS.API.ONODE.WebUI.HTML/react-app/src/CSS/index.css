--- conflicted
+++ resolved
@@ -51,7 +51,6 @@
   cursor: pointer;
   transition: all 0.2s ease;
 }
-<<<<<<< HEAD
 .button{
   color: #fff;
 	background-color: #1885c9;
@@ -76,7 +75,6 @@
 .button-inverse:hover{
   background-color: #52b2ee;
   color: #fff;
-=======
 
 /* FORM CSS */
 .single-form-field {
@@ -113,5 +111,4 @@
 }
 .single-form-field.has-error input {
     border-color: #dc3545 !important;
->>>>>>> 73434530
 }