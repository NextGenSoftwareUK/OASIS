--- conflicted
+++ resolved
@@ -109,14 +109,9 @@
                 }
                 //Save to response localstorage
                 localStorage.setItem('user', JSON.stringify(response.data.avatar))
-<<<<<<< HEAD
                 localStorage.setItem('credentials', JSON.stringify(data))
                 this.setState({loading: false})
                 this.setState({ alert: {type: 'success', text: response.data.message} })
-=======
-                this.setState({ loading: false })
-                this.setState({ alert: { type: 'success', text: response.data.message } })
->>>>>>> ec08b0d1
                 this.props.setState(response.data.avatar)
                 //close form if successful
                 this.props.closeForm()
