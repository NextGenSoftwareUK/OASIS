<<<<<<< HEAD
import "../CSS/App.css";
import Navbar from "./Navbar";
import Karma from "../pages/Karma";
import { BrowserRouter as Router, Switch, Route } from "react-router-dom";

function App() {
    return (
        <Router>
            <header className="App-header">
                <Navbar />
            </header>
            <Switch>
                {/* Todo: Here we will write the components for the main page */}
                <Route exact path="/karma" component={Karma} />
            </Switch>
        </Router>
    );
=======
import '../CSS/App.css'
import Navbar from './Navbar'
import { BrowserRouter as Router, Route, Switch } from 'react-router-dom'
import PayWithSeeds from './seeds/PayWithSeeds'
import SendInvite from './seeds/SendInvite'
import '../CSS/Seeds.css'

function App() {
  return (
    <Router>
      <header className="App-header">
        <Navbar />
      </header>
      <Switch>
        <Route path="/payWithSeeds">
          <PayWithSeeds />
        </Route>
        <Route path="/sendInvite">
          <SendInvite />
        </Route>
      </Switch>
    </Router>
  )
>>>>>>> ec08b0d1
}

export default App;<|MERGE_RESOLUTION|>--- conflicted
+++ resolved
@@ -1,22 +1,3 @@
-<<<<<<< HEAD
-import "../CSS/App.css";
-import Navbar from "./Navbar";
-import Karma from "../pages/Karma";
-import { BrowserRouter as Router, Switch, Route } from "react-router-dom";
-
-function App() {
-    return (
-        <Router>
-            <header className="App-header">
-                <Navbar />
-            </header>
-            <Switch>
-                {/* Todo: Here we will write the components for the main page */}
-                <Route exact path="/karma" component={Karma} />
-            </Switch>
-        </Router>
-    );
-=======
 import '../CSS/App.css'
 import Navbar from './Navbar'
 import { BrowserRouter as Router, Route, Switch } from 'react-router-dom'
@@ -40,7 +21,6 @@
       </Switch>
     </Router>
   )
->>>>>>> ec08b0d1
 }
 
 export default App;